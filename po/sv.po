# Swedish messages for gst-plugins-base.
# Copyright © 2004, 2005, 2007, 2008, 2009, 2014, 2015, 2016, 2017 Free Software Foundation, Inc.
# This file is distributed under the same license as the gst-plugins-base package.
# Christian Rose <menthos@menthos.com>, 2004, 2005.
# Daniel Nylander <po@danielnylander.se>, 2007, 2008, 2009.
# Sebastian Rasmussen <sebras@gmail.com>, 2014, 2015, 2016, 2017.
#
msgid ""
msgstr ""
"Project-Id-Version: gst-plugins-base 1.10.0\n"
"Report-Msgid-Bugs-To: http://bugzilla.gnome.org/\n"
<<<<<<< HEAD
"POT-Creation-Date: 2016-04-20 15:29+0300\n"
"PO-Revision-Date: 2016-03-02 22:20+0100\n"
=======
"POT-Creation-Date: 2016-11-01 17:42+0200\n"
"PO-Revision-Date: 2017-05-21 18:55+0800\n"
>>>>>>> 2bb37b36
"Last-Translator: Sebastian Rasmussen <sebras@gmail.com>\n"
"Language-Team: Swedish <tp-sv@listor.tp-sv.se>\n"
"Language: sv\n"
"MIME-Version: 1.0\n"
"Content-Type: text/plain; charset=UTF-8\n"
"Content-Transfer-Encoding: 8bit\n"
"X-Bugs: Report translation errors to the Language-Team address.\n"
"X-Generator: Poedit 1.8.11\n"

#: ext/alsa/gstalsasink.c:577
msgid "Could not open device for playback in mono mode."
msgstr "Kunde inte öppna enheten för uppspelning i monoläge."

#: ext/alsa/gstalsasink.c:579
msgid "Could not open device for playback in stereo mode."
msgstr "Kunde inte öppna enheten för uppspelning i stereoläge."

#: ext/alsa/gstalsasink.c:583
#, c-format
msgid "Could not open device for playback in %d-channel mode."
msgstr "Kunde inte öppna enheten för uppspelning i %d-kanalsläge."

#: ext/alsa/gstalsasink.c:856
msgid "Could not open audio device for playback. Device is being used by another application."
msgstr "Kunde inte öppna ljudenheten för uppspelning. Enheten används av ett annat program."

#: ext/alsa/gstalsasink.c:861
msgid "Could not open audio device for playback."
msgstr "Kunde inte öppna ljudenheten för uppspelning."

#: ext/alsa/gstalsasink.c:1074
msgid "Error outputting to audio device. The device has been disconnected."
msgstr "Fel vid utmatning till ljudenhet. Enheten har kopplats loss."

#: ext/alsa/gstalsasrc.c:440
msgid "Could not open device for recording in mono mode."
msgstr "Kunde inte öppna enheten för inspelning i monoläge."

#: ext/alsa/gstalsasrc.c:442
msgid "Could not open device for recording in stereo mode."
msgstr "Kunde inte öppna enheten för inspelning i stereoläge."

#: ext/alsa/gstalsasrc.c:446
#, c-format
msgid "Could not open device for recording in %d-channel mode"
msgstr "Kunde inte öppna enheten för inspelning i %d-kanalsläge"

#: ext/alsa/gstalsasrc.c:737
msgid "Could not open audio device for recording. Device is being used by another application."
msgstr "Kunde inte öppna ljudenheten för inspelning. Enheten används av ett annat program."

#: ext/alsa/gstalsasrc.c:742
msgid "Could not open audio device for recording."
msgstr "Kunde inte öppna ljudenheten för inspelning."

#: ext/alsa/gstalsasrc.c:988
msgid "Error recording from audio device. The device has been disconnected."
msgstr "Fel vid inspelning från ljudenhet. Enheten har kopplats loss."

#: ext/cdparanoia/gstcdparanoiasrc.c:277 ext/cdparanoia/gstcdparanoiasrc.c:283
msgid "Could not open CD device for reading."
msgstr "Kunde inte öppna cd-enheten för läsning."

#: ext/cdparanoia/gstcdparanoiasrc.c:409
msgid "Could not seek CD."
msgstr "Kunde inte söka på cd-skivan."

#: ext/cdparanoia/gstcdparanoiasrc.c:417
msgid "Could not read CD."
msgstr "Kunde inte läsa cd-skivan."

#: gst/encoding/gstencodebin.c:1590 gst/playback/gstplaybin2.c:3401
#: gst/playback/gstplaysink.c:1480 gst/playback/gstplaysink.c:1493
#: gst/playback/gstplaysink.c:1830 gst/playback/gstplaysink.c:1862
#: gst/playback/gstplaysink.c:2442 gst/playback/gstplaysink.c:2491
#: gst/playback/gstplaysink.c:2506 gst/playback/gstplaysink.c:2531
#: gst/playback/gstplaysink.c:2563 gst/playback/gstplaysink.c:2711
#: gst/playback/gstplaysink.c:2742 gst/playback/gstplaysink.c:3120
#: gst/playback/gstplaysink.c:3129 gst/playback/gstplaysink.c:3138
#: gst/playback/gstplaysink.c:3147 gst/playback/gstplaysink.c:3550
#: gst/playback/gstplaysink.c:4424 gst/playback/gstplaysinkconvertbin.c:97
#: gst/playback/gstplaysinkconvertbin.c:117
#: gst/playback/gsturidecodebin.c:1489 gst/playback/gsturisourcebin.c:1620
#, c-format
msgid "Missing element '%s' - check your GStreamer installation."
msgstr "Saknar elementet \"%s\" - kontrollera din GStreamer-installation."

#: gst/playback/gstdecodebin2.c:1865 gst/playback/gstparsebin.c:1545
msgid "Could not determine type of stream"
msgstr "Kunde inte fastställa typ av ström"

#: gst/playback/gstdecodebin2.c:2841 gst/playback/gstparsebin.c:2378
msgid "This appears to be a text file"
msgstr "Den här ser ut att vara en textfil"

#: gst/playback/gstplaybin2.c:5446
msgid "Could not create \"uridecodebin\" element."
msgstr "Kunde inte skapa \"uridecodebin\"-element."

#: gst/playback/gstplaybin3.c:4618
msgid "Could not create \"decodebin3\" element."
msgstr "Kunde inte skapa \"decodebin3\"-element."

#: gst/playback/gstplaybin3.c:4864
msgid "Could not create \"urisourcebin\" element."
msgstr "Kunde inte skapa \"urisourcebin\"-element."

#: gst/playback/gstplaysink.c:1961
#, c-format
msgid "Both autovideosink and %s elements are missing."
msgstr "Både autovideosink- och %s-elementet saknas."

#: gst/playback/gstplaysink.c:1965
msgid "The autovideosink element is missing."
msgstr "Elementet autovideosink saknas."

#: gst/playback/gstplaysink.c:1970
#, c-format
msgid "Configured videosink %s is not working."
msgstr "Konfigurerat videosink %s fungerar inte."

#: gst/playback/gstplaysink.c:1974
#, c-format
msgid "Both autovideosink and %s elements are not working."
msgstr "Det finns både autovideosink- och %s-element som inte fungerar."

#: gst/playback/gstplaysink.c:1978
msgid "The autovideosink element is not working."
msgstr "Elementet autovideosink fungerar inte."

#: gst/playback/gstplaysink.c:2479
msgid "Custom text sink element is not usable."
msgstr "Anpassat text utgångs-element är inte användbart."

#: gst/playback/gstplaysink.c:2857
msgid "No volume control found"
msgstr "Ingen volymkontroll hittades"

#: gst/playback/gstplaysink.c:2887
#, c-format
msgid "Both autoaudiosink and %s elements are missing."
msgstr "Både autoaudiosink- och %s-elementet saknas."

#: gst/playback/gstplaysink.c:2891
msgid "The autoaudiosink element is missing."
msgstr "Elementet autoaudiosink saknas."

#: gst/playback/gstplaysink.c:2896
#, c-format
msgid "Configured audiosink %s is not working."
msgstr "Konfigurerat audiosink %s fungerar inte."

#: gst/playback/gstplaysink.c:2900
#, c-format
msgid "Both autoaudiosink and %s elements are not working."
msgstr "Det finns både autoaudiosink- och %s-element som inte fungerar."

#: gst/playback/gstplaysink.c:2904
msgid "The autoaudiosink element is not working."
msgstr "Elementet autoaudiosink fungerar inte."

#: gst/playback/gstplaysink.c:3223 gst/playback/gstplaysink.c:3228
msgid "Can't play a text file without video or visualizations."
msgstr "Kan inte spela upp en textfil utan video eller visualiseringar."

#: gst/playback/gsturidecodebin.c:938
#, c-format
msgid "No decoder available for type '%s'."
msgstr "Ingen avkodare finns tillgänglig för typen \"%s\"."

#: gst/playback/gsturidecodebin.c:1395 gst/playback/gsturisourcebin.c:1514
msgid "No URI specified to play from."
msgstr "Ingen uri angiven att spela upp från."

#: gst/playback/gsturidecodebin.c:1401 gst/playback/gsturisourcebin.c:1520
#, c-format
msgid "Invalid URI \"%s\"."
msgstr "Ogiltig uri \"%s\"."

#: gst/playback/gsturidecodebin.c:1408 gst/playback/gsturisourcebin.c:1527
msgid "This stream type cannot be played yet."
msgstr "Den här strömtypen kan inte spelas upp än."

#: gst/playback/gsturidecodebin.c:1426 gst/playback/gsturisourcebin.c:1545
#, c-format
msgid "No URI handler implemented for \"%s\"."
msgstr "Ingen URI-hanterare implementerad för \"%s\"."

#: gst/playback/gsturidecodebin.c:2292 gst/playback/gsturisourcebin.c:2200
msgid "Source element is invalid."
msgstr "Källelementet är ogiltigt."

#: gst/tcp/gsttcpclientsink.c:214
#, c-format
msgid "Error while sending data to \"%s:%d\"."
msgstr "Fel vid sändning av data till \"%s:%d\"."

#: gst-libs/gst/audio/gstaudiobasesrc.c:866
msgid "Can't record audio fast enough"
msgstr "Kan inte spela in ljud tillräckligt snabbt"

#: gst-libs/gst/audio/gstaudiocdsrc.c:1655
msgid "This CD has no audio tracks"
msgstr "Den här cd-skivan saknar ljudspår"

#: gst-libs/gst/pbutils/descriptions.c:92
msgid "ID3 tag"
msgstr "ID3-tagg"

#: gst-libs/gst/pbutils/descriptions.c:93
#: gst-libs/gst/pbutils/descriptions.c:94
msgid "APE tag"
msgstr "APE-tagg"

#: gst-libs/gst/pbutils/descriptions.c:95
msgid "ICY internet radio"
msgstr "ICY internetradio"

#: gst-libs/gst/pbutils/descriptions.c:130
msgid "Apple Lossless Audio (ALAC)"
msgstr "Apple Lossless Audio (ALAC)"

#: gst-libs/gst/pbutils/descriptions.c:146
msgid "Free Lossless Audio Codec (FLAC)"
msgstr "Free Lossless Audio Codec (FLAC)"

#: gst-libs/gst/pbutils/descriptions.c:176
#: gst-libs/gst/pbutils/descriptions.c:177
msgid "Lossless True Audio (TTA)"
msgstr "Lossless True Audio (TTA)"

#: gst-libs/gst/pbutils/descriptions.c:185
msgid "Windows Media Speech"
msgstr "Windows Media Speech"

#: gst-libs/gst/pbutils/descriptions.c:201
msgid "CYUV Lossless"
msgstr "Förlustfri CYUV"

#: gst-libs/gst/pbutils/descriptions.c:205
msgid "FFMpeg v1"
msgstr "FFMpeg v1"

#: gst-libs/gst/pbutils/descriptions.c:219
msgid "Lossless MSZH"
msgstr "Förlustfri MSZH"

#: gst-libs/gst/pbutils/descriptions.c:230
msgid "Run-length encoding"
msgstr "Skurlängdskodning"

#: gst-libs/gst/pbutils/descriptions.c:276
msgid "Timed Text"
msgstr "Textning"

#: gst-libs/gst/pbutils/descriptions.c:280
msgid "Subtitle"
msgstr "Undertext"

#: gst-libs/gst/pbutils/descriptions.c:281
msgid "MPL2 subtitle format"
msgstr "Undertextformatet MPL2"

#: gst-libs/gst/pbutils/descriptions.c:282
msgid "DKS subtitle format"
msgstr "Undertextformatet DKS"

#: gst-libs/gst/pbutils/descriptions.c:283
msgid "QTtext subtitle format"
msgstr "Undertextformatet QTtext"

#: gst-libs/gst/pbutils/descriptions.c:284
msgid "Sami subtitle format"
msgstr "Undertextformatet Sami"

#: gst-libs/gst/pbutils/descriptions.c:285
msgid "TMPlayer subtitle format"
msgstr "Undertextformatet TMPlayer"

#: gst-libs/gst/pbutils/descriptions.c:289
msgid "Kate subtitle format"
msgstr "Undertextformatet Kate"

#: gst-libs/gst/pbutils/descriptions.c:290
msgid "WebVTT subtitle format"
msgstr "WebVTT-undertextformat"

#: gst-libs/gst/pbutils/descriptions.c:453
#: gst-libs/gst/pbutils/descriptions.c:456
#: gst-libs/gst/pbutils/descriptions.c:506
msgid "Uncompressed video"
msgstr "Okomprimerad video"

#: gst-libs/gst/pbutils/descriptions.c:461
msgid "Uncompressed gray"
msgstr "Okomprimerad gråskala"

#: gst-libs/gst/pbutils/descriptions.c:484
#, c-format
msgid "Uncompressed packed YUV %s"
msgstr "Okomprimerad paketerad YUV %s"

#: gst-libs/gst/pbutils/descriptions.c:486
#, c-format
msgid "Uncompressed semi-planar YUV %s"
msgstr "Okomprimerad semi-planär YUV %s"

#: gst-libs/gst/pbutils/descriptions.c:488
#, c-format
msgid "Uncompressed planar YUV %s"
msgstr "Okomprimerad planär YUV %s"

#: gst-libs/gst/pbutils/descriptions.c:499
#, c-format
msgid "Uncompressed palettized %d-bit %s"
msgstr "Okomprimerad palettiserad %d-bitars %s"

#: gst-libs/gst/pbutils/descriptions.c:502
#, c-format
msgid "Uncompressed %d-bit %s"
msgstr "Okomprimerad %d-bitars %s"

#: gst-libs/gst/pbutils/descriptions.c:584
#, c-format
msgid "DivX MPEG-4 Version %d"
msgstr "DivX MPEG-4 version %d"

#: gst-libs/gst/pbutils/descriptions.c:831
msgid "Uncompressed audio"
msgstr "Okomprimerad audio"

#: gst-libs/gst/pbutils/descriptions.c:837
#, c-format
msgid "Raw %d-bit %s audio"
msgstr "Rått %d-bitars %s-ljud"

#: gst-libs/gst/pbutils/descriptions.c:937
msgid "Audio CD source"
msgstr "Ljud-cd-källa"

#: gst-libs/gst/pbutils/descriptions.c:940
msgid "DVD source"
msgstr "Dvd-källa"

#: gst-libs/gst/pbutils/descriptions.c:943
msgid "Real Time Streaming Protocol (RTSP) source"
msgstr "Real Time Streaming Protocol-källa (RTSP)"

#: gst-libs/gst/pbutils/descriptions.c:947
msgid "Microsoft Media Server (MMS) protocol source"
msgstr "Microsoft Media Server-protokollkälla (MMS)"

#: gst-libs/gst/pbutils/descriptions.c:955
#, c-format
msgid "%s protocol source"
msgstr "%s-protokollkälla"

#: gst-libs/gst/pbutils/descriptions.c:1027
#, c-format
msgid "%s video RTP depayloader"
msgstr "%s RTP-uppackare (video)"

#: gst-libs/gst/pbutils/descriptions.c:1029
#, c-format
msgid "%s audio RTP depayloader"
msgstr "%s RTP-uppackare (ljud)"

#: gst-libs/gst/pbutils/descriptions.c:1031
#, c-format
msgid "%s RTP depayloader"
msgstr "%s RTP-uppackare"

#: gst-libs/gst/pbutils/descriptions.c:1038
#, c-format
msgid "%s demuxer"
msgstr "%s-avmultiplexor"

#: gst-libs/gst/pbutils/descriptions.c:1040
#, c-format
msgid "%s decoder"
msgstr "%s-avkodare"

#: gst-libs/gst/pbutils/descriptions.c:1078
#, c-format
msgid "%s video RTP payloader"
msgstr "%s RTP-packare (video)"

#: gst-libs/gst/pbutils/descriptions.c:1080
#, c-format
msgid "%s audio RTP payloader"
msgstr "%s RTP-packare (ljud)"

#: gst-libs/gst/pbutils/descriptions.c:1082
#, c-format
msgid "%s RTP payloader"
msgstr "%s RTP-packare"

#: gst-libs/gst/pbutils/descriptions.c:1089
#, c-format
msgid "%s muxer"
msgstr "%s-multiplexor"

#: gst-libs/gst/pbutils/descriptions.c:1091
#, c-format
msgid "%s encoder"
msgstr "%s-kodare"

#: gst-libs/gst/pbutils/descriptions.c:1123
#, c-format
msgid "GStreamer element %s"
msgstr "GStreamer-elementet %s"

#: gst-libs/gst/pbutils/missing-plugins.c:566
msgid "Unknown source element"
msgstr "Okänt käll-element"

#: gst-libs/gst/pbutils/missing-plugins.c:569
msgid "Unknown sink element"
msgstr "Okänt utgångs-element"

#: gst-libs/gst/pbutils/missing-plugins.c:572
msgid "Unknown element"
msgstr "Okänt element"

#: gst-libs/gst/pbutils/missing-plugins.c:575
msgid "Unknown decoder element"
msgstr "Okänt avkodarelement"

#: gst-libs/gst/pbutils/missing-plugins.c:578
msgid "Unknown encoder element"
msgstr "Okänt kodarelement"

#: gst-libs/gst/pbutils/missing-plugins.c:583
msgid "Plugin or element of unknown type"
msgstr "Insticksmodul eller element av okänd typ"

#: gst-libs/gst/tag/gsttagdemux.c:1271
msgid "Failed to read tag: not enough data"
msgstr "Misslyckades med att läsa tagg: inte tillräckligt mycket data"

#: gst-libs/gst/tag/tags.c:79
msgid "track ID"
msgstr "spår-ID"

#: gst-libs/gst/tag/tags.c:79
msgid "MusicBrainz track ID"
msgstr "MusicBrainz spår-ID"

#: gst-libs/gst/tag/tags.c:81
msgid "artist ID"
msgstr "artist-ID"

#: gst-libs/gst/tag/tags.c:81
msgid "MusicBrainz artist ID"
msgstr "MusicBrainz artist-ID"

#: gst-libs/gst/tag/tags.c:83
msgid "album ID"
msgstr "album-ID"

#: gst-libs/gst/tag/tags.c:83
msgid "MusicBrainz album ID"
msgstr "MusicBrainz album-ID"

#: gst-libs/gst/tag/tags.c:86
msgid "album artist ID"
msgstr "albumartist-ID"

#: gst-libs/gst/tag/tags.c:86
msgid "MusicBrainz album artist ID"
msgstr "MusicBrainz albumartist-ID"

#: gst-libs/gst/tag/tags.c:88
msgid "track TRM ID"
msgstr "spår TRM-ID"

#: gst-libs/gst/tag/tags.c:88
msgid "MusicBrainz TRM ID"
msgstr "MusicBrainz TRM-ID"

#: gst-libs/gst/tag/tags.c:110
msgid "capturing shutter speed"
msgstr "slutarhastighet"

#: gst-libs/gst/tag/tags.c:111
msgid "Shutter speed used when capturing an image, in seconds"
msgstr "Slutarhastighet i sekunder som används när bild infångas"

#: gst-libs/gst/tag/tags.c:114
msgid "capturing focal ratio"
msgstr "bländarvärde"

#: gst-libs/gst/tag/tags.c:115
msgid "Focal ratio (f-number) used when capturing the image"
msgstr "Bländarvärde (f-tal) som används när bild infångas"

#: gst-libs/gst/tag/tags.c:118
msgid "capturing focal length"
msgstr "brännvidd"

#: gst-libs/gst/tag/tags.c:119
msgid "Focal length of the lens used capturing the image, in mm"
msgstr "Brännvidd för linsen i mm när bild infångas"

#: gst-libs/gst/tag/tags.c:123
msgid "capturing 35 mm equivalent focal length"
msgstr "fångar 35mm-ekvivalent brännvidd"

#: gst-libs/gst/tag/tags.c:124
msgid "35 mm equivalent focal length of the lens used capturing the image, in mm"
msgstr "35 mm-ekvivalent brännvidd för linsen som används när bild infångas, i mm"

#: gst-libs/gst/tag/tags.c:128
msgid "capturing digital zoom ratio"
msgstr "digitalt zoom-förhållande"

#: gst-libs/gst/tag/tags.c:129
msgid "Digital zoom ratio used when capturing an image"
msgstr "Digitalt zoom-förhållande som används när bild infångas"

#: gst-libs/gst/tag/tags.c:132
msgid "capturing iso speed"
msgstr "ISO-tal"

#: gst-libs/gst/tag/tags.c:133
msgid "The ISO speed used when capturing an image"
msgstr "ISO-tal som används när bild infångas"

#: gst-libs/gst/tag/tags.c:136
msgid "capturing exposure program"
msgstr "exponeringsprogram"

#: gst-libs/gst/tag/tags.c:137
msgid "The exposure program used when capturing an image"
msgstr "Det exponeringsprogram som används när bild infångas"

#: gst-libs/gst/tag/tags.c:140
msgid "capturing exposure mode"
msgstr "exponeringsläge"

#: gst-libs/gst/tag/tags.c:141
msgid "The exposure mode used when capturing an image"
msgstr "Exponeringsläge som används när bild infångas"

#: gst-libs/gst/tag/tags.c:144
msgid "capturing exposure compensation"
msgstr "exponeringskompensation"

#: gst-libs/gst/tag/tags.c:145
msgid "The exposure compensation used when capturing an image"
msgstr "Exponeringskompensationen som används när bild infångas"

#: gst-libs/gst/tag/tags.c:148
msgid "capturing scene capture type"
msgstr "scenläge"

#: gst-libs/gst/tag/tags.c:149
msgid "The scene capture mode used when capturing an image"
msgstr "Scenläge som används när bild infångas"

#: gst-libs/gst/tag/tags.c:152
msgid "capturing gain adjustment"
msgstr "förstärkningsjustering"

#: gst-libs/gst/tag/tags.c:153
msgid "The overall gain adjustment applied on an image"
msgstr "Förstärkningsjustering som appliceras på en bild"

#: gst-libs/gst/tag/tags.c:156
msgid "capturing white balance"
msgstr "vitbalans"

#: gst-libs/gst/tag/tags.c:157
msgid "The white balance mode set when capturing an image"
msgstr "Vitbalansläge som sätts när bild infångas"

#: gst-libs/gst/tag/tags.c:160
msgid "capturing contrast"
msgstr "kontrast"

#: gst-libs/gst/tag/tags.c:161
msgid "The direction of contrast processing applied when capturing an image"
msgstr "Riktning för kontrastbehandling som appliceras när bild infångas"

#: gst-libs/gst/tag/tags.c:165
msgid "capturing saturation"
msgstr "mättnad"

#: gst-libs/gst/tag/tags.c:166
msgid "The direction of saturation processing applied when capturing an image"
msgstr "Riktning för mättnadsbehandling som appliceras när bild infångas"

#: gst-libs/gst/tag/tags.c:170
msgid "capturing sharpness"
msgstr "skärpning"

#: gst-libs/gst/tag/tags.c:171
msgid "The direction of sharpness processing applied when capturing an image"
msgstr "Riktningen på skärpningsbehandling som appliceras när bild infångas"

#: gst-libs/gst/tag/tags.c:175
msgid "capturing flash fired"
msgstr "blixtavfyrning"

#: gst-libs/gst/tag/tags.c:176
msgid "If the flash fired while capturing an image"
msgstr "Om blixten avfyrats när bild infångas"

#: gst-libs/gst/tag/tags.c:179
msgid "capturing flash mode"
msgstr "blixtläge"

#: gst-libs/gst/tag/tags.c:180
msgid "The selected flash mode while capturing an image"
msgstr "Det valda blixtläget när bild infångas"

#: gst-libs/gst/tag/tags.c:183
msgid "capturing metering mode"
msgstr "ljusmätarläge"

#: gst-libs/gst/tag/tags.c:184
msgid "The metering mode used while determining exposure for capturing an image"
msgstr "Ljusmätarläge som används då exponering bestäms när bild infångas"

#: gst-libs/gst/tag/tags.c:188
msgid "capturing source"
msgstr "infångstkälla"

#: gst-libs/gst/tag/tags.c:189
msgid "The source or type of device used for the capture"
msgstr "Källa eller typ av enhet som används för infångsten"

#: gst-libs/gst/tag/tags.c:192
msgid "image horizontal ppi"
msgstr "bild horisontell ppi"

#: gst-libs/gst/tag/tags.c:193
msgid "Media (image/video) intended horizontal pixel density in ppi"
msgstr "Media (bild/video) avsedd horisontell pixeldensitet i ppi"

#: gst-libs/gst/tag/tags.c:196
msgid "image vertical ppi"
msgstr "bild vertikal ppi"

#: gst-libs/gst/tag/tags.c:197
msgid "Media (image/video) intended vertical pixel density in ppi"
msgstr "Media (bild/video) avsedd vertikal pixeldensitet i ppi"

#: gst-libs/gst/tag/tags.c:200
msgid "ID3v2 frame"
msgstr "ID3v2-ram"

#: gst-libs/gst/tag/tags.c:200
msgid "unparsed id3v2 tag frame"
msgstr "otolkad id3v2-tagg-ram"

#: gst-libs/gst/tag/tags.c:204
msgid "musical-key"
msgstr "musikalisk tonart"

#: gst-libs/gst/tag/tags.c:204
msgid "Initial key in which the sound starts"
msgstr "Inledande tonart med vilken ljudet börjar"

#: tools/gst-device-monitor.c:156 tools/gst-play.c:1166
msgid "Print version information and exit"
msgstr "Skriv ut versionsinformation och avsluta"

#: tools/gst-device-monitor.c:158
msgid "Don't exit after showing the initial device list, but wait for devices to added/removed."
msgstr "Avsluta inte efter att den inledande enhetslistan visats, utan vänta på att enheter läggs till/tas bort."

#: tools/gst-play.c:275
#, c-format
msgid "Volume: %.0f%%"
msgstr "Volym: %.0f%%"

#: tools/gst-play.c:314
msgid "Buffering..."
msgstr "Buffrar..."

#: tools/gst-play.c:335
msgid "Clock lost, selecting a new one\n"
msgstr "Klocka förlorad, väljer en ny\n"

#: tools/gst-play.c:365 tools/gst-play.c:411 tools/gst-play.c:763
#: tools/gst-play.c:1070
msgid "Reached end of play list."
msgstr "Nådde slutet av spellistan."

#: tools/gst-play.c:493
msgid "Paused"
msgstr "Pausad"

#: tools/gst-play.c:551
#, c-format
msgid "Now playing %s\n"
msgstr "Spelar nu %s\n"

#: tools/gst-play.c:614
#, c-format
msgid "About to finish, preparing next title: %s"
msgstr "Slutar snart, förbereder nästa titel: %s"

#: tools/gst-play.c:859
#, c-format
msgid "Playback rate: %.2f"
msgstr "Uppspelningshastighet: %.2f"

#: tools/gst-play.c:863
#, c-format
msgid "Could not change playback rate to %.2f"
msgstr "Kunde inte ändra uppspelningshastigheten till %.2f"

#: tools/gst-play.c:1010
msgid "space"
msgstr "blanksteg"

#: tools/gst-play.c:1010
msgid "pause/unpause"
msgstr "pausa/fortsätt"

#: tools/gst-play.c:1011
msgid "q or ESC"
msgstr "q eller ESC"

#: tools/gst-play.c:1011
msgid "quit"
msgstr "avsluta"

#: tools/gst-play.c:1012
msgid "> or n"
msgstr "> eller n"

#: tools/gst-play.c:1012
msgid "play next"
msgstr "spela nästa"

#: tools/gst-play.c:1013
msgid "< or b"
msgstr "< eller b"

#: tools/gst-play.c:1013
msgid "play previous"
msgstr "spela föregående"

#: tools/gst-play.c:1014
msgid "seek forward"
msgstr "sök framåt"

#: tools/gst-play.c:1015
msgid "seek backward"
msgstr "sök bakåt"

#: tools/gst-play.c:1016
msgid "volume up"
msgstr "höj volym"

#: tools/gst-play.c:1017
msgid "volume down"
msgstr "sänk volym"

#: tools/gst-play.c:1018
msgid "increase playback rate"
msgstr "öka uppspelningshastighet"

#: tools/gst-play.c:1019
msgid "decrease playback rate"
msgstr "sänk uppspelningshastighet"

#: tools/gst-play.c:1020
msgid "change playback direction"
msgstr "ändra uppspelningsriktning"

#: tools/gst-play.c:1021
msgid "enable/disable trick modes"
msgstr "aktivera/inaktivera tricklägen"

#: tools/gst-play.c:1022
msgid "change audio track"
msgstr "byt ljudspår"

#: tools/gst-play.c:1023
msgid "change video track"
msgstr "byt videospår"

#: tools/gst-play.c:1024
msgid "change subtitle track"
msgstr "byt undertextspår"

#: tools/gst-play.c:1025
msgid "seek to beginning"
msgstr "sök till början"

#: tools/gst-play.c:1026
msgid "show keyboard shortcuts"
msgstr "visa tangentbordsgenvägar"

#: tools/gst-play.c:1029
msgid "Interactive mode - keyboard controls:"
msgstr "Interaktivt läge: tangentbordsstyrning:"

#: tools/gst-play.c:1161
msgid "Output status information and property notifications"
msgstr "Mata ut statusinformation och egenskapsaviseringar"

#: tools/gst-play.c:1163
msgid "Control playback behaviour setting playbin 'flags' property"
msgstr "Styr uppspelningsbeteende genom att ställa in playbins egenskap ”flags”"

#: tools/gst-play.c:1168
msgid "Video sink to use (default is autovideosink)"
msgstr "Videoutgång som ska användas (standard är autovideosink)"

#: tools/gst-play.c:1170
msgid "Audio sink to use (default is autoaudiosink)"
msgstr "Ljudutgång som ska användas (standard är autoaudiosink)"

#: tools/gst-play.c:1172
msgid "Enable gapless playback"
msgstr "Aktivera mellanrumslös uppspelning"

#: tools/gst-play.c:1174
msgid "Shuffle playlist"
msgstr "Blanda spellista"

#: tools/gst-play.c:1177
msgid "Disable interactive control via the keyboard"
msgstr "Inaktivera interaktiv styrning via tangentbordet"

#: tools/gst-play.c:1179
msgid "Volume"
msgstr "Volym"

#: tools/gst-play.c:1181
msgid "Playlist file containing input media files"
msgstr "Fil med spellista innehållandes inkommande mediafiler"

#: tools/gst-play.c:1183
msgid "Do not print any output (apart from errors)"
msgstr "Mata inte ut någonting (bortsett från fel)"

#: tools/gst-play.c:1254
#, c-format
msgid "Usage: %s FILE1|URI1 [FILE2|URI2] [FILE3|URI3] ..."
msgstr "Användning: %s FIL1|URI1 [FIL2|URI2] [FIL3|URI3] ..."

#: tools/gst-play.c:1258
msgid "You must provide at least one filename or URI to play."
msgstr "Du måste ange åtminstone ett filnamn eller en URI att spela."

#: tools/gst-play.c:1298
msgid "Press 'k' to see a list of keyboard shortcuts.\n"
msgstr "Tryck på 'k' för att se en lista över tangentbordsgenvägar.\n"

#~ msgid "Internal data stream error."
#~ msgstr "Internt dataströmningsfel."

#~ msgid "A %s plugin is required to play this stream, but not installed."
#~ msgstr "En %s-insticksmodul krävs för att spela upp den här strömmen men är inte installerad."<|MERGE_RESOLUTION|>--- conflicted
+++ resolved
@@ -1,878 +1,873 @@
-# Swedish messages for gst-plugins-base.
-# Copyright © 2004, 2005, 2007, 2008, 2009, 2014, 2015, 2016, 2017 Free Software Foundation, Inc.
-# This file is distributed under the same license as the gst-plugins-base package.
-# Christian Rose <menthos@menthos.com>, 2004, 2005.
-# Daniel Nylander <po@danielnylander.se>, 2007, 2008, 2009.
-# Sebastian Rasmussen <sebras@gmail.com>, 2014, 2015, 2016, 2017.
-#
-msgid ""
-msgstr ""
-"Project-Id-Version: gst-plugins-base 1.10.0\n"
-"Report-Msgid-Bugs-To: http://bugzilla.gnome.org/\n"
-<<<<<<< HEAD
-"POT-Creation-Date: 2016-04-20 15:29+0300\n"
-"PO-Revision-Date: 2016-03-02 22:20+0100\n"
-=======
-"POT-Creation-Date: 2016-11-01 17:42+0200\n"
-"PO-Revision-Date: 2017-05-21 18:55+0800\n"
->>>>>>> 2bb37b36
-"Last-Translator: Sebastian Rasmussen <sebras@gmail.com>\n"
-"Language-Team: Swedish <tp-sv@listor.tp-sv.se>\n"
-"Language: sv\n"
-"MIME-Version: 1.0\n"
-"Content-Type: text/plain; charset=UTF-8\n"
-"Content-Transfer-Encoding: 8bit\n"
-"X-Bugs: Report translation errors to the Language-Team address.\n"
-"X-Generator: Poedit 1.8.11\n"
-
-#: ext/alsa/gstalsasink.c:577
-msgid "Could not open device for playback in mono mode."
-msgstr "Kunde inte öppna enheten för uppspelning i monoläge."
-
-#: ext/alsa/gstalsasink.c:579
-msgid "Could not open device for playback in stereo mode."
-msgstr "Kunde inte öppna enheten för uppspelning i stereoläge."
-
-#: ext/alsa/gstalsasink.c:583
-#, c-format
-msgid "Could not open device for playback in %d-channel mode."
-msgstr "Kunde inte öppna enheten för uppspelning i %d-kanalsläge."
-
-#: ext/alsa/gstalsasink.c:856
-msgid "Could not open audio device for playback. Device is being used by another application."
-msgstr "Kunde inte öppna ljudenheten för uppspelning. Enheten används av ett annat program."
-
-#: ext/alsa/gstalsasink.c:861
-msgid "Could not open audio device for playback."
-msgstr "Kunde inte öppna ljudenheten för uppspelning."
-
-#: ext/alsa/gstalsasink.c:1074
-msgid "Error outputting to audio device. The device has been disconnected."
-msgstr "Fel vid utmatning till ljudenhet. Enheten har kopplats loss."
-
-#: ext/alsa/gstalsasrc.c:440
-msgid "Could not open device for recording in mono mode."
-msgstr "Kunde inte öppna enheten för inspelning i monoläge."
-
-#: ext/alsa/gstalsasrc.c:442
-msgid "Could not open device for recording in stereo mode."
-msgstr "Kunde inte öppna enheten för inspelning i stereoläge."
-
-#: ext/alsa/gstalsasrc.c:446
-#, c-format
-msgid "Could not open device for recording in %d-channel mode"
-msgstr "Kunde inte öppna enheten för inspelning i %d-kanalsläge"
-
-#: ext/alsa/gstalsasrc.c:737
-msgid "Could not open audio device for recording. Device is being used by another application."
-msgstr "Kunde inte öppna ljudenheten för inspelning. Enheten används av ett annat program."
-
-#: ext/alsa/gstalsasrc.c:742
-msgid "Could not open audio device for recording."
-msgstr "Kunde inte öppna ljudenheten för inspelning."
-
-#: ext/alsa/gstalsasrc.c:988
-msgid "Error recording from audio device. The device has been disconnected."
-msgstr "Fel vid inspelning från ljudenhet. Enheten har kopplats loss."
-
-#: ext/cdparanoia/gstcdparanoiasrc.c:277 ext/cdparanoia/gstcdparanoiasrc.c:283
-msgid "Could not open CD device for reading."
-msgstr "Kunde inte öppna cd-enheten för läsning."
-
-#: ext/cdparanoia/gstcdparanoiasrc.c:409
-msgid "Could not seek CD."
-msgstr "Kunde inte söka på cd-skivan."
-
-#: ext/cdparanoia/gstcdparanoiasrc.c:417
-msgid "Could not read CD."
-msgstr "Kunde inte läsa cd-skivan."
-
-#: gst/encoding/gstencodebin.c:1590 gst/playback/gstplaybin2.c:3401
-#: gst/playback/gstplaysink.c:1480 gst/playback/gstplaysink.c:1493
-#: gst/playback/gstplaysink.c:1830 gst/playback/gstplaysink.c:1862
-#: gst/playback/gstplaysink.c:2442 gst/playback/gstplaysink.c:2491
-#: gst/playback/gstplaysink.c:2506 gst/playback/gstplaysink.c:2531
-#: gst/playback/gstplaysink.c:2563 gst/playback/gstplaysink.c:2711
-#: gst/playback/gstplaysink.c:2742 gst/playback/gstplaysink.c:3120
-#: gst/playback/gstplaysink.c:3129 gst/playback/gstplaysink.c:3138
-#: gst/playback/gstplaysink.c:3147 gst/playback/gstplaysink.c:3550
-#: gst/playback/gstplaysink.c:4424 gst/playback/gstplaysinkconvertbin.c:97
-#: gst/playback/gstplaysinkconvertbin.c:117
-#: gst/playback/gsturidecodebin.c:1489 gst/playback/gsturisourcebin.c:1620
-#, c-format
-msgid "Missing element '%s' - check your GStreamer installation."
-msgstr "Saknar elementet \"%s\" - kontrollera din GStreamer-installation."
-
-#: gst/playback/gstdecodebin2.c:1865 gst/playback/gstparsebin.c:1545
-msgid "Could not determine type of stream"
-msgstr "Kunde inte fastställa typ av ström"
-
-#: gst/playback/gstdecodebin2.c:2841 gst/playback/gstparsebin.c:2378
-msgid "This appears to be a text file"
-msgstr "Den här ser ut att vara en textfil"
-
-#: gst/playback/gstplaybin2.c:5446
-msgid "Could not create \"uridecodebin\" element."
-msgstr "Kunde inte skapa \"uridecodebin\"-element."
-
-#: gst/playback/gstplaybin3.c:4618
-msgid "Could not create \"decodebin3\" element."
-msgstr "Kunde inte skapa \"decodebin3\"-element."
-
-#: gst/playback/gstplaybin3.c:4864
-msgid "Could not create \"urisourcebin\" element."
-msgstr "Kunde inte skapa \"urisourcebin\"-element."
-
-#: gst/playback/gstplaysink.c:1961
-#, c-format
-msgid "Both autovideosink and %s elements are missing."
-msgstr "Både autovideosink- och %s-elementet saknas."
-
-#: gst/playback/gstplaysink.c:1965
-msgid "The autovideosink element is missing."
-msgstr "Elementet autovideosink saknas."
-
-#: gst/playback/gstplaysink.c:1970
-#, c-format
-msgid "Configured videosink %s is not working."
-msgstr "Konfigurerat videosink %s fungerar inte."
-
-#: gst/playback/gstplaysink.c:1974
-#, c-format
-msgid "Both autovideosink and %s elements are not working."
-msgstr "Det finns både autovideosink- och %s-element som inte fungerar."
-
-#: gst/playback/gstplaysink.c:1978
-msgid "The autovideosink element is not working."
-msgstr "Elementet autovideosink fungerar inte."
-
-#: gst/playback/gstplaysink.c:2479
-msgid "Custom text sink element is not usable."
-msgstr "Anpassat text utgångs-element är inte användbart."
-
-#: gst/playback/gstplaysink.c:2857
-msgid "No volume control found"
-msgstr "Ingen volymkontroll hittades"
-
-#: gst/playback/gstplaysink.c:2887
-#, c-format
-msgid "Both autoaudiosink and %s elements are missing."
-msgstr "Både autoaudiosink- och %s-elementet saknas."
-
-#: gst/playback/gstplaysink.c:2891
-msgid "The autoaudiosink element is missing."
-msgstr "Elementet autoaudiosink saknas."
-
-#: gst/playback/gstplaysink.c:2896
-#, c-format
-msgid "Configured audiosink %s is not working."
-msgstr "Konfigurerat audiosink %s fungerar inte."
-
-#: gst/playback/gstplaysink.c:2900
-#, c-format
-msgid "Both autoaudiosink and %s elements are not working."
-msgstr "Det finns både autoaudiosink- och %s-element som inte fungerar."
-
-#: gst/playback/gstplaysink.c:2904
-msgid "The autoaudiosink element is not working."
-msgstr "Elementet autoaudiosink fungerar inte."
-
-#: gst/playback/gstplaysink.c:3223 gst/playback/gstplaysink.c:3228
-msgid "Can't play a text file without video or visualizations."
-msgstr "Kan inte spela upp en textfil utan video eller visualiseringar."
-
-#: gst/playback/gsturidecodebin.c:938
-#, c-format
-msgid "No decoder available for type '%s'."
-msgstr "Ingen avkodare finns tillgänglig för typen \"%s\"."
-
-#: gst/playback/gsturidecodebin.c:1395 gst/playback/gsturisourcebin.c:1514
-msgid "No URI specified to play from."
-msgstr "Ingen uri angiven att spela upp från."
-
-#: gst/playback/gsturidecodebin.c:1401 gst/playback/gsturisourcebin.c:1520
-#, c-format
-msgid "Invalid URI \"%s\"."
-msgstr "Ogiltig uri \"%s\"."
-
-#: gst/playback/gsturidecodebin.c:1408 gst/playback/gsturisourcebin.c:1527
-msgid "This stream type cannot be played yet."
-msgstr "Den här strömtypen kan inte spelas upp än."
-
-#: gst/playback/gsturidecodebin.c:1426 gst/playback/gsturisourcebin.c:1545
-#, c-format
-msgid "No URI handler implemented for \"%s\"."
-msgstr "Ingen URI-hanterare implementerad för \"%s\"."
-
-#: gst/playback/gsturidecodebin.c:2292 gst/playback/gsturisourcebin.c:2200
-msgid "Source element is invalid."
-msgstr "Källelementet är ogiltigt."
-
-#: gst/tcp/gsttcpclientsink.c:214
-#, c-format
-msgid "Error while sending data to \"%s:%d\"."
-msgstr "Fel vid sändning av data till \"%s:%d\"."
-
-#: gst-libs/gst/audio/gstaudiobasesrc.c:866
-msgid "Can't record audio fast enough"
-msgstr "Kan inte spela in ljud tillräckligt snabbt"
-
-#: gst-libs/gst/audio/gstaudiocdsrc.c:1655
-msgid "This CD has no audio tracks"
-msgstr "Den här cd-skivan saknar ljudspår"
-
-#: gst-libs/gst/pbutils/descriptions.c:92
-msgid "ID3 tag"
-msgstr "ID3-tagg"
-
-#: gst-libs/gst/pbutils/descriptions.c:93
-#: gst-libs/gst/pbutils/descriptions.c:94
-msgid "APE tag"
-msgstr "APE-tagg"
-
-#: gst-libs/gst/pbutils/descriptions.c:95
-msgid "ICY internet radio"
-msgstr "ICY internetradio"
-
-#: gst-libs/gst/pbutils/descriptions.c:130
-msgid "Apple Lossless Audio (ALAC)"
-msgstr "Apple Lossless Audio (ALAC)"
-
-#: gst-libs/gst/pbutils/descriptions.c:146
-msgid "Free Lossless Audio Codec (FLAC)"
-msgstr "Free Lossless Audio Codec (FLAC)"
-
-#: gst-libs/gst/pbutils/descriptions.c:176
-#: gst-libs/gst/pbutils/descriptions.c:177
-msgid "Lossless True Audio (TTA)"
-msgstr "Lossless True Audio (TTA)"
-
-#: gst-libs/gst/pbutils/descriptions.c:185
-msgid "Windows Media Speech"
-msgstr "Windows Media Speech"
-
-#: gst-libs/gst/pbutils/descriptions.c:201
-msgid "CYUV Lossless"
-msgstr "Förlustfri CYUV"
-
-#: gst-libs/gst/pbutils/descriptions.c:205
-msgid "FFMpeg v1"
-msgstr "FFMpeg v1"
-
-#: gst-libs/gst/pbutils/descriptions.c:219
-msgid "Lossless MSZH"
-msgstr "Förlustfri MSZH"
-
-#: gst-libs/gst/pbutils/descriptions.c:230
-msgid "Run-length encoding"
-msgstr "Skurlängdskodning"
-
-#: gst-libs/gst/pbutils/descriptions.c:276
-msgid "Timed Text"
-msgstr "Textning"
-
-#: gst-libs/gst/pbutils/descriptions.c:280
-msgid "Subtitle"
-msgstr "Undertext"
-
-#: gst-libs/gst/pbutils/descriptions.c:281
-msgid "MPL2 subtitle format"
-msgstr "Undertextformatet MPL2"
-
-#: gst-libs/gst/pbutils/descriptions.c:282
-msgid "DKS subtitle format"
-msgstr "Undertextformatet DKS"
-
-#: gst-libs/gst/pbutils/descriptions.c:283
-msgid "QTtext subtitle format"
-msgstr "Undertextformatet QTtext"
-
-#: gst-libs/gst/pbutils/descriptions.c:284
-msgid "Sami subtitle format"
-msgstr "Undertextformatet Sami"
-
-#: gst-libs/gst/pbutils/descriptions.c:285
-msgid "TMPlayer subtitle format"
-msgstr "Undertextformatet TMPlayer"
-
-#: gst-libs/gst/pbutils/descriptions.c:289
-msgid "Kate subtitle format"
-msgstr "Undertextformatet Kate"
-
-#: gst-libs/gst/pbutils/descriptions.c:290
-msgid "WebVTT subtitle format"
-msgstr "WebVTT-undertextformat"
-
-#: gst-libs/gst/pbutils/descriptions.c:453
-#: gst-libs/gst/pbutils/descriptions.c:456
-#: gst-libs/gst/pbutils/descriptions.c:506
-msgid "Uncompressed video"
-msgstr "Okomprimerad video"
-
-#: gst-libs/gst/pbutils/descriptions.c:461
-msgid "Uncompressed gray"
-msgstr "Okomprimerad gråskala"
-
-#: gst-libs/gst/pbutils/descriptions.c:484
-#, c-format
-msgid "Uncompressed packed YUV %s"
-msgstr "Okomprimerad paketerad YUV %s"
-
-#: gst-libs/gst/pbutils/descriptions.c:486
-#, c-format
-msgid "Uncompressed semi-planar YUV %s"
-msgstr "Okomprimerad semi-planär YUV %s"
-
-#: gst-libs/gst/pbutils/descriptions.c:488
-#, c-format
-msgid "Uncompressed planar YUV %s"
-msgstr "Okomprimerad planär YUV %s"
-
-#: gst-libs/gst/pbutils/descriptions.c:499
-#, c-format
-msgid "Uncompressed palettized %d-bit %s"
-msgstr "Okomprimerad palettiserad %d-bitars %s"
-
-#: gst-libs/gst/pbutils/descriptions.c:502
-#, c-format
-msgid "Uncompressed %d-bit %s"
-msgstr "Okomprimerad %d-bitars %s"
-
-#: gst-libs/gst/pbutils/descriptions.c:584
-#, c-format
-msgid "DivX MPEG-4 Version %d"
-msgstr "DivX MPEG-4 version %d"
-
-#: gst-libs/gst/pbutils/descriptions.c:831
-msgid "Uncompressed audio"
-msgstr "Okomprimerad audio"
-
-#: gst-libs/gst/pbutils/descriptions.c:837
-#, c-format
-msgid "Raw %d-bit %s audio"
-msgstr "Rått %d-bitars %s-ljud"
-
-#: gst-libs/gst/pbutils/descriptions.c:937
-msgid "Audio CD source"
-msgstr "Ljud-cd-källa"
-
-#: gst-libs/gst/pbutils/descriptions.c:940
-msgid "DVD source"
-msgstr "Dvd-källa"
-
-#: gst-libs/gst/pbutils/descriptions.c:943
-msgid "Real Time Streaming Protocol (RTSP) source"
-msgstr "Real Time Streaming Protocol-källa (RTSP)"
-
-#: gst-libs/gst/pbutils/descriptions.c:947
-msgid "Microsoft Media Server (MMS) protocol source"
-msgstr "Microsoft Media Server-protokollkälla (MMS)"
-
-#: gst-libs/gst/pbutils/descriptions.c:955
-#, c-format
-msgid "%s protocol source"
-msgstr "%s-protokollkälla"
-
-#: gst-libs/gst/pbutils/descriptions.c:1027
-#, c-format
-msgid "%s video RTP depayloader"
-msgstr "%s RTP-uppackare (video)"
-
-#: gst-libs/gst/pbutils/descriptions.c:1029
-#, c-format
-msgid "%s audio RTP depayloader"
-msgstr "%s RTP-uppackare (ljud)"
-
-#: gst-libs/gst/pbutils/descriptions.c:1031
-#, c-format
-msgid "%s RTP depayloader"
-msgstr "%s RTP-uppackare"
-
-#: gst-libs/gst/pbutils/descriptions.c:1038
-#, c-format
-msgid "%s demuxer"
-msgstr "%s-avmultiplexor"
-
-#: gst-libs/gst/pbutils/descriptions.c:1040
-#, c-format
-msgid "%s decoder"
-msgstr "%s-avkodare"
-
-#: gst-libs/gst/pbutils/descriptions.c:1078
-#, c-format
-msgid "%s video RTP payloader"
-msgstr "%s RTP-packare (video)"
-
-#: gst-libs/gst/pbutils/descriptions.c:1080
-#, c-format
-msgid "%s audio RTP payloader"
-msgstr "%s RTP-packare (ljud)"
-
-#: gst-libs/gst/pbutils/descriptions.c:1082
-#, c-format
-msgid "%s RTP payloader"
-msgstr "%s RTP-packare"
-
-#: gst-libs/gst/pbutils/descriptions.c:1089
-#, c-format
-msgid "%s muxer"
-msgstr "%s-multiplexor"
-
-#: gst-libs/gst/pbutils/descriptions.c:1091
-#, c-format
-msgid "%s encoder"
-msgstr "%s-kodare"
-
-#: gst-libs/gst/pbutils/descriptions.c:1123
-#, c-format
-msgid "GStreamer element %s"
-msgstr "GStreamer-elementet %s"
-
-#: gst-libs/gst/pbutils/missing-plugins.c:566
-msgid "Unknown source element"
-msgstr "Okänt käll-element"
-
-#: gst-libs/gst/pbutils/missing-plugins.c:569
-msgid "Unknown sink element"
-msgstr "Okänt utgångs-element"
-
-#: gst-libs/gst/pbutils/missing-plugins.c:572
-msgid "Unknown element"
-msgstr "Okänt element"
-
-#: gst-libs/gst/pbutils/missing-plugins.c:575
-msgid "Unknown decoder element"
-msgstr "Okänt avkodarelement"
-
-#: gst-libs/gst/pbutils/missing-plugins.c:578
-msgid "Unknown encoder element"
-msgstr "Okänt kodarelement"
-
-#: gst-libs/gst/pbutils/missing-plugins.c:583
-msgid "Plugin or element of unknown type"
-msgstr "Insticksmodul eller element av okänd typ"
-
-#: gst-libs/gst/tag/gsttagdemux.c:1271
-msgid "Failed to read tag: not enough data"
-msgstr "Misslyckades med att läsa tagg: inte tillräckligt mycket data"
-
-#: gst-libs/gst/tag/tags.c:79
-msgid "track ID"
-msgstr "spår-ID"
-
-#: gst-libs/gst/tag/tags.c:79
-msgid "MusicBrainz track ID"
-msgstr "MusicBrainz spår-ID"
-
-#: gst-libs/gst/tag/tags.c:81
-msgid "artist ID"
-msgstr "artist-ID"
-
-#: gst-libs/gst/tag/tags.c:81
-msgid "MusicBrainz artist ID"
-msgstr "MusicBrainz artist-ID"
-
-#: gst-libs/gst/tag/tags.c:83
-msgid "album ID"
-msgstr "album-ID"
-
-#: gst-libs/gst/tag/tags.c:83
-msgid "MusicBrainz album ID"
-msgstr "MusicBrainz album-ID"
-
-#: gst-libs/gst/tag/tags.c:86
-msgid "album artist ID"
-msgstr "albumartist-ID"
-
-#: gst-libs/gst/tag/tags.c:86
-msgid "MusicBrainz album artist ID"
-msgstr "MusicBrainz albumartist-ID"
-
-#: gst-libs/gst/tag/tags.c:88
-msgid "track TRM ID"
-msgstr "spår TRM-ID"
-
-#: gst-libs/gst/tag/tags.c:88
-msgid "MusicBrainz TRM ID"
-msgstr "MusicBrainz TRM-ID"
-
-#: gst-libs/gst/tag/tags.c:110
-msgid "capturing shutter speed"
-msgstr "slutarhastighet"
-
-#: gst-libs/gst/tag/tags.c:111
-msgid "Shutter speed used when capturing an image, in seconds"
-msgstr "Slutarhastighet i sekunder som används när bild infångas"
-
-#: gst-libs/gst/tag/tags.c:114
-msgid "capturing focal ratio"
-msgstr "bländarvärde"
-
-#: gst-libs/gst/tag/tags.c:115
-msgid "Focal ratio (f-number) used when capturing the image"
-msgstr "Bländarvärde (f-tal) som används när bild infångas"
-
-#: gst-libs/gst/tag/tags.c:118
-msgid "capturing focal length"
-msgstr "brännvidd"
-
-#: gst-libs/gst/tag/tags.c:119
-msgid "Focal length of the lens used capturing the image, in mm"
-msgstr "Brännvidd för linsen i mm när bild infångas"
-
-#: gst-libs/gst/tag/tags.c:123
-msgid "capturing 35 mm equivalent focal length"
-msgstr "fångar 35mm-ekvivalent brännvidd"
-
-#: gst-libs/gst/tag/tags.c:124
-msgid "35 mm equivalent focal length of the lens used capturing the image, in mm"
-msgstr "35 mm-ekvivalent brännvidd för linsen som används när bild infångas, i mm"
-
-#: gst-libs/gst/tag/tags.c:128
-msgid "capturing digital zoom ratio"
-msgstr "digitalt zoom-förhållande"
-
-#: gst-libs/gst/tag/tags.c:129
-msgid "Digital zoom ratio used when capturing an image"
-msgstr "Digitalt zoom-förhållande som används när bild infångas"
-
-#: gst-libs/gst/tag/tags.c:132
-msgid "capturing iso speed"
-msgstr "ISO-tal"
-
-#: gst-libs/gst/tag/tags.c:133
-msgid "The ISO speed used when capturing an image"
-msgstr "ISO-tal som används när bild infångas"
-
-#: gst-libs/gst/tag/tags.c:136
-msgid "capturing exposure program"
-msgstr "exponeringsprogram"
-
-#: gst-libs/gst/tag/tags.c:137
-msgid "The exposure program used when capturing an image"
-msgstr "Det exponeringsprogram som används när bild infångas"
-
-#: gst-libs/gst/tag/tags.c:140
-msgid "capturing exposure mode"
-msgstr "exponeringsläge"
-
-#: gst-libs/gst/tag/tags.c:141
-msgid "The exposure mode used when capturing an image"
-msgstr "Exponeringsläge som används när bild infångas"
-
-#: gst-libs/gst/tag/tags.c:144
-msgid "capturing exposure compensation"
-msgstr "exponeringskompensation"
-
-#: gst-libs/gst/tag/tags.c:145
-msgid "The exposure compensation used when capturing an image"
-msgstr "Exponeringskompensationen som används när bild infångas"
-
-#: gst-libs/gst/tag/tags.c:148
-msgid "capturing scene capture type"
-msgstr "scenläge"
-
-#: gst-libs/gst/tag/tags.c:149
-msgid "The scene capture mode used when capturing an image"
-msgstr "Scenläge som används när bild infångas"
-
-#: gst-libs/gst/tag/tags.c:152
-msgid "capturing gain adjustment"
-msgstr "förstärkningsjustering"
-
-#: gst-libs/gst/tag/tags.c:153
-msgid "The overall gain adjustment applied on an image"
-msgstr "Förstärkningsjustering som appliceras på en bild"
-
-#: gst-libs/gst/tag/tags.c:156
-msgid "capturing white balance"
-msgstr "vitbalans"
-
-#: gst-libs/gst/tag/tags.c:157
-msgid "The white balance mode set when capturing an image"
-msgstr "Vitbalansläge som sätts när bild infångas"
-
-#: gst-libs/gst/tag/tags.c:160
-msgid "capturing contrast"
-msgstr "kontrast"
-
-#: gst-libs/gst/tag/tags.c:161
-msgid "The direction of contrast processing applied when capturing an image"
-msgstr "Riktning för kontrastbehandling som appliceras när bild infångas"
-
-#: gst-libs/gst/tag/tags.c:165
-msgid "capturing saturation"
-msgstr "mättnad"
-
-#: gst-libs/gst/tag/tags.c:166
-msgid "The direction of saturation processing applied when capturing an image"
-msgstr "Riktning för mättnadsbehandling som appliceras när bild infångas"
-
-#: gst-libs/gst/tag/tags.c:170
-msgid "capturing sharpness"
-msgstr "skärpning"
-
-#: gst-libs/gst/tag/tags.c:171
-msgid "The direction of sharpness processing applied when capturing an image"
-msgstr "Riktningen på skärpningsbehandling som appliceras när bild infångas"
-
-#: gst-libs/gst/tag/tags.c:175
-msgid "capturing flash fired"
-msgstr "blixtavfyrning"
-
-#: gst-libs/gst/tag/tags.c:176
-msgid "If the flash fired while capturing an image"
-msgstr "Om blixten avfyrats när bild infångas"
-
-#: gst-libs/gst/tag/tags.c:179
-msgid "capturing flash mode"
-msgstr "blixtläge"
-
-#: gst-libs/gst/tag/tags.c:180
-msgid "The selected flash mode while capturing an image"
-msgstr "Det valda blixtläget när bild infångas"
-
-#: gst-libs/gst/tag/tags.c:183
-msgid "capturing metering mode"
-msgstr "ljusmätarläge"
-
-#: gst-libs/gst/tag/tags.c:184
-msgid "The metering mode used while determining exposure for capturing an image"
-msgstr "Ljusmätarläge som används då exponering bestäms när bild infångas"
-
-#: gst-libs/gst/tag/tags.c:188
-msgid "capturing source"
-msgstr "infångstkälla"
-
-#: gst-libs/gst/tag/tags.c:189
-msgid "The source or type of device used for the capture"
-msgstr "Källa eller typ av enhet som används för infångsten"
-
-#: gst-libs/gst/tag/tags.c:192
-msgid "image horizontal ppi"
-msgstr "bild horisontell ppi"
-
-#: gst-libs/gst/tag/tags.c:193
-msgid "Media (image/video) intended horizontal pixel density in ppi"
-msgstr "Media (bild/video) avsedd horisontell pixeldensitet i ppi"
-
-#: gst-libs/gst/tag/tags.c:196
-msgid "image vertical ppi"
-msgstr "bild vertikal ppi"
-
-#: gst-libs/gst/tag/tags.c:197
-msgid "Media (image/video) intended vertical pixel density in ppi"
-msgstr "Media (bild/video) avsedd vertikal pixeldensitet i ppi"
-
-#: gst-libs/gst/tag/tags.c:200
-msgid "ID3v2 frame"
-msgstr "ID3v2-ram"
-
-#: gst-libs/gst/tag/tags.c:200
-msgid "unparsed id3v2 tag frame"
-msgstr "otolkad id3v2-tagg-ram"
-
-#: gst-libs/gst/tag/tags.c:204
-msgid "musical-key"
-msgstr "musikalisk tonart"
-
-#: gst-libs/gst/tag/tags.c:204
-msgid "Initial key in which the sound starts"
-msgstr "Inledande tonart med vilken ljudet börjar"
-
-#: tools/gst-device-monitor.c:156 tools/gst-play.c:1166
-msgid "Print version information and exit"
-msgstr "Skriv ut versionsinformation och avsluta"
-
-#: tools/gst-device-monitor.c:158
-msgid "Don't exit after showing the initial device list, but wait for devices to added/removed."
-msgstr "Avsluta inte efter att den inledande enhetslistan visats, utan vänta på att enheter läggs till/tas bort."
-
-#: tools/gst-play.c:275
-#, c-format
-msgid "Volume: %.0f%%"
-msgstr "Volym: %.0f%%"
-
-#: tools/gst-play.c:314
-msgid "Buffering..."
-msgstr "Buffrar..."
-
-#: tools/gst-play.c:335
-msgid "Clock lost, selecting a new one\n"
-msgstr "Klocka förlorad, väljer en ny\n"
-
-#: tools/gst-play.c:365 tools/gst-play.c:411 tools/gst-play.c:763
-#: tools/gst-play.c:1070
-msgid "Reached end of play list."
-msgstr "Nådde slutet av spellistan."
-
-#: tools/gst-play.c:493
-msgid "Paused"
-msgstr "Pausad"
-
-#: tools/gst-play.c:551
-#, c-format
-msgid "Now playing %s\n"
-msgstr "Spelar nu %s\n"
-
-#: tools/gst-play.c:614
-#, c-format
-msgid "About to finish, preparing next title: %s"
-msgstr "Slutar snart, förbereder nästa titel: %s"
-
-#: tools/gst-play.c:859
-#, c-format
-msgid "Playback rate: %.2f"
-msgstr "Uppspelningshastighet: %.2f"
-
-#: tools/gst-play.c:863
-#, c-format
-msgid "Could not change playback rate to %.2f"
-msgstr "Kunde inte ändra uppspelningshastigheten till %.2f"
-
-#: tools/gst-play.c:1010
-msgid "space"
-msgstr "blanksteg"
-
-#: tools/gst-play.c:1010
-msgid "pause/unpause"
-msgstr "pausa/fortsätt"
-
-#: tools/gst-play.c:1011
-msgid "q or ESC"
-msgstr "q eller ESC"
-
-#: tools/gst-play.c:1011
-msgid "quit"
-msgstr "avsluta"
-
-#: tools/gst-play.c:1012
-msgid "> or n"
-msgstr "> eller n"
-
-#: tools/gst-play.c:1012
-msgid "play next"
-msgstr "spela nästa"
-
-#: tools/gst-play.c:1013
-msgid "< or b"
-msgstr "< eller b"
-
-#: tools/gst-play.c:1013
-msgid "play previous"
-msgstr "spela föregående"
-
-#: tools/gst-play.c:1014
-msgid "seek forward"
-msgstr "sök framåt"
-
-#: tools/gst-play.c:1015
-msgid "seek backward"
-msgstr "sök bakåt"
-
-#: tools/gst-play.c:1016
-msgid "volume up"
-msgstr "höj volym"
-
-#: tools/gst-play.c:1017
-msgid "volume down"
-msgstr "sänk volym"
-
-#: tools/gst-play.c:1018
-msgid "increase playback rate"
-msgstr "öka uppspelningshastighet"
-
-#: tools/gst-play.c:1019
-msgid "decrease playback rate"
-msgstr "sänk uppspelningshastighet"
-
-#: tools/gst-play.c:1020
-msgid "change playback direction"
-msgstr "ändra uppspelningsriktning"
-
-#: tools/gst-play.c:1021
-msgid "enable/disable trick modes"
-msgstr "aktivera/inaktivera tricklägen"
-
-#: tools/gst-play.c:1022
-msgid "change audio track"
-msgstr "byt ljudspår"
-
-#: tools/gst-play.c:1023
-msgid "change video track"
-msgstr "byt videospår"
-
-#: tools/gst-play.c:1024
-msgid "change subtitle track"
-msgstr "byt undertextspår"
-
-#: tools/gst-play.c:1025
-msgid "seek to beginning"
-msgstr "sök till början"
-
-#: tools/gst-play.c:1026
-msgid "show keyboard shortcuts"
-msgstr "visa tangentbordsgenvägar"
-
-#: tools/gst-play.c:1029
-msgid "Interactive mode - keyboard controls:"
-msgstr "Interaktivt läge: tangentbordsstyrning:"
-
-#: tools/gst-play.c:1161
-msgid "Output status information and property notifications"
-msgstr "Mata ut statusinformation och egenskapsaviseringar"
-
-#: tools/gst-play.c:1163
-msgid "Control playback behaviour setting playbin 'flags' property"
-msgstr "Styr uppspelningsbeteende genom att ställa in playbins egenskap ”flags”"
-
-#: tools/gst-play.c:1168
-msgid "Video sink to use (default is autovideosink)"
-msgstr "Videoutgång som ska användas (standard är autovideosink)"
-
-#: tools/gst-play.c:1170
-msgid "Audio sink to use (default is autoaudiosink)"
-msgstr "Ljudutgång som ska användas (standard är autoaudiosink)"
-
-#: tools/gst-play.c:1172
-msgid "Enable gapless playback"
-msgstr "Aktivera mellanrumslös uppspelning"
-
-#: tools/gst-play.c:1174
-msgid "Shuffle playlist"
-msgstr "Blanda spellista"
-
-#: tools/gst-play.c:1177
-msgid "Disable interactive control via the keyboard"
-msgstr "Inaktivera interaktiv styrning via tangentbordet"
-
-#: tools/gst-play.c:1179
-msgid "Volume"
-msgstr "Volym"
-
-#: tools/gst-play.c:1181
-msgid "Playlist file containing input media files"
-msgstr "Fil med spellista innehållandes inkommande mediafiler"
-
-#: tools/gst-play.c:1183
-msgid "Do not print any output (apart from errors)"
-msgstr "Mata inte ut någonting (bortsett från fel)"
-
-#: tools/gst-play.c:1254
-#, c-format
-msgid "Usage: %s FILE1|URI1 [FILE2|URI2] [FILE3|URI3] ..."
-msgstr "Användning: %s FIL1|URI1 [FIL2|URI2] [FIL3|URI3] ..."
-
-#: tools/gst-play.c:1258
-msgid "You must provide at least one filename or URI to play."
-msgstr "Du måste ange åtminstone ett filnamn eller en URI att spela."
-
-#: tools/gst-play.c:1298
-msgid "Press 'k' to see a list of keyboard shortcuts.\n"
-msgstr "Tryck på 'k' för att se en lista över tangentbordsgenvägar.\n"
-
-#~ msgid "Internal data stream error."
-#~ msgstr "Internt dataströmningsfel."
-
-#~ msgid "A %s plugin is required to play this stream, but not installed."
-#~ msgstr "En %s-insticksmodul krävs för att spela upp den här strömmen men är inte installerad."+# Swedish messages for gst-plugins-base.
+# Copyright © 2004, 2005, 2007, 2008, 2009, 2014, 2015, 2016, 2017 Free Software Foundation, Inc.
+# This file is distributed under the same license as the gst-plugins-base package.
+# Christian Rose <menthos@menthos.com>, 2004, 2005.
+# Daniel Nylander <po@danielnylander.se>, 2007, 2008, 2009.
+# Sebastian Rasmussen <sebras@gmail.com>, 2014, 2015, 2016, 2017.
+#
+msgid ""
+msgstr ""
+"Project-Id-Version: gst-plugins-base 1.10.0\n"
+"Report-Msgid-Bugs-To: http://bugzilla.gnome.org/\n"
+"POT-Creation-Date: 2016-11-01 17:42+0200\n"
+"PO-Revision-Date: 2017-05-21 18:55+0800\n"
+"Last-Translator: Sebastian Rasmussen <sebras@gmail.com>\n"
+"Language-Team: Swedish <tp-sv@listor.tp-sv.se>\n"
+"Language: sv\n"
+"MIME-Version: 1.0\n"
+"Content-Type: text/plain; charset=UTF-8\n"
+"Content-Transfer-Encoding: 8bit\n"
+"X-Bugs: Report translation errors to the Language-Team address.\n"
+"X-Generator: Poedit 1.8.11\n"
+
+#: ext/alsa/gstalsasink.c:577
+msgid "Could not open device for playback in mono mode."
+msgstr "Kunde inte öppna enheten för uppspelning i monoläge."
+
+#: ext/alsa/gstalsasink.c:579
+msgid "Could not open device for playback in stereo mode."
+msgstr "Kunde inte öppna enheten för uppspelning i stereoläge."
+
+#: ext/alsa/gstalsasink.c:583
+#, c-format
+msgid "Could not open device for playback in %d-channel mode."
+msgstr "Kunde inte öppna enheten för uppspelning i %d-kanalsläge."
+
+#: ext/alsa/gstalsasink.c:856
+msgid "Could not open audio device for playback. Device is being used by another application."
+msgstr "Kunde inte öppna ljudenheten för uppspelning. Enheten används av ett annat program."
+
+#: ext/alsa/gstalsasink.c:861
+msgid "Could not open audio device for playback."
+msgstr "Kunde inte öppna ljudenheten för uppspelning."
+
+#: ext/alsa/gstalsasink.c:1074
+msgid "Error outputting to audio device. The device has been disconnected."
+msgstr "Fel vid utmatning till ljudenhet. Enheten har kopplats loss."
+
+#: ext/alsa/gstalsasrc.c:440
+msgid "Could not open device for recording in mono mode."
+msgstr "Kunde inte öppna enheten för inspelning i monoläge."
+
+#: ext/alsa/gstalsasrc.c:442
+msgid "Could not open device for recording in stereo mode."
+msgstr "Kunde inte öppna enheten för inspelning i stereoläge."
+
+#: ext/alsa/gstalsasrc.c:446
+#, c-format
+msgid "Could not open device for recording in %d-channel mode"
+msgstr "Kunde inte öppna enheten för inspelning i %d-kanalsläge"
+
+#: ext/alsa/gstalsasrc.c:737
+msgid "Could not open audio device for recording. Device is being used by another application."
+msgstr "Kunde inte öppna ljudenheten för inspelning. Enheten används av ett annat program."
+
+#: ext/alsa/gstalsasrc.c:742
+msgid "Could not open audio device for recording."
+msgstr "Kunde inte öppna ljudenheten för inspelning."
+
+#: ext/alsa/gstalsasrc.c:988
+msgid "Error recording from audio device. The device has been disconnected."
+msgstr "Fel vid inspelning från ljudenhet. Enheten har kopplats loss."
+
+#: ext/cdparanoia/gstcdparanoiasrc.c:277 ext/cdparanoia/gstcdparanoiasrc.c:283
+msgid "Could not open CD device for reading."
+msgstr "Kunde inte öppna cd-enheten för läsning."
+
+#: ext/cdparanoia/gstcdparanoiasrc.c:409
+msgid "Could not seek CD."
+msgstr "Kunde inte söka på cd-skivan."
+
+#: ext/cdparanoia/gstcdparanoiasrc.c:417
+msgid "Could not read CD."
+msgstr "Kunde inte läsa cd-skivan."
+
+#: gst/encoding/gstencodebin.c:1590 gst/playback/gstplaybin2.c:3401
+#: gst/playback/gstplaysink.c:1480 gst/playback/gstplaysink.c:1493
+#: gst/playback/gstplaysink.c:1830 gst/playback/gstplaysink.c:1862
+#: gst/playback/gstplaysink.c:2442 gst/playback/gstplaysink.c:2491
+#: gst/playback/gstplaysink.c:2506 gst/playback/gstplaysink.c:2531
+#: gst/playback/gstplaysink.c:2563 gst/playback/gstplaysink.c:2711
+#: gst/playback/gstplaysink.c:2742 gst/playback/gstplaysink.c:3120
+#: gst/playback/gstplaysink.c:3129 gst/playback/gstplaysink.c:3138
+#: gst/playback/gstplaysink.c:3147 gst/playback/gstplaysink.c:3550
+#: gst/playback/gstplaysink.c:4424 gst/playback/gstplaysinkconvertbin.c:97
+#: gst/playback/gstplaysinkconvertbin.c:117
+#: gst/playback/gsturidecodebin.c:1489 gst/playback/gsturisourcebin.c:1620
+#, c-format
+msgid "Missing element '%s' - check your GStreamer installation."
+msgstr "Saknar elementet \"%s\" - kontrollera din GStreamer-installation."
+
+#: gst/playback/gstdecodebin2.c:1865 gst/playback/gstparsebin.c:1545
+msgid "Could not determine type of stream"
+msgstr "Kunde inte fastställa typ av ström"
+
+#: gst/playback/gstdecodebin2.c:2841 gst/playback/gstparsebin.c:2378
+msgid "This appears to be a text file"
+msgstr "Den här ser ut att vara en textfil"
+
+#: gst/playback/gstplaybin2.c:5446
+msgid "Could not create \"uridecodebin\" element."
+msgstr "Kunde inte skapa \"uridecodebin\"-element."
+
+#: gst/playback/gstplaybin3.c:4618
+msgid "Could not create \"decodebin3\" element."
+msgstr "Kunde inte skapa \"decodebin3\"-element."
+
+#: gst/playback/gstplaybin3.c:4864
+msgid "Could not create \"urisourcebin\" element."
+msgstr "Kunde inte skapa \"urisourcebin\"-element."
+
+#: gst/playback/gstplaysink.c:1961
+#, c-format
+msgid "Both autovideosink and %s elements are missing."
+msgstr "Både autovideosink- och %s-elementet saknas."
+
+#: gst/playback/gstplaysink.c:1965
+msgid "The autovideosink element is missing."
+msgstr "Elementet autovideosink saknas."
+
+#: gst/playback/gstplaysink.c:1970
+#, c-format
+msgid "Configured videosink %s is not working."
+msgstr "Konfigurerat videosink %s fungerar inte."
+
+#: gst/playback/gstplaysink.c:1974
+#, c-format
+msgid "Both autovideosink and %s elements are not working."
+msgstr "Det finns både autovideosink- och %s-element som inte fungerar."
+
+#: gst/playback/gstplaysink.c:1978
+msgid "The autovideosink element is not working."
+msgstr "Elementet autovideosink fungerar inte."
+
+#: gst/playback/gstplaysink.c:2479
+msgid "Custom text sink element is not usable."
+msgstr "Anpassat text utgångs-element är inte användbart."
+
+#: gst/playback/gstplaysink.c:2857
+msgid "No volume control found"
+msgstr "Ingen volymkontroll hittades"
+
+#: gst/playback/gstplaysink.c:2887
+#, c-format
+msgid "Both autoaudiosink and %s elements are missing."
+msgstr "Både autoaudiosink- och %s-elementet saknas."
+
+#: gst/playback/gstplaysink.c:2891
+msgid "The autoaudiosink element is missing."
+msgstr "Elementet autoaudiosink saknas."
+
+#: gst/playback/gstplaysink.c:2896
+#, c-format
+msgid "Configured audiosink %s is not working."
+msgstr "Konfigurerat audiosink %s fungerar inte."
+
+#: gst/playback/gstplaysink.c:2900
+#, c-format
+msgid "Both autoaudiosink and %s elements are not working."
+msgstr "Det finns både autoaudiosink- och %s-element som inte fungerar."
+
+#: gst/playback/gstplaysink.c:2904
+msgid "The autoaudiosink element is not working."
+msgstr "Elementet autoaudiosink fungerar inte."
+
+#: gst/playback/gstplaysink.c:3223 gst/playback/gstplaysink.c:3228
+msgid "Can't play a text file without video or visualizations."
+msgstr "Kan inte spela upp en textfil utan video eller visualiseringar."
+
+#: gst/playback/gsturidecodebin.c:938
+#, c-format
+msgid "No decoder available for type '%s'."
+msgstr "Ingen avkodare finns tillgänglig för typen \"%s\"."
+
+#: gst/playback/gsturidecodebin.c:1395 gst/playback/gsturisourcebin.c:1514
+msgid "No URI specified to play from."
+msgstr "Ingen uri angiven att spela upp från."
+
+#: gst/playback/gsturidecodebin.c:1401 gst/playback/gsturisourcebin.c:1520
+#, c-format
+msgid "Invalid URI \"%s\"."
+msgstr "Ogiltig uri \"%s\"."
+
+#: gst/playback/gsturidecodebin.c:1408 gst/playback/gsturisourcebin.c:1527
+msgid "This stream type cannot be played yet."
+msgstr "Den här strömtypen kan inte spelas upp än."
+
+#: gst/playback/gsturidecodebin.c:1426 gst/playback/gsturisourcebin.c:1545
+#, c-format
+msgid "No URI handler implemented for \"%s\"."
+msgstr "Ingen URI-hanterare implementerad för \"%s\"."
+
+#: gst/playback/gsturidecodebin.c:2292 gst/playback/gsturisourcebin.c:2200
+msgid "Source element is invalid."
+msgstr "Källelementet är ogiltigt."
+
+#: gst/tcp/gsttcpclientsink.c:214
+#, c-format
+msgid "Error while sending data to \"%s:%d\"."
+msgstr "Fel vid sändning av data till \"%s:%d\"."
+
+#: gst-libs/gst/audio/gstaudiobasesrc.c:866
+msgid "Can't record audio fast enough"
+msgstr "Kan inte spela in ljud tillräckligt snabbt"
+
+#: gst-libs/gst/audio/gstaudiocdsrc.c:1655
+msgid "This CD has no audio tracks"
+msgstr "Den här cd-skivan saknar ljudspår"
+
+#: gst-libs/gst/pbutils/descriptions.c:92
+msgid "ID3 tag"
+msgstr "ID3-tagg"
+
+#: gst-libs/gst/pbutils/descriptions.c:93
+#: gst-libs/gst/pbutils/descriptions.c:94
+msgid "APE tag"
+msgstr "APE-tagg"
+
+#: gst-libs/gst/pbutils/descriptions.c:95
+msgid "ICY internet radio"
+msgstr "ICY internetradio"
+
+#: gst-libs/gst/pbutils/descriptions.c:130
+msgid "Apple Lossless Audio (ALAC)"
+msgstr "Apple Lossless Audio (ALAC)"
+
+#: gst-libs/gst/pbutils/descriptions.c:146
+msgid "Free Lossless Audio Codec (FLAC)"
+msgstr "Free Lossless Audio Codec (FLAC)"
+
+#: gst-libs/gst/pbutils/descriptions.c:176
+#: gst-libs/gst/pbutils/descriptions.c:177
+msgid "Lossless True Audio (TTA)"
+msgstr "Lossless True Audio (TTA)"
+
+#: gst-libs/gst/pbutils/descriptions.c:185
+msgid "Windows Media Speech"
+msgstr "Windows Media Speech"
+
+#: gst-libs/gst/pbutils/descriptions.c:201
+msgid "CYUV Lossless"
+msgstr "Förlustfri CYUV"
+
+#: gst-libs/gst/pbutils/descriptions.c:205
+msgid "FFMpeg v1"
+msgstr "FFMpeg v1"
+
+#: gst-libs/gst/pbutils/descriptions.c:219
+msgid "Lossless MSZH"
+msgstr "Förlustfri MSZH"
+
+#: gst-libs/gst/pbutils/descriptions.c:230
+msgid "Run-length encoding"
+msgstr "Skurlängdskodning"
+
+#: gst-libs/gst/pbutils/descriptions.c:276
+msgid "Timed Text"
+msgstr "Textning"
+
+#: gst-libs/gst/pbutils/descriptions.c:280
+msgid "Subtitle"
+msgstr "Undertext"
+
+#: gst-libs/gst/pbutils/descriptions.c:281
+msgid "MPL2 subtitle format"
+msgstr "Undertextformatet MPL2"
+
+#: gst-libs/gst/pbutils/descriptions.c:282
+msgid "DKS subtitle format"
+msgstr "Undertextformatet DKS"
+
+#: gst-libs/gst/pbutils/descriptions.c:283
+msgid "QTtext subtitle format"
+msgstr "Undertextformatet QTtext"
+
+#: gst-libs/gst/pbutils/descriptions.c:284
+msgid "Sami subtitle format"
+msgstr "Undertextformatet Sami"
+
+#: gst-libs/gst/pbutils/descriptions.c:285
+msgid "TMPlayer subtitle format"
+msgstr "Undertextformatet TMPlayer"
+
+#: gst-libs/gst/pbutils/descriptions.c:289
+msgid "Kate subtitle format"
+msgstr "Undertextformatet Kate"
+
+#: gst-libs/gst/pbutils/descriptions.c:290
+msgid "WebVTT subtitle format"
+msgstr "WebVTT-undertextformat"
+
+#: gst-libs/gst/pbutils/descriptions.c:453
+#: gst-libs/gst/pbutils/descriptions.c:456
+#: gst-libs/gst/pbutils/descriptions.c:506
+msgid "Uncompressed video"
+msgstr "Okomprimerad video"
+
+#: gst-libs/gst/pbutils/descriptions.c:461
+msgid "Uncompressed gray"
+msgstr "Okomprimerad gråskala"
+
+#: gst-libs/gst/pbutils/descriptions.c:484
+#, c-format
+msgid "Uncompressed packed YUV %s"
+msgstr "Okomprimerad paketerad YUV %s"
+
+#: gst-libs/gst/pbutils/descriptions.c:486
+#, c-format
+msgid "Uncompressed semi-planar YUV %s"
+msgstr "Okomprimerad semi-planär YUV %s"
+
+#: gst-libs/gst/pbutils/descriptions.c:488
+#, c-format
+msgid "Uncompressed planar YUV %s"
+msgstr "Okomprimerad planär YUV %s"
+
+#: gst-libs/gst/pbutils/descriptions.c:499
+#, c-format
+msgid "Uncompressed palettized %d-bit %s"
+msgstr "Okomprimerad palettiserad %d-bitars %s"
+
+#: gst-libs/gst/pbutils/descriptions.c:502
+#, c-format
+msgid "Uncompressed %d-bit %s"
+msgstr "Okomprimerad %d-bitars %s"
+
+#: gst-libs/gst/pbutils/descriptions.c:584
+#, c-format
+msgid "DivX MPEG-4 Version %d"
+msgstr "DivX MPEG-4 version %d"
+
+#: gst-libs/gst/pbutils/descriptions.c:831
+msgid "Uncompressed audio"
+msgstr "Okomprimerad audio"
+
+#: gst-libs/gst/pbutils/descriptions.c:837
+#, c-format
+msgid "Raw %d-bit %s audio"
+msgstr "Rått %d-bitars %s-ljud"
+
+#: gst-libs/gst/pbutils/descriptions.c:937
+msgid "Audio CD source"
+msgstr "Ljud-cd-källa"
+
+#: gst-libs/gst/pbutils/descriptions.c:940
+msgid "DVD source"
+msgstr "Dvd-källa"
+
+#: gst-libs/gst/pbutils/descriptions.c:943
+msgid "Real Time Streaming Protocol (RTSP) source"
+msgstr "Real Time Streaming Protocol-källa (RTSP)"
+
+#: gst-libs/gst/pbutils/descriptions.c:947
+msgid "Microsoft Media Server (MMS) protocol source"
+msgstr "Microsoft Media Server-protokollkälla (MMS)"
+
+#: gst-libs/gst/pbutils/descriptions.c:955
+#, c-format
+msgid "%s protocol source"
+msgstr "%s-protokollkälla"
+
+#: gst-libs/gst/pbutils/descriptions.c:1027
+#, c-format
+msgid "%s video RTP depayloader"
+msgstr "%s RTP-uppackare (video)"
+
+#: gst-libs/gst/pbutils/descriptions.c:1029
+#, c-format
+msgid "%s audio RTP depayloader"
+msgstr "%s RTP-uppackare (ljud)"
+
+#: gst-libs/gst/pbutils/descriptions.c:1031
+#, c-format
+msgid "%s RTP depayloader"
+msgstr "%s RTP-uppackare"
+
+#: gst-libs/gst/pbutils/descriptions.c:1038
+#, c-format
+msgid "%s demuxer"
+msgstr "%s-avmultiplexor"
+
+#: gst-libs/gst/pbutils/descriptions.c:1040
+#, c-format
+msgid "%s decoder"
+msgstr "%s-avkodare"
+
+#: gst-libs/gst/pbutils/descriptions.c:1078
+#, c-format
+msgid "%s video RTP payloader"
+msgstr "%s RTP-packare (video)"
+
+#: gst-libs/gst/pbutils/descriptions.c:1080
+#, c-format
+msgid "%s audio RTP payloader"
+msgstr "%s RTP-packare (ljud)"
+
+#: gst-libs/gst/pbutils/descriptions.c:1082
+#, c-format
+msgid "%s RTP payloader"
+msgstr "%s RTP-packare"
+
+#: gst-libs/gst/pbutils/descriptions.c:1089
+#, c-format
+msgid "%s muxer"
+msgstr "%s-multiplexor"
+
+#: gst-libs/gst/pbutils/descriptions.c:1091
+#, c-format
+msgid "%s encoder"
+msgstr "%s-kodare"
+
+#: gst-libs/gst/pbutils/descriptions.c:1123
+#, c-format
+msgid "GStreamer element %s"
+msgstr "GStreamer-elementet %s"
+
+#: gst-libs/gst/pbutils/missing-plugins.c:566
+msgid "Unknown source element"
+msgstr "Okänt käll-element"
+
+#: gst-libs/gst/pbutils/missing-plugins.c:569
+msgid "Unknown sink element"
+msgstr "Okänt utgångs-element"
+
+#: gst-libs/gst/pbutils/missing-plugins.c:572
+msgid "Unknown element"
+msgstr "Okänt element"
+
+#: gst-libs/gst/pbutils/missing-plugins.c:575
+msgid "Unknown decoder element"
+msgstr "Okänt avkodarelement"
+
+#: gst-libs/gst/pbutils/missing-plugins.c:578
+msgid "Unknown encoder element"
+msgstr "Okänt kodarelement"
+
+#: gst-libs/gst/pbutils/missing-plugins.c:583
+msgid "Plugin or element of unknown type"
+msgstr "Insticksmodul eller element av okänd typ"
+
+#: gst-libs/gst/tag/gsttagdemux.c:1271
+msgid "Failed to read tag: not enough data"
+msgstr "Misslyckades med att läsa tagg: inte tillräckligt mycket data"
+
+#: gst-libs/gst/tag/tags.c:79
+msgid "track ID"
+msgstr "spår-ID"
+
+#: gst-libs/gst/tag/tags.c:79
+msgid "MusicBrainz track ID"
+msgstr "MusicBrainz spår-ID"
+
+#: gst-libs/gst/tag/tags.c:81
+msgid "artist ID"
+msgstr "artist-ID"
+
+#: gst-libs/gst/tag/tags.c:81
+msgid "MusicBrainz artist ID"
+msgstr "MusicBrainz artist-ID"
+
+#: gst-libs/gst/tag/tags.c:83
+msgid "album ID"
+msgstr "album-ID"
+
+#: gst-libs/gst/tag/tags.c:83
+msgid "MusicBrainz album ID"
+msgstr "MusicBrainz album-ID"
+
+#: gst-libs/gst/tag/tags.c:86
+msgid "album artist ID"
+msgstr "albumartist-ID"
+
+#: gst-libs/gst/tag/tags.c:86
+msgid "MusicBrainz album artist ID"
+msgstr "MusicBrainz albumartist-ID"
+
+#: gst-libs/gst/tag/tags.c:88
+msgid "track TRM ID"
+msgstr "spår TRM-ID"
+
+#: gst-libs/gst/tag/tags.c:88
+msgid "MusicBrainz TRM ID"
+msgstr "MusicBrainz TRM-ID"
+
+#: gst-libs/gst/tag/tags.c:110
+msgid "capturing shutter speed"
+msgstr "slutarhastighet"
+
+#: gst-libs/gst/tag/tags.c:111
+msgid "Shutter speed used when capturing an image, in seconds"
+msgstr "Slutarhastighet i sekunder som används när bild infångas"
+
+#: gst-libs/gst/tag/tags.c:114
+msgid "capturing focal ratio"
+msgstr "bländarvärde"
+
+#: gst-libs/gst/tag/tags.c:115
+msgid "Focal ratio (f-number) used when capturing the image"
+msgstr "Bländarvärde (f-tal) som används när bild infångas"
+
+#: gst-libs/gst/tag/tags.c:118
+msgid "capturing focal length"
+msgstr "brännvidd"
+
+#: gst-libs/gst/tag/tags.c:119
+msgid "Focal length of the lens used capturing the image, in mm"
+msgstr "Brännvidd för linsen i mm när bild infångas"
+
+#: gst-libs/gst/tag/tags.c:123
+msgid "capturing 35 mm equivalent focal length"
+msgstr "fångar 35mm-ekvivalent brännvidd"
+
+#: gst-libs/gst/tag/tags.c:124
+msgid "35 mm equivalent focal length of the lens used capturing the image, in mm"
+msgstr "35 mm-ekvivalent brännvidd för linsen som används när bild infångas, i mm"
+
+#: gst-libs/gst/tag/tags.c:128
+msgid "capturing digital zoom ratio"
+msgstr "digitalt zoom-förhållande"
+
+#: gst-libs/gst/tag/tags.c:129
+msgid "Digital zoom ratio used when capturing an image"
+msgstr "Digitalt zoom-förhållande som används när bild infångas"
+
+#: gst-libs/gst/tag/tags.c:132
+msgid "capturing iso speed"
+msgstr "ISO-tal"
+
+#: gst-libs/gst/tag/tags.c:133
+msgid "The ISO speed used when capturing an image"
+msgstr "ISO-tal som används när bild infångas"
+
+#: gst-libs/gst/tag/tags.c:136
+msgid "capturing exposure program"
+msgstr "exponeringsprogram"
+
+#: gst-libs/gst/tag/tags.c:137
+msgid "The exposure program used when capturing an image"
+msgstr "Det exponeringsprogram som används när bild infångas"
+
+#: gst-libs/gst/tag/tags.c:140
+msgid "capturing exposure mode"
+msgstr "exponeringsläge"
+
+#: gst-libs/gst/tag/tags.c:141
+msgid "The exposure mode used when capturing an image"
+msgstr "Exponeringsläge som används när bild infångas"
+
+#: gst-libs/gst/tag/tags.c:144
+msgid "capturing exposure compensation"
+msgstr "exponeringskompensation"
+
+#: gst-libs/gst/tag/tags.c:145
+msgid "The exposure compensation used when capturing an image"
+msgstr "Exponeringskompensationen som används när bild infångas"
+
+#: gst-libs/gst/tag/tags.c:148
+msgid "capturing scene capture type"
+msgstr "scenläge"
+
+#: gst-libs/gst/tag/tags.c:149
+msgid "The scene capture mode used when capturing an image"
+msgstr "Scenläge som används när bild infångas"
+
+#: gst-libs/gst/tag/tags.c:152
+msgid "capturing gain adjustment"
+msgstr "förstärkningsjustering"
+
+#: gst-libs/gst/tag/tags.c:153
+msgid "The overall gain adjustment applied on an image"
+msgstr "Förstärkningsjustering som appliceras på en bild"
+
+#: gst-libs/gst/tag/tags.c:156
+msgid "capturing white balance"
+msgstr "vitbalans"
+
+#: gst-libs/gst/tag/tags.c:157
+msgid "The white balance mode set when capturing an image"
+msgstr "Vitbalansläge som sätts när bild infångas"
+
+#: gst-libs/gst/tag/tags.c:160
+msgid "capturing contrast"
+msgstr "kontrast"
+
+#: gst-libs/gst/tag/tags.c:161
+msgid "The direction of contrast processing applied when capturing an image"
+msgstr "Riktning för kontrastbehandling som appliceras när bild infångas"
+
+#: gst-libs/gst/tag/tags.c:165
+msgid "capturing saturation"
+msgstr "mättnad"
+
+#: gst-libs/gst/tag/tags.c:166
+msgid "The direction of saturation processing applied when capturing an image"
+msgstr "Riktning för mättnadsbehandling som appliceras när bild infångas"
+
+#: gst-libs/gst/tag/tags.c:170
+msgid "capturing sharpness"
+msgstr "skärpning"
+
+#: gst-libs/gst/tag/tags.c:171
+msgid "The direction of sharpness processing applied when capturing an image"
+msgstr "Riktningen på skärpningsbehandling som appliceras när bild infångas"
+
+#: gst-libs/gst/tag/tags.c:175
+msgid "capturing flash fired"
+msgstr "blixtavfyrning"
+
+#: gst-libs/gst/tag/tags.c:176
+msgid "If the flash fired while capturing an image"
+msgstr "Om blixten avfyrats när bild infångas"
+
+#: gst-libs/gst/tag/tags.c:179
+msgid "capturing flash mode"
+msgstr "blixtläge"
+
+#: gst-libs/gst/tag/tags.c:180
+msgid "The selected flash mode while capturing an image"
+msgstr "Det valda blixtläget när bild infångas"
+
+#: gst-libs/gst/tag/tags.c:183
+msgid "capturing metering mode"
+msgstr "ljusmätarläge"
+
+#: gst-libs/gst/tag/tags.c:184
+msgid "The metering mode used while determining exposure for capturing an image"
+msgstr "Ljusmätarläge som används då exponering bestäms när bild infångas"
+
+#: gst-libs/gst/tag/tags.c:188
+msgid "capturing source"
+msgstr "infångstkälla"
+
+#: gst-libs/gst/tag/tags.c:189
+msgid "The source or type of device used for the capture"
+msgstr "Källa eller typ av enhet som används för infångsten"
+
+#: gst-libs/gst/tag/tags.c:192
+msgid "image horizontal ppi"
+msgstr "bild horisontell ppi"
+
+#: gst-libs/gst/tag/tags.c:193
+msgid "Media (image/video) intended horizontal pixel density in ppi"
+msgstr "Media (bild/video) avsedd horisontell pixeldensitet i ppi"
+
+#: gst-libs/gst/tag/tags.c:196
+msgid "image vertical ppi"
+msgstr "bild vertikal ppi"
+
+#: gst-libs/gst/tag/tags.c:197
+msgid "Media (image/video) intended vertical pixel density in ppi"
+msgstr "Media (bild/video) avsedd vertikal pixeldensitet i ppi"
+
+#: gst-libs/gst/tag/tags.c:200
+msgid "ID3v2 frame"
+msgstr "ID3v2-ram"
+
+#: gst-libs/gst/tag/tags.c:200
+msgid "unparsed id3v2 tag frame"
+msgstr "otolkad id3v2-tagg-ram"
+
+#: gst-libs/gst/tag/tags.c:204
+msgid "musical-key"
+msgstr "musikalisk tonart"
+
+#: gst-libs/gst/tag/tags.c:204
+msgid "Initial key in which the sound starts"
+msgstr "Inledande tonart med vilken ljudet börjar"
+
+#: tools/gst-device-monitor.c:156 tools/gst-play.c:1166
+msgid "Print version information and exit"
+msgstr "Skriv ut versionsinformation och avsluta"
+
+#: tools/gst-device-monitor.c:158
+msgid "Don't exit after showing the initial device list, but wait for devices to added/removed."
+msgstr "Avsluta inte efter att den inledande enhetslistan visats, utan vänta på att enheter läggs till/tas bort."
+
+#: tools/gst-play.c:275
+#, c-format
+msgid "Volume: %.0f%%"
+msgstr "Volym: %.0f%%"
+
+#: tools/gst-play.c:314
+msgid "Buffering..."
+msgstr "Buffrar..."
+
+#: tools/gst-play.c:335
+msgid "Clock lost, selecting a new one\n"
+msgstr "Klocka förlorad, väljer en ny\n"
+
+#: tools/gst-play.c:365 tools/gst-play.c:411 tools/gst-play.c:763
+#: tools/gst-play.c:1070
+msgid "Reached end of play list."
+msgstr "Nådde slutet av spellistan."
+
+#: tools/gst-play.c:493
+msgid "Paused"
+msgstr "Pausad"
+
+#: tools/gst-play.c:551
+#, c-format
+msgid "Now playing %s\n"
+msgstr "Spelar nu %s\n"
+
+#: tools/gst-play.c:614
+#, c-format
+msgid "About to finish, preparing next title: %s"
+msgstr "Slutar snart, förbereder nästa titel: %s"
+
+#: tools/gst-play.c:859
+#, c-format
+msgid "Playback rate: %.2f"
+msgstr "Uppspelningshastighet: %.2f"
+
+#: tools/gst-play.c:863
+#, c-format
+msgid "Could not change playback rate to %.2f"
+msgstr "Kunde inte ändra uppspelningshastigheten till %.2f"
+
+#: tools/gst-play.c:1010
+msgid "space"
+msgstr "blanksteg"
+
+#: tools/gst-play.c:1010
+msgid "pause/unpause"
+msgstr "pausa/fortsätt"
+
+#: tools/gst-play.c:1011
+msgid "q or ESC"
+msgstr "q eller ESC"
+
+#: tools/gst-play.c:1011
+msgid "quit"
+msgstr "avsluta"
+
+#: tools/gst-play.c:1012
+msgid "> or n"
+msgstr "> eller n"
+
+#: tools/gst-play.c:1012
+msgid "play next"
+msgstr "spela nästa"
+
+#: tools/gst-play.c:1013
+msgid "< or b"
+msgstr "< eller b"
+
+#: tools/gst-play.c:1013
+msgid "play previous"
+msgstr "spela föregående"
+
+#: tools/gst-play.c:1014
+msgid "seek forward"
+msgstr "sök framåt"
+
+#: tools/gst-play.c:1015
+msgid "seek backward"
+msgstr "sök bakåt"
+
+#: tools/gst-play.c:1016
+msgid "volume up"
+msgstr "höj volym"
+
+#: tools/gst-play.c:1017
+msgid "volume down"
+msgstr "sänk volym"
+
+#: tools/gst-play.c:1018
+msgid "increase playback rate"
+msgstr "öka uppspelningshastighet"
+
+#: tools/gst-play.c:1019
+msgid "decrease playback rate"
+msgstr "sänk uppspelningshastighet"
+
+#: tools/gst-play.c:1020
+msgid "change playback direction"
+msgstr "ändra uppspelningsriktning"
+
+#: tools/gst-play.c:1021
+msgid "enable/disable trick modes"
+msgstr "aktivera/inaktivera tricklägen"
+
+#: tools/gst-play.c:1022
+msgid "change audio track"
+msgstr "byt ljudspår"
+
+#: tools/gst-play.c:1023
+msgid "change video track"
+msgstr "byt videospår"
+
+#: tools/gst-play.c:1024
+msgid "change subtitle track"
+msgstr "byt undertextspår"
+
+#: tools/gst-play.c:1025
+msgid "seek to beginning"
+msgstr "sök till början"
+
+#: tools/gst-play.c:1026
+msgid "show keyboard shortcuts"
+msgstr "visa tangentbordsgenvägar"
+
+#: tools/gst-play.c:1029
+msgid "Interactive mode - keyboard controls:"
+msgstr "Interaktivt läge: tangentbordsstyrning:"
+
+#: tools/gst-play.c:1161
+msgid "Output status information and property notifications"
+msgstr "Mata ut statusinformation och egenskapsaviseringar"
+
+#: tools/gst-play.c:1163
+msgid "Control playback behaviour setting playbin 'flags' property"
+msgstr "Styr uppspelningsbeteende genom att ställa in playbins egenskap ”flags”"
+
+#: tools/gst-play.c:1168
+msgid "Video sink to use (default is autovideosink)"
+msgstr "Videoutgång som ska användas (standard är autovideosink)"
+
+#: tools/gst-play.c:1170
+msgid "Audio sink to use (default is autoaudiosink)"
+msgstr "Ljudutgång som ska användas (standard är autoaudiosink)"
+
+#: tools/gst-play.c:1172
+msgid "Enable gapless playback"
+msgstr "Aktivera mellanrumslös uppspelning"
+
+#: tools/gst-play.c:1174
+msgid "Shuffle playlist"
+msgstr "Blanda spellista"
+
+#: tools/gst-play.c:1177
+msgid "Disable interactive control via the keyboard"
+msgstr "Inaktivera interaktiv styrning via tangentbordet"
+
+#: tools/gst-play.c:1179
+msgid "Volume"
+msgstr "Volym"
+
+#: tools/gst-play.c:1181
+msgid "Playlist file containing input media files"
+msgstr "Fil med spellista innehållandes inkommande mediafiler"
+
+#: tools/gst-play.c:1183
+msgid "Do not print any output (apart from errors)"
+msgstr "Mata inte ut någonting (bortsett från fel)"
+
+#: tools/gst-play.c:1254
+#, c-format
+msgid "Usage: %s FILE1|URI1 [FILE2|URI2] [FILE3|URI3] ..."
+msgstr "Användning: %s FIL1|URI1 [FIL2|URI2] [FIL3|URI3] ..."
+
+#: tools/gst-play.c:1258
+msgid "You must provide at least one filename or URI to play."
+msgstr "Du måste ange åtminstone ett filnamn eller en URI att spela."
+
+#: tools/gst-play.c:1298
+msgid "Press 'k' to see a list of keyboard shortcuts.\n"
+msgstr "Tryck på 'k' för att se en lista över tangentbordsgenvägar.\n"
+
+#~ msgid "Internal data stream error."
+#~ msgstr "Internt dataströmningsfel."
+
+#~ msgid "A %s plugin is required to play this stream, but not installed."
+#~ msgstr "En %s-insticksmodul krävs för att spela upp den här strömmen men är inte installerad."