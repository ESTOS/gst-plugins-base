# Translation of gst-plugins-base to Croatian.
# This file is put in the public domain.
#
# Tomislav Krznar <tomislav.krznar@gmail.com>, 2012.
# Božidar Putanec <bozidarp@yahoo.com>, 2016, 2018.
msgid ""
msgstr ""
"Project-Id-Version: gst-plugins-base-1.10.0\n"
"Report-Msgid-Bugs-To: http://bugzilla.gnome.org/\n"
<<<<<<< HEAD
"POT-Creation-Date: 2016-04-20 15:29+0300\n"
"PO-Revision-Date: 2012-04-16 04:19+0200\n"
"Last-Translator: Tomislav Krznar <tomislav.krznar@gmail.com>\n"
=======
"POT-Creation-Date: 2016-11-01 17:42+0200\n"
"PO-Revision-Date: 2018-04-17 13:52-0800\n"
"Last-Translator: Božidar Putanec <bozidarp@yahoo.com>\n"
>>>>>>> 2bb37b36
"Language-Team: Croatian <lokalizacija@linux.hr>\n"
"Language: hr\n"
"MIME-Version: 1.0\n"
"Content-Type: text/plain; charset=UTF-8\n"
"Content-Transfer-Encoding: 8bit\n"
"X-Bugs: Report translation errors to the Language-Team address.\n"
"Plural-Forms: nplurals=3; plural=(n%10==1 && n%100!=11 ? 0 : n%10>=2 && n%10<=4 && (n%100<10 || n%100>=20) ? 1 : 2);\n"
"X-Generator: Lokalize 2.0\n"

#: ext/alsa/gstalsasink.c:577
msgid "Could not open device for playback in mono mode."
msgstr "Uređaj za reprodukciju nije bilo moguće otvoriti u mono načinu."

#: ext/alsa/gstalsasink.c:579
msgid "Could not open device for playback in stereo mode."
msgstr "Uređaj za reprodukciju nije bilo moguće otvoriti u stereo načinu."

#: ext/alsa/gstalsasink.c:583
#, c-format
msgid "Could not open device for playback in %d-channel mode."
msgstr "Uređaj za reprodukciju nije bilo moguće otvoriti u %d-kanalskom načinu."

#: ext/alsa/gstalsasink.c:856
msgid "Could not open audio device for playback. Device is being used by another application."
msgstr "Audiouređaj nije bilo moguće otvoriti za reprodukciju. Uređaj trenutačno koristi neka druga aplikacija."

#: ext/alsa/gstalsasink.c:861
msgid "Could not open audio device for playback."
msgstr "Audiouređaj nije bilo moguće otvoriti za reprodukciju."

#: ext/alsa/gstalsasink.c:1074
msgid "Error outputting to audio device. The device has been disconnected."
msgstr "Greška u izlazu na audiouređaj. Uređaj nije spojen."

#: ext/alsa/gstalsasrc.c:440
msgid "Could not open device for recording in mono mode."
msgstr "Uređaj za snimanje nije bilo moguće otvoriti u mono načinu."

#: ext/alsa/gstalsasrc.c:442
msgid "Could not open device for recording in stereo mode."
msgstr "Uređaj za snimanje nije bilo moguće otvoriti u stereo načinu."

#: ext/alsa/gstalsasrc.c:446
#, c-format
msgid "Could not open device for recording in %d-channel mode"
msgstr "Uređaj za snimanje nije bilo moguće otvoriti u %d-kanalskom načinu."

#: ext/alsa/gstalsasrc.c:737
msgid "Could not open audio device for recording. Device is being used by another application."
msgstr "Uređaj nije bilo moguće otvoriti za snimanje. Uređaj trenutačno koristi neka druga aplikacija."

#: ext/alsa/gstalsasrc.c:742
msgid "Could not open audio device for recording."
msgstr "Audiouređaj nije bilo moguće otvoriti za snimanje."

#: ext/alsa/gstalsasrc.c:988
msgid "Error recording from audio device. The device has been disconnected."
msgstr "Greška pri snimanju iz audiouređaja. Uređaj nije spojen."

#: ext/cdparanoia/gstcdparanoiasrc.c:277 ext/cdparanoia/gstcdparanoiasrc.c:283
msgid "Could not open CD device for reading."
msgstr "CD uređaj nije bilo moguće otvoriti za čitanje."

#: ext/cdparanoia/gstcdparanoiasrc.c:409
msgid "Could not seek CD."
msgstr "CD nije bilo moguće pretraživati."

#: ext/cdparanoia/gstcdparanoiasrc.c:417
msgid "Could not read CD."
msgstr "CD nije bilo moguće čitati."

#: gst/encoding/gstencodebin.c:1590 gst/playback/gstplaybin2.c:3401
#: gst/playback/gstplaysink.c:1480 gst/playback/gstplaysink.c:1493
#: gst/playback/gstplaysink.c:1830 gst/playback/gstplaysink.c:1862
#: gst/playback/gstplaysink.c:2442 gst/playback/gstplaysink.c:2491
#: gst/playback/gstplaysink.c:2506 gst/playback/gstplaysink.c:2531
#: gst/playback/gstplaysink.c:2563 gst/playback/gstplaysink.c:2711
#: gst/playback/gstplaysink.c:2742 gst/playback/gstplaysink.c:3120
#: gst/playback/gstplaysink.c:3129 gst/playback/gstplaysink.c:3138
#: gst/playback/gstplaysink.c:3147 gst/playback/gstplaysink.c:3550
#: gst/playback/gstplaysink.c:4424 gst/playback/gstplaysinkconvertbin.c:97
#: gst/playback/gstplaysinkconvertbin.c:117
#: gst/playback/gsturidecodebin.c:1489 gst/playback/gsturisourcebin.c:1620
#, c-format
msgid "Missing element '%s' - check your GStreamer installation."
msgstr "Nedostaje element „%s“ - provjerite vašu GStreamer instalaciju."

#: gst/playback/gstdecodebin2.c:1865 gst/playback/gstparsebin.c:1545
msgid "Could not determine type of stream"
msgstr "Nije moguće odrediti vrstu struje"

#: gst/playback/gstdecodebin2.c:2841 gst/playback/gstparsebin.c:2378
msgid "This appears to be a text file"
msgstr "Ovo izgleda kao tekstualna datoteka"

#: gst/playback/gstplaybin2.c:5446
msgid "Could not create \"uridecodebin\" element."
msgstr "Element „uridecodebin“ nije bilo moguće napraviti."

#: gst/playback/gstplaybin3.c:4618
msgid "Could not create \"decodebin3\" element."
msgstr "Element „decodebin3“ nije bilo moguće napraviti."

#: gst/playback/gstplaybin3.c:4864
msgid "Could not create \"urisourcebin\" element."
msgstr "Element „urisourcebin“ nije bilo moguće napraviti."

#: gst/playback/gstplaysink.c:1961
#, c-format
msgid "Both autovideosink and %s elements are missing."
msgstr "Oba elementa, autoaudiosink i %s nedostaju."

#: gst/playback/gstplaysink.c:1965
msgid "The autovideosink element is missing."
msgstr "Nedostaje element autovideosink."

#: gst/playback/gstplaysink.c:1970
#, c-format
msgid "Configured videosink %s is not working."
msgstr "Konfigurirani videosink %s ne radi."

#: gst/playback/gstplaysink.c:1974
#, c-format
msgid "Both autovideosink and %s elements are not working."
msgstr "Oba elementa, autovideosink i %s ne rade."

#: gst/playback/gstplaysink.c:1978
msgid "The autovideosink element is not working."
msgstr "Element autovideosink ne radi."

#: gst/playback/gstplaysink.c:2479
msgid "Custom text sink element is not usable."
msgstr "Prilagođeni tekstualni sink element nije upotrebljivi."

#: gst/playback/gstplaysink.c:2857
msgid "No volume control found"
msgstr "Nema regulatora glasnoće"

#: gst/playback/gstplaysink.c:2887
#, c-format
msgid "Both autoaudiosink and %s elements are missing."
msgstr "Nedostaju oba elementa, autoaudiosink i %s."

#: gst/playback/gstplaysink.c:2891
msgid "The autoaudiosink element is missing."
msgstr "Nedostaje element autoaudiosink."

#: gst/playback/gstplaysink.c:2896
#, c-format
msgid "Configured audiosink %s is not working."
msgstr "Konfigurirani audiosink %s ne radi."

#: gst/playback/gstplaysink.c:2900
#, c-format
msgid "Both autoaudiosink and %s elements are not working."
msgstr "Oba elementa, autoaudiosink i %s ne rade."

#: gst/playback/gstplaysink.c:2904
msgid "The autoaudiosink element is not working."
msgstr "Element autoaudiosink ne radi."

#: gst/playback/gstplaysink.c:3223 gst/playback/gstplaysink.c:3228
msgid "Can't play a text file without video or visualizations."
msgstr "Nije moguće reproducirati tekstualnu datoteku bez videa ili vizualizacije."

#: gst/playback/gsturidecodebin.c:938
#, c-format
msgid "No decoder available for type '%s'."
msgstr "Nema raspoloživoga dekodera za vrstu „%s“."

#: gst/playback/gsturidecodebin.c:1395 gst/playback/gsturisourcebin.c:1514
msgid "No URI specified to play from."
msgstr "Nije navedena URI adresa za reprodukciju."

#: gst/playback/gsturidecodebin.c:1401 gst/playback/gsturisourcebin.c:1520
#, c-format
msgid "Invalid URI \"%s\"."
msgstr "URI adresa „%s“ je nevaljana."

#: gst/playback/gsturidecodebin.c:1408 gst/playback/gsturisourcebin.c:1527
msgid "This stream type cannot be played yet."
msgstr "Ova vrsta struje ne može se još reproducirati."

#: gst/playback/gsturidecodebin.c:1426 gst/playback/gsturisourcebin.c:1545
#, c-format
msgid "No URI handler implemented for \"%s\"."
msgstr "Za „%s“ URI rukovatelj nije implementirani."

#: gst/playback/gsturidecodebin.c:2292 gst/playback/gsturisourcebin.c:2200
msgid "Source element is invalid."
msgstr "Source element nije valjani."

#: gst/tcp/gsttcpclientsink.c:214
#, c-format
msgid "Error while sending data to \"%s:%d\"."
msgstr "Greška pri slanju podataka u „%s:%d“."

#: gst-libs/gst/audio/gstaudiobasesrc.c:866
msgid "Can't record audio fast enough"
msgstr "Audio se ne može dovoljno brzo snimati"

#: gst-libs/gst/audio/gstaudiocdsrc.c:1655
msgid "This CD has no audio tracks"
msgstr "Ovaj CD nema audio zapisa"

#: gst-libs/gst/pbutils/descriptions.c:92
msgid "ID3 tag"
msgstr "ID3 tag"

#: gst-libs/gst/pbutils/descriptions.c:93
#: gst-libs/gst/pbutils/descriptions.c:94
msgid "APE tag"
msgstr "APE tag"

#: gst-libs/gst/pbutils/descriptions.c:95
msgid "ICY internet radio"
msgstr "ICY internetski radio"

#: gst-libs/gst/pbutils/descriptions.c:130
msgid "Apple Lossless Audio (ALAC)"
msgstr "Apple Lossless Audio (ALAC)"

#: gst-libs/gst/pbutils/descriptions.c:146
msgid "Free Lossless Audio Codec (FLAC)"
msgstr "Free Lossless Audio Codec (FLAC)"

#: gst-libs/gst/pbutils/descriptions.c:176
#: gst-libs/gst/pbutils/descriptions.c:177
msgid "Lossless True Audio (TTA)"
msgstr "Lossless True Audio (TTA)"

#: gst-libs/gst/pbutils/descriptions.c:185
msgid "Windows Media Speech"
msgstr "Windows Media Speech"

#: gst-libs/gst/pbutils/descriptions.c:201
msgid "CYUV Lossless"
msgstr "CYUV Lossless"

#: gst-libs/gst/pbutils/descriptions.c:205
msgid "FFMpeg v1"
msgstr "FFMpeg v1"

#: gst-libs/gst/pbutils/descriptions.c:219
msgid "Lossless MSZH"
msgstr "Lossless MSZH"

#: gst-libs/gst/pbutils/descriptions.c:230
msgid "Run-length encoding"
msgstr "RLE (Run-length encoding)"

# https://en.wikipedia.org/wiki/Timed_text
#: gst-libs/gst/pbutils/descriptions.c:276
msgid "Timed Text"
msgstr "Timed Text (vremenski napasani tekst)"

#: gst-libs/gst/pbutils/descriptions.c:280
msgid "Subtitle"
msgstr "Podnaslov"

#: gst-libs/gst/pbutils/descriptions.c:281
msgid "MPL2 subtitle format"
msgstr "Format podnaslova MPL2"

#: gst-libs/gst/pbutils/descriptions.c:282
msgid "DKS subtitle format"
msgstr "Format podnaslova DKS"

#: gst-libs/gst/pbutils/descriptions.c:283
msgid "QTtext subtitle format"
msgstr "Format podnaslova QText"

#: gst-libs/gst/pbutils/descriptions.c:284
msgid "Sami subtitle format"
msgstr "Format podnaslova Sami"

#: gst-libs/gst/pbutils/descriptions.c:285
msgid "TMPlayer subtitle format"
msgstr "Format podnaslova TMPlayer"

#: gst-libs/gst/pbutils/descriptions.c:289
msgid "Kate subtitle format"
msgstr "Format naslova Kate"

#: gst-libs/gst/pbutils/descriptions.c:290
msgid "WebVTT subtitle format"
msgstr "Format naslova WebVTT"

#: gst-libs/gst/pbutils/descriptions.c:453
#: gst-libs/gst/pbutils/descriptions.c:456
#: gst-libs/gst/pbutils/descriptions.c:506
msgid "Uncompressed video"
msgstr "Nekomprimirani video"

#: gst-libs/gst/pbutils/descriptions.c:461
msgid "Uncompressed gray"
msgstr "Nekomprimirano sivilo"

#: gst-libs/gst/pbutils/descriptions.c:484
#, c-format
msgid "Uncompressed packed YUV %s"
msgstr "Nekomprimirani pakirani YUV %s"

#: gst-libs/gst/pbutils/descriptions.c:486
#, c-format
msgid "Uncompressed semi-planar YUV %s"
msgstr "Nekomprimirani polu-planarni YUV %s"

#: gst-libs/gst/pbutils/descriptions.c:488
#, c-format
msgid "Uncompressed planar YUV %s"
msgstr "Nekomprimirani planarni YUV %s"

#: gst-libs/gst/pbutils/descriptions.c:499
#, c-format
msgid "Uncompressed palettized %d-bit %s"
msgstr "Nekomprimirani %d-bitni %s s paletom"

#: gst-libs/gst/pbutils/descriptions.c:502
#, c-format
msgid "Uncompressed %d-bit %s"
msgstr "Nekomprimirani %d-bitni %s"

#: gst-libs/gst/pbutils/descriptions.c:584
#, c-format
msgid "DivX MPEG-4 Version %d"
msgstr "DivX MPEG-4 inačica %d"

#: gst-libs/gst/pbutils/descriptions.c:831
msgid "Uncompressed audio"
msgstr "Nekomprimirani audio"

#: gst-libs/gst/pbutils/descriptions.c:837
#, c-format
msgid "Raw %d-bit %s audio"
msgstr "Sirovi (neobrađeni) %d-bitni %s audio"

#: gst-libs/gst/pbutils/descriptions.c:937
msgid "Audio CD source"
msgstr "Izvor je audio CD"

#: gst-libs/gst/pbutils/descriptions.c:940
msgid "DVD source"
msgstr "Izvor je DVD"

#: gst-libs/gst/pbutils/descriptions.c:943
msgid "Real Time Streaming Protocol (RTSP) source"
msgstr "Izvor je Real Time Streaming Protocol (RTSP)"

#: gst-libs/gst/pbutils/descriptions.c:947
msgid "Microsoft Media Server (MMS) protocol source"
msgstr "Izvor je Microsoft Media Server (MMS)"

#: gst-libs/gst/pbutils/descriptions.c:955
#, c-format
msgid "%s protocol source"
msgstr "Protokol izvora je %s"

# https://en.wikipedia.org/wiki/Payload_(computing)
# http://www.rfc-editor.org/rfc/rfc3984.txt
#: gst-libs/gst/pbutils/descriptions.c:1027
#, c-format
msgid "%s video RTP depayloader"
msgstr "Depayloader RTP %s, video"

#: gst-libs/gst/pbutils/descriptions.c:1029
#, c-format
msgid "%s audio RTP depayloader"
msgstr "Depayloader RTP %s, audio"

#: gst-libs/gst/pbutils/descriptions.c:1031
#, c-format
msgid "%s RTP depayloader"
msgstr "Depayloader RTP %s"

#: gst-libs/gst/pbutils/descriptions.c:1038
#, c-format
msgid "%s demuxer"
msgstr "Demultipleksor %s (demuxer)"

#: gst-libs/gst/pbutils/descriptions.c:1040
#, c-format
msgid "%s decoder"
msgstr "Dekoder %s"

#: gst-libs/gst/pbutils/descriptions.c:1078
#, c-format
msgid "%s video RTP payloader"
msgstr "Payloader RTP %s, video"

#: gst-libs/gst/pbutils/descriptions.c:1080
#, c-format
msgid "%s audio RTP payloader"
msgstr "Payloader RTP %s, audio"

#: gst-libs/gst/pbutils/descriptions.c:1082
#, c-format
msgid "%s RTP payloader"
msgstr "Payloader RTP %s"

#: gst-libs/gst/pbutils/descriptions.c:1089
#, c-format
msgid "%s muxer"
msgstr "Multipleksor %s (muxer)"

#: gst-libs/gst/pbutils/descriptions.c:1091
#, c-format
msgid "%s encoder"
msgstr "Koder %s (encoder)"

#: gst-libs/gst/pbutils/descriptions.c:1123
#, c-format
msgid "GStreamer element %s"
msgstr "GStreamer element %s"

#: gst-libs/gst/pbutils/missing-plugins.c:566
msgid "Unknown source element"
msgstr "Nepoznati source element"

#: gst-libs/gst/pbutils/missing-plugins.c:569
msgid "Unknown sink element"
msgstr "Nepoznati sink element"

#: gst-libs/gst/pbutils/missing-plugins.c:572
msgid "Unknown element"
msgstr "Nepoznati element"

#: gst-libs/gst/pbutils/missing-plugins.c:575
msgid "Unknown decoder element"
msgstr "Nepoznati dekoder element"

#: gst-libs/gst/pbutils/missing-plugins.c:578
msgid "Unknown encoder element"
msgstr "Nepoznati koder element"

#: gst-libs/gst/pbutils/missing-plugins.c:583
msgid "Plugin or element of unknown type"
msgstr "Plugin ili element nepoznate vrste"

#: gst-libs/gst/tag/gsttagdemux.c:1271
msgid "Failed to read tag: not enough data"
msgstr "Nije uspjelo pročitati tag: nema dovoljno podataka"

#: gst-libs/gst/tag/tags.c:79
msgid "track ID"
msgstr "ID zapis"

#: gst-libs/gst/tag/tags.c:79
msgid "MusicBrainz track ID"
msgstr "ID zapis iz MusicBrainz"

#: gst-libs/gst/tag/tags.c:81
msgid "artist ID"
msgstr "ID izvođača"

#: gst-libs/gst/tag/tags.c:81
msgid "MusicBrainz artist ID"
msgstr "ID izvođača iz MusicBrainz"

#: gst-libs/gst/tag/tags.c:83
msgid "album ID"
msgstr "ID albuma"

#: gst-libs/gst/tag/tags.c:83
msgid "MusicBrainz album ID"
msgstr "ID albuma iz MusicBrainz"

#: gst-libs/gst/tag/tags.c:86
msgid "album artist ID"
msgstr "ID izvođača albuma"

#: gst-libs/gst/tag/tags.c:86
msgid "MusicBrainz album artist ID"
msgstr "ID izvođača albuma iz MusicBrainz"

#: gst-libs/gst/tag/tags.c:88
msgid "track TRM ID"
msgstr "ID zapisa TRM"

#: gst-libs/gst/tag/tags.c:88
msgid "MusicBrainz TRM ID"
msgstr "ID zapisa TRM iz MusicBrainz"

#: gst-libs/gst/tag/tags.c:110
msgid "capturing shutter speed"
msgstr "vrijeme ekspozicije"

#: gst-libs/gst/tag/tags.c:111
msgid "Shutter speed used when capturing an image, in seconds"
msgstr "Vrijeme ekspozicije korišteno prilikom snimanja slike u sekundama"

#: gst-libs/gst/tag/tags.c:114
msgid "capturing focal ratio"
msgstr "Otvor blende (f broj)"

#: gst-libs/gst/tag/tags.c:115
msgid "Focal ratio (f-number) used when capturing the image"
msgstr "Otvor blende (f-broj) korišten prilikom snimanja slike"

#: gst-libs/gst/tag/tags.c:118
msgid "capturing focal length"
msgstr "žarišna duljina"

#: gst-libs/gst/tag/tags.c:119
msgid "Focal length of the lens used capturing the image, in mm"
msgstr "Žarišna duljina leće korištena prilikom snimanja slike u mm"

#: gst-libs/gst/tag/tags.c:123
msgid "capturing 35 mm equivalent focal length"
msgstr "Snimanje odgovara ekvivalentnoj žarišnoj duljini od 35 mm"

#: gst-libs/gst/tag/tags.c:124
msgid "35 mm equivalent focal length of the lens used capturing the image, in mm"
msgstr "35 mm ekvivalentna žarišna duljina objektiva korištena pri snimanju, u mm"

#: gst-libs/gst/tag/tags.c:128
msgid "capturing digital zoom ratio"
msgstr "digitalno povećanje"

#: gst-libs/gst/tag/tags.c:129
msgid "Digital zoom ratio used when capturing an image"
msgstr "Korišteno digitalno povećanje pri snimanju slike"

#: gst-libs/gst/tag/tags.c:132
msgid "capturing iso speed"
msgstr "ISO brzina"

#: gst-libs/gst/tag/tags.c:133
msgid "The ISO speed used when capturing an image"
msgstr "Korištena ISO brzina pri snimanju slike"

#: gst-libs/gst/tag/tags.c:136
msgid "capturing exposure program"
msgstr "program ekspozicije"

#: gst-libs/gst/tag/tags.c:137
msgid "The exposure program used when capturing an image"
msgstr "Korišteni program ekspozicije pri snimanju slike"

#: gst-libs/gst/tag/tags.c:140
msgid "capturing exposure mode"
msgstr "način ekspozicije"

#: gst-libs/gst/tag/tags.c:141
msgid "The exposure mode used when capturing an image"
msgstr "Korišteni način ekspozicije pri snimanju slike"

#: gst-libs/gst/tag/tags.c:144
msgid "capturing exposure compensation"
msgstr "korektura ekspozicije"

#: gst-libs/gst/tag/tags.c:145
msgid "The exposure compensation used when capturing an image"
msgstr "Korištena korektura ekspozicije pri snimanju slike"

#: gst-libs/gst/tag/tags.c:148
msgid "capturing scene capture type"
msgstr "izbor motiva"

#: gst-libs/gst/tag/tags.c:149
msgid "The scene capture mode used when capturing an image"
msgstr "Korišteni motiv pri snimanju slike"

#: gst-libs/gst/tag/tags.c:152
msgid "capturing gain adjustment"
msgstr "korekcija osvjetljenja"

#: gst-libs/gst/tag/tags.c:153
msgid "The overall gain adjustment applied on an image"
msgstr "Korištena ukupna korekcija osvjetljenja za sliku"

#: gst-libs/gst/tag/tags.c:156
msgid "capturing white balance"
msgstr "balans bijele"

#: gst-libs/gst/tag/tags.c:157
msgid "The white balance mode set when capturing an image"
msgstr "Korišteni balans bijele pri snimanju slike"

#: gst-libs/gst/tag/tags.c:160
msgid "capturing contrast"
msgstr "kontrast"

#: gst-libs/gst/tag/tags.c:161
msgid "The direction of contrast processing applied when capturing an image"
msgstr "Korištena prilagodba za obradu kontrasta pri snimanju slike"

#: gst-libs/gst/tag/tags.c:165
msgid "capturing saturation"
msgstr "zasićenje"

#: gst-libs/gst/tag/tags.c:166
msgid "The direction of saturation processing applied when capturing an image"
msgstr "Korištena prilagodba za obradu zasićenja pri snimanju slike"

#: gst-libs/gst/tag/tags.c:170
msgid "capturing sharpness"
msgstr "oštrina"

#: gst-libs/gst/tag/tags.c:171
msgid "The direction of sharpness processing applied when capturing an image"
msgstr "Korištena prilagodba za obradu oštrine pri snimanju slike"

#: gst-libs/gst/tag/tags.c:175
msgid "capturing flash fired"
msgstr "uključivanje bljeskalice"

#: gst-libs/gst/tag/tags.c:176
msgid "If the flash fired while capturing an image"
msgstr "Je li se uključila bljeskalica pri snimanju slike"

#: gst-libs/gst/tag/tags.c:179
msgid "capturing flash mode"
msgstr "način bljeskalice"

#: gst-libs/gst/tag/tags.c:180
msgid "The selected flash mode while capturing an image"
msgstr "Odabrani način bljeskalice korišten pri snimanju slike"

#: gst-libs/gst/tag/tags.c:183
msgid "capturing metering mode"
msgstr "metoda mjerenja"

#: gst-libs/gst/tag/tags.c:184
msgid "The metering mode used while determining exposure for capturing an image"
msgstr "Korištena metoda mjerenja za određivanje ekspozicije pri snimanju slike"

#: gst-libs/gst/tag/tags.c:188
msgid "capturing source"
msgstr "izvor za snimanje"

#: gst-libs/gst/tag/tags.c:189
msgid "The source or type of device used for the capture"
msgstr "Izvor ili vrsta uređaja korištena za snimanje"

#: gst-libs/gst/tag/tags.c:192
msgid "image horizontal ppi"
msgstr "vodoravna rezolucija slike (ppi)"

#: gst-libs/gst/tag/tags.c:193
msgid "Media (image/video) intended horizontal pixel density in ppi"
msgstr "Vodoravna rezolucija slike ili videa u ppi"

#: gst-libs/gst/tag/tags.c:196
msgid "image vertical ppi"
msgstr "okomita rezolucija slike (ppi)"

#: gst-libs/gst/tag/tags.c:197
msgid "Media (image/video) intended vertical pixel density in ppi"
msgstr "Okomita rezolucija slike ili videa u ppi"

#: gst-libs/gst/tag/tags.c:200
msgid "ID3v2 frame"
msgstr "Okvir ID3v2"

#: gst-libs/gst/tag/tags.c:200
msgid "unparsed id3v2 tag frame"
msgstr "neobrađeni okvir taga id3v2"

#: gst-libs/gst/tag/tags.c:204
msgid "musical-key"
msgstr "glazbeni ključ"

#: gst-libs/gst/tag/tags.c:204
msgid "Initial key in which the sound starts"
msgstr "Početni ključ u kojem audio započinje"

#: tools/gst-device-monitor.c:156 tools/gst-play.c:1166
msgid "Print version information and exit"
msgstr "informira o inačici ovog programa i iziđe"

#: tools/gst-device-monitor.c:158
msgid "Don't exit after showing the initial device list, but wait for devices to added/removed."
msgstr "Ne izlazi nakon prikaza popisa početnih uređaja već pričeka da se uređaji dodaju ili uklone."

#: tools/gst-play.c:275
#, c-format
msgid "Volume: %.0f%%"
msgstr "Glasnoća: %.0f%%"

#: tools/gst-play.c:314
msgid "Buffering..."
msgstr "Punjenje međuspremnika..."

#: tools/gst-play.c:335
msgid "Clock lost, selecting a new one\n"
msgstr "Vrijeme je izgubljeno, bira se novo\n"

#: tools/gst-play.c:365 tools/gst-play.c:411 tools/gst-play.c:763
#: tools/gst-play.c:1070
msgid "Reached end of play list."
msgstr "Dosegnuti je kraj popisa za reprodukciju."

#: tools/gst-play.c:493
msgid "Paused"
msgstr "Pauziranje"

#: tools/gst-play.c:551
#, c-format
msgid "Now playing %s\n"
msgstr "Upravo se reproducira %s\n"

#: tools/gst-play.c:614
#, c-format
msgid "About to finish, preparing next title: %s"
msgstr "Bliži se kraj, priprema se novi naslov: %s"

#: tools/gst-play.c:859
#, c-format
msgid "Playback rate: %.2f"
msgstr "Brzina reproduciranja: %.2f"

#: tools/gst-play.c:863
#, c-format
msgid "Could not change playback rate to %.2f"
msgstr "Brzinu reprodukcije nije bilo moguće promijeniti na %.2f"

#: tools/gst-play.c:1010
msgid "space"
msgstr "tipka za razmak"

#: tools/gst-play.c:1010
msgid "pause/unpause"
msgstr "pauza/nastavi"

#: tools/gst-play.c:1011
msgid "q or ESC"
msgstr "q ili ESC"

#: tools/gst-play.c:1011
msgid "quit"
msgstr "svršetak"

#: tools/gst-play.c:1012
msgid "> or n"
msgstr "> ili n"

#: tools/gst-play.c:1012
msgid "play next"
msgstr "sljedeća pjesma"

#: tools/gst-play.c:1013
msgid "< or b"
msgstr "< ili b"

#: tools/gst-play.c:1013
msgid "play previous"
msgstr "prethodna pjesma"

#: tools/gst-play.c:1014
msgid "seek forward"
msgstr "traži unaprijed"

#: tools/gst-play.c:1015
msgid "seek backward"
msgstr "traži unatrag"

#: tools/gst-play.c:1016
msgid "volume up"
msgstr "glasnije"

#: tools/gst-play.c:1017
msgid "volume down"
msgstr "tiše"

#: tools/gst-play.c:1018
msgid "increase playback rate"
msgstr "brže reproducirati"

#: tools/gst-play.c:1019
msgid "decrease playback rate"
msgstr "sporije reproducirati"

#: tools/gst-play.c:1020
msgid "change playback direction"
msgstr "promjena smjera reprodukcije"

#: tools/gst-play.c:1021
msgid "enable/disable trick modes"
msgstr "omogući ili onemogući preporuke"

#: tools/gst-play.c:1022
msgid "change audio track"
msgstr "promijeni audio zapis"

#: tools/gst-play.c:1023
msgid "change video track"
msgstr "promijeni video zapis"

#: tools/gst-play.c:1024
msgid "change subtitle track"
msgstr "promijeni zapis podnaslova"

#: tools/gst-play.c:1025
msgid "seek to beginning"
msgstr "skoči na početak"

#: tools/gst-play.c:1026
msgid "show keyboard shortcuts"
msgstr "tipkovnički prečaci"

#: tools/gst-play.c:1029
msgid "Interactive mode - keyboard controls:"
msgstr "Interaktivni način - tipkovničko upravljanje:"

#: tools/gst-play.c:1161
msgid "Output status information and property notifications"
msgstr "Prikaže statusne obavijesti i priopćenje o osobitostima"

#: tools/gst-play.c:1163
msgid "Control playback behaviour setting playbin 'flags' property"
msgstr "Ponašanje reprodukcije kontrolirati korištenjem „playbin 'flags'“ svojstvom"

#: tools/gst-play.c:1168
msgid "Video sink to use (default is autovideosink)"
msgstr "Video sink koji će se koristiti (zadani je autovideosink)"

#: tools/gst-play.c:1170
msgid "Audio sink to use (default is autoaudiosink)"
msgstr "Audio sink koji će se koristiti (zadani je autovideosink)"

#: tools/gst-play.c:1172
msgid "Enable gapless playback"
msgstr "Omogući reprodukciju bez prekida"

#: tools/gst-play.c:1174
msgid "Shuffle playlist"
msgstr "Izmiješa popis za reprodukciju"

#: tools/gst-play.c:1177
msgid "Disable interactive control via the keyboard"
msgstr "Onemogući interaktivno upravljanje pomoću tipkovnice"

#: tools/gst-play.c:1179
msgid "Volume"
msgstr "Glasnoća"

#: tools/gst-play.c:1181
msgid "Playlist file containing input media files"
msgstr "Datoteka s popisom za reprodukciju sadrži ulazne multimedijalne datoteke"

#: tools/gst-play.c:1183
msgid "Do not print any output (apart from errors)"
msgstr "Ne ispisuje nikakve izlazne informacije (osim greški)"

#: tools/gst-play.c:1254
#, c-format
msgid "Usage: %s FILE1|URI1 [FILE2|URI2] [FILE3|URI3] ..."
msgstr "Uporaba: %s DATOTEKA1|URI1 [DATOTEKA2|URI2] [DATOTEKA3|URI3] ..."

#: tools/gst-play.c:1258
msgid "You must provide at least one filename or URI to play."
msgstr "Morate navesti barem jednu datoteku ili URI adresu za reprodukciju."

#: tools/gst-play.c:1298
msgid "Press 'k' to see a list of keyboard shortcuts.\n"
msgstr "Pritisnite „k“ da pogledate listu tipkovničkih prečaca.\n"

#~ msgid "Internal data stream error."
#~ msgstr "Interna greška toka (stream) podataka."

#~ msgid "Master"
#~ msgstr "Glavni"

#~ msgid "Bass"
#~ msgstr "Niski"

#~ msgid "Treble"
#~ msgstr "Visoki"

#~ msgid "PCM"
#~ msgstr "PCM"

#~ msgid "Synth"
#~ msgstr "Sintetizator"

#~ msgid "Line-in"
#~ msgstr "Ulazna linija"

#~ msgid "CD"
#~ msgstr "CD"

#~ msgid "Microphone"
#~ msgstr "Mikrofon"

#~ msgid "PC Speaker"
#~ msgstr "PC zvučnik"

#~ msgid "Playback"
#~ msgstr "Reprodukcija"

#~ msgid "Capture"
#~ msgstr "Snimanje"

#~ msgid "Could not open vfs file \"%s\" for writing: %s."
#~ msgstr "Ne mogu otvoriti vfs datoteku „%s” za pisanje: %s."

#~ msgid "No filename given"
#~ msgstr "Nije zadano ime datoteke"

#~ msgid "Could not close vfs file \"%s\"."
#~ msgstr "Ne mogu zatvoriti vfs datoteku „%s”."

#~ msgid "Error while writing to file \"%s\"."
#~ msgstr "Greška pri pisanju u datoteku „%s”."

#~ msgid "A %s plugin is required to play this stream, but not installed."
#~ msgstr "Potreban je priključak %s za reprodukciju ovog niza, ali nije instaliran."

#~ msgid "Invalid subtitle URI \"%s\", subtitles disabled."
#~ msgstr "Neispravan URI titlova „%s”, titlovi su onemogućeni."

#~ msgid "RTSP streams cannot be played yet."
#~ msgstr "Još ne mogu reproducirati RTSP nizove."

#~ msgid "Only a subtitle stream was detected. Either you are loading a subtitle file or some other type of text file, or the media file was not recognized."
#~ msgstr "Pronađen je samo niz titlova. Ili ste učitali datoteku titlova ili neku drugu vrstu tekstualne datoteke, ili medijska datoteka nije prepoznata."

#~ msgid "You do not have a decoder installed to handle this file. You might need to install the necessary plugins."
#~ msgstr "Nemate instaliran dekoder za upravljanje ovom datotekom. Trebate instalirati potrebne priključke."

#~ msgid "This is not a media file"
#~ msgstr "Ovo nije medijska datoteka"

#~ msgid "A subtitle stream was detected, but no video stream."
#~ msgstr "Pronađen je niz titlova, ali nije video niz."

#~ msgid "Both autovideosink and xvimagesink elements are missing."
#~ msgstr "Nedostaju elementi autovideosink i xvimagesink."

#~ msgid "Both autoaudiosink and alsasink elements are missing."
#~ msgstr "Nedostaju elementi autoaudiosink i alsasink."

#~ msgid "Error while sending gdp header data to \"%s:%d\"."
#~ msgstr "Greška pri slanju podataka gdp zaglavlja u „%s:%d”."

#~ msgid "Error while sending gdp payload data to \"%s:%d\"."
#~ msgstr "Greška pri slanju podataka gdp opterećenja „%s:%d”."

#~ msgid "Connection to %s:%d refused."
#~ msgstr "Spajanje na %s:%d odbijeno."

#~ msgid "Uncompressed planar YVU 4:2:0"
#~ msgstr "Nekomprimirani ravninski YVU 4:2:0"

#~ msgid "Uncompressed packed YUV 4:1:0"
#~ msgstr "Nekomprimirani pakirani YUV 4:1:0"

#~ msgid "Uncompressed packed YVU 4:1:0"
#~ msgstr "Nekomprimirani pakirani YVU 4:1:0"

#~ msgid "Uncompressed packed YUV 4:1:1"
#~ msgstr "Nekomprimirani pakirani YUV 4:1:1"

#~ msgid "Uncompressed packed YUV 4:4:4"
#~ msgstr "Nekomprimirani pakirani YUV 4:4:4"

#~ msgid "Uncompressed planar YUV 4:2:2"
#~ msgstr "Nekomprimirani ravninski YUV 4:2:2"

#~ msgid "Uncompressed planar YUV 4:1:1"
#~ msgstr "Nekomprimirani ravninski YUV 4:1:1"

#~ msgid "Uncompressed black and white Y-plane"
#~ msgstr "Nekomprimirana crno-bijela Y-ravnina"

#~ msgid "Raw PCM audio"
#~ msgstr "Sirovi PCM zvuk"

#~ msgid "Raw %d-bit floating-point audio"
#~ msgstr "Sirovi %d-bitni zvuk s pomičnim zarezom"

#~ msgid "Raw floating-point audio"
#~ msgstr "Sirovi zvuk s pomičnim zarezom"

#~ msgid "No device specified."
#~ msgstr "Nije naveden uređaj."

#~ msgid "Device \"%s\" does not exist."
#~ msgstr "Uređaj „%s” ne postoji."

#~ msgid "Device \"%s\" is already being used."
#~ msgstr "Uređaj „%s” se već koristi."

#~ msgid "Could not open device \"%s\" for reading and writing."
#~ msgstr "Ne mogu otvoriti uređaj „%s” za čitanje i pisanje."<|MERGE_RESOLUTION|>--- conflicted
+++ resolved
@@ -1,1004 +1,998 @@
-# Translation of gst-plugins-base to Croatian.
-# This file is put in the public domain.
-#
-# Tomislav Krznar <tomislav.krznar@gmail.com>, 2012.
-# Božidar Putanec <bozidarp@yahoo.com>, 2016, 2018.
-msgid ""
-msgstr ""
-"Project-Id-Version: gst-plugins-base-1.10.0\n"
-"Report-Msgid-Bugs-To: http://bugzilla.gnome.org/\n"
-<<<<<<< HEAD
-"POT-Creation-Date: 2016-04-20 15:29+0300\n"
-"PO-Revision-Date: 2012-04-16 04:19+0200\n"
-"Last-Translator: Tomislav Krznar <tomislav.krznar@gmail.com>\n"
-=======
-"POT-Creation-Date: 2016-11-01 17:42+0200\n"
-"PO-Revision-Date: 2018-04-17 13:52-0800\n"
-"Last-Translator: Božidar Putanec <bozidarp@yahoo.com>\n"
->>>>>>> 2bb37b36
-"Language-Team: Croatian <lokalizacija@linux.hr>\n"
-"Language: hr\n"
-"MIME-Version: 1.0\n"
-"Content-Type: text/plain; charset=UTF-8\n"
-"Content-Transfer-Encoding: 8bit\n"
-"X-Bugs: Report translation errors to the Language-Team address.\n"
-"Plural-Forms: nplurals=3; plural=(n%10==1 && n%100!=11 ? 0 : n%10>=2 && n%10<=4 && (n%100<10 || n%100>=20) ? 1 : 2);\n"
-"X-Generator: Lokalize 2.0\n"
-
-#: ext/alsa/gstalsasink.c:577
-msgid "Could not open device for playback in mono mode."
-msgstr "Uređaj za reprodukciju nije bilo moguće otvoriti u mono načinu."
-
-#: ext/alsa/gstalsasink.c:579
-msgid "Could not open device for playback in stereo mode."
-msgstr "Uređaj za reprodukciju nije bilo moguće otvoriti u stereo načinu."
-
-#: ext/alsa/gstalsasink.c:583
-#, c-format
-msgid "Could not open device for playback in %d-channel mode."
-msgstr "Uređaj za reprodukciju nije bilo moguće otvoriti u %d-kanalskom načinu."
-
-#: ext/alsa/gstalsasink.c:856
-msgid "Could not open audio device for playback. Device is being used by another application."
-msgstr "Audiouređaj nije bilo moguće otvoriti za reprodukciju. Uređaj trenutačno koristi neka druga aplikacija."
-
-#: ext/alsa/gstalsasink.c:861
-msgid "Could not open audio device for playback."
-msgstr "Audiouređaj nije bilo moguće otvoriti za reprodukciju."
-
-#: ext/alsa/gstalsasink.c:1074
-msgid "Error outputting to audio device. The device has been disconnected."
-msgstr "Greška u izlazu na audiouređaj. Uređaj nije spojen."
-
-#: ext/alsa/gstalsasrc.c:440
-msgid "Could not open device for recording in mono mode."
-msgstr "Uređaj za snimanje nije bilo moguće otvoriti u mono načinu."
-
-#: ext/alsa/gstalsasrc.c:442
-msgid "Could not open device for recording in stereo mode."
-msgstr "Uređaj za snimanje nije bilo moguće otvoriti u stereo načinu."
-
-#: ext/alsa/gstalsasrc.c:446
-#, c-format
-msgid "Could not open device for recording in %d-channel mode"
-msgstr "Uređaj za snimanje nije bilo moguće otvoriti u %d-kanalskom načinu."
-
-#: ext/alsa/gstalsasrc.c:737
-msgid "Could not open audio device for recording. Device is being used by another application."
-msgstr "Uređaj nije bilo moguće otvoriti za snimanje. Uređaj trenutačno koristi neka druga aplikacija."
-
-#: ext/alsa/gstalsasrc.c:742
-msgid "Could not open audio device for recording."
-msgstr "Audiouređaj nije bilo moguće otvoriti za snimanje."
-
-#: ext/alsa/gstalsasrc.c:988
-msgid "Error recording from audio device. The device has been disconnected."
-msgstr "Greška pri snimanju iz audiouređaja. Uređaj nije spojen."
-
-#: ext/cdparanoia/gstcdparanoiasrc.c:277 ext/cdparanoia/gstcdparanoiasrc.c:283
-msgid "Could not open CD device for reading."
-msgstr "CD uređaj nije bilo moguće otvoriti za čitanje."
-
-#: ext/cdparanoia/gstcdparanoiasrc.c:409
-msgid "Could not seek CD."
-msgstr "CD nije bilo moguće pretraživati."
-
-#: ext/cdparanoia/gstcdparanoiasrc.c:417
-msgid "Could not read CD."
-msgstr "CD nije bilo moguće čitati."
-
-#: gst/encoding/gstencodebin.c:1590 gst/playback/gstplaybin2.c:3401
-#: gst/playback/gstplaysink.c:1480 gst/playback/gstplaysink.c:1493
-#: gst/playback/gstplaysink.c:1830 gst/playback/gstplaysink.c:1862
-#: gst/playback/gstplaysink.c:2442 gst/playback/gstplaysink.c:2491
-#: gst/playback/gstplaysink.c:2506 gst/playback/gstplaysink.c:2531
-#: gst/playback/gstplaysink.c:2563 gst/playback/gstplaysink.c:2711
-#: gst/playback/gstplaysink.c:2742 gst/playback/gstplaysink.c:3120
-#: gst/playback/gstplaysink.c:3129 gst/playback/gstplaysink.c:3138
-#: gst/playback/gstplaysink.c:3147 gst/playback/gstplaysink.c:3550
-#: gst/playback/gstplaysink.c:4424 gst/playback/gstplaysinkconvertbin.c:97
-#: gst/playback/gstplaysinkconvertbin.c:117
-#: gst/playback/gsturidecodebin.c:1489 gst/playback/gsturisourcebin.c:1620
-#, c-format
-msgid "Missing element '%s' - check your GStreamer installation."
-msgstr "Nedostaje element „%s“ - provjerite vašu GStreamer instalaciju."
-
-#: gst/playback/gstdecodebin2.c:1865 gst/playback/gstparsebin.c:1545
-msgid "Could not determine type of stream"
-msgstr "Nije moguće odrediti vrstu struje"
-
-#: gst/playback/gstdecodebin2.c:2841 gst/playback/gstparsebin.c:2378
-msgid "This appears to be a text file"
-msgstr "Ovo izgleda kao tekstualna datoteka"
-
-#: gst/playback/gstplaybin2.c:5446
-msgid "Could not create \"uridecodebin\" element."
-msgstr "Element „uridecodebin“ nije bilo moguće napraviti."
-
-#: gst/playback/gstplaybin3.c:4618
-msgid "Could not create \"decodebin3\" element."
-msgstr "Element „decodebin3“ nije bilo moguće napraviti."
-
-#: gst/playback/gstplaybin3.c:4864
-msgid "Could not create \"urisourcebin\" element."
-msgstr "Element „urisourcebin“ nije bilo moguće napraviti."
-
-#: gst/playback/gstplaysink.c:1961
-#, c-format
-msgid "Both autovideosink and %s elements are missing."
-msgstr "Oba elementa, autoaudiosink i %s nedostaju."
-
-#: gst/playback/gstplaysink.c:1965
-msgid "The autovideosink element is missing."
-msgstr "Nedostaje element autovideosink."
-
-#: gst/playback/gstplaysink.c:1970
-#, c-format
-msgid "Configured videosink %s is not working."
-msgstr "Konfigurirani videosink %s ne radi."
-
-#: gst/playback/gstplaysink.c:1974
-#, c-format
-msgid "Both autovideosink and %s elements are not working."
-msgstr "Oba elementa, autovideosink i %s ne rade."
-
-#: gst/playback/gstplaysink.c:1978
-msgid "The autovideosink element is not working."
-msgstr "Element autovideosink ne radi."
-
-#: gst/playback/gstplaysink.c:2479
-msgid "Custom text sink element is not usable."
-msgstr "Prilagođeni tekstualni sink element nije upotrebljivi."
-
-#: gst/playback/gstplaysink.c:2857
-msgid "No volume control found"
-msgstr "Nema regulatora glasnoće"
-
-#: gst/playback/gstplaysink.c:2887
-#, c-format
-msgid "Both autoaudiosink and %s elements are missing."
-msgstr "Nedostaju oba elementa, autoaudiosink i %s."
-
-#: gst/playback/gstplaysink.c:2891
-msgid "The autoaudiosink element is missing."
-msgstr "Nedostaje element autoaudiosink."
-
-#: gst/playback/gstplaysink.c:2896
-#, c-format
-msgid "Configured audiosink %s is not working."
-msgstr "Konfigurirani audiosink %s ne radi."
-
-#: gst/playback/gstplaysink.c:2900
-#, c-format
-msgid "Both autoaudiosink and %s elements are not working."
-msgstr "Oba elementa, autoaudiosink i %s ne rade."
-
-#: gst/playback/gstplaysink.c:2904
-msgid "The autoaudiosink element is not working."
-msgstr "Element autoaudiosink ne radi."
-
-#: gst/playback/gstplaysink.c:3223 gst/playback/gstplaysink.c:3228
-msgid "Can't play a text file without video or visualizations."
-msgstr "Nije moguće reproducirati tekstualnu datoteku bez videa ili vizualizacije."
-
-#: gst/playback/gsturidecodebin.c:938
-#, c-format
-msgid "No decoder available for type '%s'."
-msgstr "Nema raspoloživoga dekodera za vrstu „%s“."
-
-#: gst/playback/gsturidecodebin.c:1395 gst/playback/gsturisourcebin.c:1514
-msgid "No URI specified to play from."
-msgstr "Nije navedena URI adresa za reprodukciju."
-
-#: gst/playback/gsturidecodebin.c:1401 gst/playback/gsturisourcebin.c:1520
-#, c-format
-msgid "Invalid URI \"%s\"."
-msgstr "URI adresa „%s“ je nevaljana."
-
-#: gst/playback/gsturidecodebin.c:1408 gst/playback/gsturisourcebin.c:1527
-msgid "This stream type cannot be played yet."
-msgstr "Ova vrsta struje ne može se još reproducirati."
-
-#: gst/playback/gsturidecodebin.c:1426 gst/playback/gsturisourcebin.c:1545
-#, c-format
-msgid "No URI handler implemented for \"%s\"."
-msgstr "Za „%s“ URI rukovatelj nije implementirani."
-
-#: gst/playback/gsturidecodebin.c:2292 gst/playback/gsturisourcebin.c:2200
-msgid "Source element is invalid."
-msgstr "Source element nije valjani."
-
-#: gst/tcp/gsttcpclientsink.c:214
-#, c-format
-msgid "Error while sending data to \"%s:%d\"."
-msgstr "Greška pri slanju podataka u „%s:%d“."
-
-#: gst-libs/gst/audio/gstaudiobasesrc.c:866
-msgid "Can't record audio fast enough"
-msgstr "Audio se ne može dovoljno brzo snimati"
-
-#: gst-libs/gst/audio/gstaudiocdsrc.c:1655
-msgid "This CD has no audio tracks"
-msgstr "Ovaj CD nema audio zapisa"
-
-#: gst-libs/gst/pbutils/descriptions.c:92
-msgid "ID3 tag"
-msgstr "ID3 tag"
-
-#: gst-libs/gst/pbutils/descriptions.c:93
-#: gst-libs/gst/pbutils/descriptions.c:94
-msgid "APE tag"
-msgstr "APE tag"
-
-#: gst-libs/gst/pbutils/descriptions.c:95
-msgid "ICY internet radio"
-msgstr "ICY internetski radio"
-
-#: gst-libs/gst/pbutils/descriptions.c:130
-msgid "Apple Lossless Audio (ALAC)"
-msgstr "Apple Lossless Audio (ALAC)"
-
-#: gst-libs/gst/pbutils/descriptions.c:146
-msgid "Free Lossless Audio Codec (FLAC)"
-msgstr "Free Lossless Audio Codec (FLAC)"
-
-#: gst-libs/gst/pbutils/descriptions.c:176
-#: gst-libs/gst/pbutils/descriptions.c:177
-msgid "Lossless True Audio (TTA)"
-msgstr "Lossless True Audio (TTA)"
-
-#: gst-libs/gst/pbutils/descriptions.c:185
-msgid "Windows Media Speech"
-msgstr "Windows Media Speech"
-
-#: gst-libs/gst/pbutils/descriptions.c:201
-msgid "CYUV Lossless"
-msgstr "CYUV Lossless"
-
-#: gst-libs/gst/pbutils/descriptions.c:205
-msgid "FFMpeg v1"
-msgstr "FFMpeg v1"
-
-#: gst-libs/gst/pbutils/descriptions.c:219
-msgid "Lossless MSZH"
-msgstr "Lossless MSZH"
-
-#: gst-libs/gst/pbutils/descriptions.c:230
-msgid "Run-length encoding"
-msgstr "RLE (Run-length encoding)"
-
-# https://en.wikipedia.org/wiki/Timed_text
-#: gst-libs/gst/pbutils/descriptions.c:276
-msgid "Timed Text"
-msgstr "Timed Text (vremenski napasani tekst)"
-
-#: gst-libs/gst/pbutils/descriptions.c:280
-msgid "Subtitle"
-msgstr "Podnaslov"
-
-#: gst-libs/gst/pbutils/descriptions.c:281
-msgid "MPL2 subtitle format"
-msgstr "Format podnaslova MPL2"
-
-#: gst-libs/gst/pbutils/descriptions.c:282
-msgid "DKS subtitle format"
-msgstr "Format podnaslova DKS"
-
-#: gst-libs/gst/pbutils/descriptions.c:283
-msgid "QTtext subtitle format"
-msgstr "Format podnaslova QText"
-
-#: gst-libs/gst/pbutils/descriptions.c:284
-msgid "Sami subtitle format"
-msgstr "Format podnaslova Sami"
-
-#: gst-libs/gst/pbutils/descriptions.c:285
-msgid "TMPlayer subtitle format"
-msgstr "Format podnaslova TMPlayer"
-
-#: gst-libs/gst/pbutils/descriptions.c:289
-msgid "Kate subtitle format"
-msgstr "Format naslova Kate"
-
-#: gst-libs/gst/pbutils/descriptions.c:290
-msgid "WebVTT subtitle format"
-msgstr "Format naslova WebVTT"
-
-#: gst-libs/gst/pbutils/descriptions.c:453
-#: gst-libs/gst/pbutils/descriptions.c:456
-#: gst-libs/gst/pbutils/descriptions.c:506
-msgid "Uncompressed video"
-msgstr "Nekomprimirani video"
-
-#: gst-libs/gst/pbutils/descriptions.c:461
-msgid "Uncompressed gray"
-msgstr "Nekomprimirano sivilo"
-
-#: gst-libs/gst/pbutils/descriptions.c:484
-#, c-format
-msgid "Uncompressed packed YUV %s"
-msgstr "Nekomprimirani pakirani YUV %s"
-
-#: gst-libs/gst/pbutils/descriptions.c:486
-#, c-format
-msgid "Uncompressed semi-planar YUV %s"
-msgstr "Nekomprimirani polu-planarni YUV %s"
-
-#: gst-libs/gst/pbutils/descriptions.c:488
-#, c-format
-msgid "Uncompressed planar YUV %s"
-msgstr "Nekomprimirani planarni YUV %s"
-
-#: gst-libs/gst/pbutils/descriptions.c:499
-#, c-format
-msgid "Uncompressed palettized %d-bit %s"
-msgstr "Nekomprimirani %d-bitni %s s paletom"
-
-#: gst-libs/gst/pbutils/descriptions.c:502
-#, c-format
-msgid "Uncompressed %d-bit %s"
-msgstr "Nekomprimirani %d-bitni %s"
-
-#: gst-libs/gst/pbutils/descriptions.c:584
-#, c-format
-msgid "DivX MPEG-4 Version %d"
-msgstr "DivX MPEG-4 inačica %d"
-
-#: gst-libs/gst/pbutils/descriptions.c:831
-msgid "Uncompressed audio"
-msgstr "Nekomprimirani audio"
-
-#: gst-libs/gst/pbutils/descriptions.c:837
-#, c-format
-msgid "Raw %d-bit %s audio"
-msgstr "Sirovi (neobrađeni) %d-bitni %s audio"
-
-#: gst-libs/gst/pbutils/descriptions.c:937
-msgid "Audio CD source"
-msgstr "Izvor je audio CD"
-
-#: gst-libs/gst/pbutils/descriptions.c:940
-msgid "DVD source"
-msgstr "Izvor je DVD"
-
-#: gst-libs/gst/pbutils/descriptions.c:943
-msgid "Real Time Streaming Protocol (RTSP) source"
-msgstr "Izvor je Real Time Streaming Protocol (RTSP)"
-
-#: gst-libs/gst/pbutils/descriptions.c:947
-msgid "Microsoft Media Server (MMS) protocol source"
-msgstr "Izvor je Microsoft Media Server (MMS)"
-
-#: gst-libs/gst/pbutils/descriptions.c:955
-#, c-format
-msgid "%s protocol source"
-msgstr "Protokol izvora je %s"
-
-# https://en.wikipedia.org/wiki/Payload_(computing)
-# http://www.rfc-editor.org/rfc/rfc3984.txt
-#: gst-libs/gst/pbutils/descriptions.c:1027
-#, c-format
-msgid "%s video RTP depayloader"
-msgstr "Depayloader RTP %s, video"
-
-#: gst-libs/gst/pbutils/descriptions.c:1029
-#, c-format
-msgid "%s audio RTP depayloader"
-msgstr "Depayloader RTP %s, audio"
-
-#: gst-libs/gst/pbutils/descriptions.c:1031
-#, c-format
-msgid "%s RTP depayloader"
-msgstr "Depayloader RTP %s"
-
-#: gst-libs/gst/pbutils/descriptions.c:1038
-#, c-format
-msgid "%s demuxer"
-msgstr "Demultipleksor %s (demuxer)"
-
-#: gst-libs/gst/pbutils/descriptions.c:1040
-#, c-format
-msgid "%s decoder"
-msgstr "Dekoder %s"
-
-#: gst-libs/gst/pbutils/descriptions.c:1078
-#, c-format
-msgid "%s video RTP payloader"
-msgstr "Payloader RTP %s, video"
-
-#: gst-libs/gst/pbutils/descriptions.c:1080
-#, c-format
-msgid "%s audio RTP payloader"
-msgstr "Payloader RTP %s, audio"
-
-#: gst-libs/gst/pbutils/descriptions.c:1082
-#, c-format
-msgid "%s RTP payloader"
-msgstr "Payloader RTP %s"
-
-#: gst-libs/gst/pbutils/descriptions.c:1089
-#, c-format
-msgid "%s muxer"
-msgstr "Multipleksor %s (muxer)"
-
-#: gst-libs/gst/pbutils/descriptions.c:1091
-#, c-format
-msgid "%s encoder"
-msgstr "Koder %s (encoder)"
-
-#: gst-libs/gst/pbutils/descriptions.c:1123
-#, c-format
-msgid "GStreamer element %s"
-msgstr "GStreamer element %s"
-
-#: gst-libs/gst/pbutils/missing-plugins.c:566
-msgid "Unknown source element"
-msgstr "Nepoznati source element"
-
-#: gst-libs/gst/pbutils/missing-plugins.c:569
-msgid "Unknown sink element"
-msgstr "Nepoznati sink element"
-
-#: gst-libs/gst/pbutils/missing-plugins.c:572
-msgid "Unknown element"
-msgstr "Nepoznati element"
-
-#: gst-libs/gst/pbutils/missing-plugins.c:575
-msgid "Unknown decoder element"
-msgstr "Nepoznati dekoder element"
-
-#: gst-libs/gst/pbutils/missing-plugins.c:578
-msgid "Unknown encoder element"
-msgstr "Nepoznati koder element"
-
-#: gst-libs/gst/pbutils/missing-plugins.c:583
-msgid "Plugin or element of unknown type"
-msgstr "Plugin ili element nepoznate vrste"
-
-#: gst-libs/gst/tag/gsttagdemux.c:1271
-msgid "Failed to read tag: not enough data"
-msgstr "Nije uspjelo pročitati tag: nema dovoljno podataka"
-
-#: gst-libs/gst/tag/tags.c:79
-msgid "track ID"
-msgstr "ID zapis"
-
-#: gst-libs/gst/tag/tags.c:79
-msgid "MusicBrainz track ID"
-msgstr "ID zapis iz MusicBrainz"
-
-#: gst-libs/gst/tag/tags.c:81
-msgid "artist ID"
-msgstr "ID izvođača"
-
-#: gst-libs/gst/tag/tags.c:81
-msgid "MusicBrainz artist ID"
-msgstr "ID izvođača iz MusicBrainz"
-
-#: gst-libs/gst/tag/tags.c:83
-msgid "album ID"
-msgstr "ID albuma"
-
-#: gst-libs/gst/tag/tags.c:83
-msgid "MusicBrainz album ID"
-msgstr "ID albuma iz MusicBrainz"
-
-#: gst-libs/gst/tag/tags.c:86
-msgid "album artist ID"
-msgstr "ID izvođača albuma"
-
-#: gst-libs/gst/tag/tags.c:86
-msgid "MusicBrainz album artist ID"
-msgstr "ID izvođača albuma iz MusicBrainz"
-
-#: gst-libs/gst/tag/tags.c:88
-msgid "track TRM ID"
-msgstr "ID zapisa TRM"
-
-#: gst-libs/gst/tag/tags.c:88
-msgid "MusicBrainz TRM ID"
-msgstr "ID zapisa TRM iz MusicBrainz"
-
-#: gst-libs/gst/tag/tags.c:110
-msgid "capturing shutter speed"
-msgstr "vrijeme ekspozicije"
-
-#: gst-libs/gst/tag/tags.c:111
-msgid "Shutter speed used when capturing an image, in seconds"
-msgstr "Vrijeme ekspozicije korišteno prilikom snimanja slike u sekundama"
-
-#: gst-libs/gst/tag/tags.c:114
-msgid "capturing focal ratio"
-msgstr "Otvor blende (f broj)"
-
-#: gst-libs/gst/tag/tags.c:115
-msgid "Focal ratio (f-number) used when capturing the image"
-msgstr "Otvor blende (f-broj) korišten prilikom snimanja slike"
-
-#: gst-libs/gst/tag/tags.c:118
-msgid "capturing focal length"
-msgstr "žarišna duljina"
-
-#: gst-libs/gst/tag/tags.c:119
-msgid "Focal length of the lens used capturing the image, in mm"
-msgstr "Žarišna duljina leće korištena prilikom snimanja slike u mm"
-
-#: gst-libs/gst/tag/tags.c:123
-msgid "capturing 35 mm equivalent focal length"
-msgstr "Snimanje odgovara ekvivalentnoj žarišnoj duljini od 35 mm"
-
-#: gst-libs/gst/tag/tags.c:124
-msgid "35 mm equivalent focal length of the lens used capturing the image, in mm"
-msgstr "35 mm ekvivalentna žarišna duljina objektiva korištena pri snimanju, u mm"
-
-#: gst-libs/gst/tag/tags.c:128
-msgid "capturing digital zoom ratio"
-msgstr "digitalno povećanje"
-
-#: gst-libs/gst/tag/tags.c:129
-msgid "Digital zoom ratio used when capturing an image"
-msgstr "Korišteno digitalno povećanje pri snimanju slike"
-
-#: gst-libs/gst/tag/tags.c:132
-msgid "capturing iso speed"
-msgstr "ISO brzina"
-
-#: gst-libs/gst/tag/tags.c:133
-msgid "The ISO speed used when capturing an image"
-msgstr "Korištena ISO brzina pri snimanju slike"
-
-#: gst-libs/gst/tag/tags.c:136
-msgid "capturing exposure program"
-msgstr "program ekspozicije"
-
-#: gst-libs/gst/tag/tags.c:137
-msgid "The exposure program used when capturing an image"
-msgstr "Korišteni program ekspozicije pri snimanju slike"
-
-#: gst-libs/gst/tag/tags.c:140
-msgid "capturing exposure mode"
-msgstr "način ekspozicije"
-
-#: gst-libs/gst/tag/tags.c:141
-msgid "The exposure mode used when capturing an image"
-msgstr "Korišteni način ekspozicije pri snimanju slike"
-
-#: gst-libs/gst/tag/tags.c:144
-msgid "capturing exposure compensation"
-msgstr "korektura ekspozicije"
-
-#: gst-libs/gst/tag/tags.c:145
-msgid "The exposure compensation used when capturing an image"
-msgstr "Korištena korektura ekspozicije pri snimanju slike"
-
-#: gst-libs/gst/tag/tags.c:148
-msgid "capturing scene capture type"
-msgstr "izbor motiva"
-
-#: gst-libs/gst/tag/tags.c:149
-msgid "The scene capture mode used when capturing an image"
-msgstr "Korišteni motiv pri snimanju slike"
-
-#: gst-libs/gst/tag/tags.c:152
-msgid "capturing gain adjustment"
-msgstr "korekcija osvjetljenja"
-
-#: gst-libs/gst/tag/tags.c:153
-msgid "The overall gain adjustment applied on an image"
-msgstr "Korištena ukupna korekcija osvjetljenja za sliku"
-
-#: gst-libs/gst/tag/tags.c:156
-msgid "capturing white balance"
-msgstr "balans bijele"
-
-#: gst-libs/gst/tag/tags.c:157
-msgid "The white balance mode set when capturing an image"
-msgstr "Korišteni balans bijele pri snimanju slike"
-
-#: gst-libs/gst/tag/tags.c:160
-msgid "capturing contrast"
-msgstr "kontrast"
-
-#: gst-libs/gst/tag/tags.c:161
-msgid "The direction of contrast processing applied when capturing an image"
-msgstr "Korištena prilagodba za obradu kontrasta pri snimanju slike"
-
-#: gst-libs/gst/tag/tags.c:165
-msgid "capturing saturation"
-msgstr "zasićenje"
-
-#: gst-libs/gst/tag/tags.c:166
-msgid "The direction of saturation processing applied when capturing an image"
-msgstr "Korištena prilagodba za obradu zasićenja pri snimanju slike"
-
-#: gst-libs/gst/tag/tags.c:170
-msgid "capturing sharpness"
-msgstr "oštrina"
-
-#: gst-libs/gst/tag/tags.c:171
-msgid "The direction of sharpness processing applied when capturing an image"
-msgstr "Korištena prilagodba za obradu oštrine pri snimanju slike"
-
-#: gst-libs/gst/tag/tags.c:175
-msgid "capturing flash fired"
-msgstr "uključivanje bljeskalice"
-
-#: gst-libs/gst/tag/tags.c:176
-msgid "If the flash fired while capturing an image"
-msgstr "Je li se uključila bljeskalica pri snimanju slike"
-
-#: gst-libs/gst/tag/tags.c:179
-msgid "capturing flash mode"
-msgstr "način bljeskalice"
-
-#: gst-libs/gst/tag/tags.c:180
-msgid "The selected flash mode while capturing an image"
-msgstr "Odabrani način bljeskalice korišten pri snimanju slike"
-
-#: gst-libs/gst/tag/tags.c:183
-msgid "capturing metering mode"
-msgstr "metoda mjerenja"
-
-#: gst-libs/gst/tag/tags.c:184
-msgid "The metering mode used while determining exposure for capturing an image"
-msgstr "Korištena metoda mjerenja za određivanje ekspozicije pri snimanju slike"
-
-#: gst-libs/gst/tag/tags.c:188
-msgid "capturing source"
-msgstr "izvor za snimanje"
-
-#: gst-libs/gst/tag/tags.c:189
-msgid "The source or type of device used for the capture"
-msgstr "Izvor ili vrsta uređaja korištena za snimanje"
-
-#: gst-libs/gst/tag/tags.c:192
-msgid "image horizontal ppi"
-msgstr "vodoravna rezolucija slike (ppi)"
-
-#: gst-libs/gst/tag/tags.c:193
-msgid "Media (image/video) intended horizontal pixel density in ppi"
-msgstr "Vodoravna rezolucija slike ili videa u ppi"
-
-#: gst-libs/gst/tag/tags.c:196
-msgid "image vertical ppi"
-msgstr "okomita rezolucija slike (ppi)"
-
-#: gst-libs/gst/tag/tags.c:197
-msgid "Media (image/video) intended vertical pixel density in ppi"
-msgstr "Okomita rezolucija slike ili videa u ppi"
-
-#: gst-libs/gst/tag/tags.c:200
-msgid "ID3v2 frame"
-msgstr "Okvir ID3v2"
-
-#: gst-libs/gst/tag/tags.c:200
-msgid "unparsed id3v2 tag frame"
-msgstr "neobrađeni okvir taga id3v2"
-
-#: gst-libs/gst/tag/tags.c:204
-msgid "musical-key"
-msgstr "glazbeni ključ"
-
-#: gst-libs/gst/tag/tags.c:204
-msgid "Initial key in which the sound starts"
-msgstr "Početni ključ u kojem audio započinje"
-
-#: tools/gst-device-monitor.c:156 tools/gst-play.c:1166
-msgid "Print version information and exit"
-msgstr "informira o inačici ovog programa i iziđe"
-
-#: tools/gst-device-monitor.c:158
-msgid "Don't exit after showing the initial device list, but wait for devices to added/removed."
-msgstr "Ne izlazi nakon prikaza popisa početnih uređaja već pričeka da se uređaji dodaju ili uklone."
-
-#: tools/gst-play.c:275
-#, c-format
-msgid "Volume: %.0f%%"
-msgstr "Glasnoća: %.0f%%"
-
-#: tools/gst-play.c:314
-msgid "Buffering..."
-msgstr "Punjenje međuspremnika..."
-
-#: tools/gst-play.c:335
-msgid "Clock lost, selecting a new one\n"
-msgstr "Vrijeme je izgubljeno, bira se novo\n"
-
-#: tools/gst-play.c:365 tools/gst-play.c:411 tools/gst-play.c:763
-#: tools/gst-play.c:1070
-msgid "Reached end of play list."
-msgstr "Dosegnuti je kraj popisa za reprodukciju."
-
-#: tools/gst-play.c:493
-msgid "Paused"
-msgstr "Pauziranje"
-
-#: tools/gst-play.c:551
-#, c-format
-msgid "Now playing %s\n"
-msgstr "Upravo se reproducira %s\n"
-
-#: tools/gst-play.c:614
-#, c-format
-msgid "About to finish, preparing next title: %s"
-msgstr "Bliži se kraj, priprema se novi naslov: %s"
-
-#: tools/gst-play.c:859
-#, c-format
-msgid "Playback rate: %.2f"
-msgstr "Brzina reproduciranja: %.2f"
-
-#: tools/gst-play.c:863
-#, c-format
-msgid "Could not change playback rate to %.2f"
-msgstr "Brzinu reprodukcije nije bilo moguće promijeniti na %.2f"
-
-#: tools/gst-play.c:1010
-msgid "space"
-msgstr "tipka za razmak"
-
-#: tools/gst-play.c:1010
-msgid "pause/unpause"
-msgstr "pauza/nastavi"
-
-#: tools/gst-play.c:1011
-msgid "q or ESC"
-msgstr "q ili ESC"
-
-#: tools/gst-play.c:1011
-msgid "quit"
-msgstr "svršetak"
-
-#: tools/gst-play.c:1012
-msgid "> or n"
-msgstr "> ili n"
-
-#: tools/gst-play.c:1012
-msgid "play next"
-msgstr "sljedeća pjesma"
-
-#: tools/gst-play.c:1013
-msgid "< or b"
-msgstr "< ili b"
-
-#: tools/gst-play.c:1013
-msgid "play previous"
-msgstr "prethodna pjesma"
-
-#: tools/gst-play.c:1014
-msgid "seek forward"
-msgstr "traži unaprijed"
-
-#: tools/gst-play.c:1015
-msgid "seek backward"
-msgstr "traži unatrag"
-
-#: tools/gst-play.c:1016
-msgid "volume up"
-msgstr "glasnije"
-
-#: tools/gst-play.c:1017
-msgid "volume down"
-msgstr "tiše"
-
-#: tools/gst-play.c:1018
-msgid "increase playback rate"
-msgstr "brže reproducirati"
-
-#: tools/gst-play.c:1019
-msgid "decrease playback rate"
-msgstr "sporije reproducirati"
-
-#: tools/gst-play.c:1020
-msgid "change playback direction"
-msgstr "promjena smjera reprodukcije"
-
-#: tools/gst-play.c:1021
-msgid "enable/disable trick modes"
-msgstr "omogući ili onemogući preporuke"
-
-#: tools/gst-play.c:1022
-msgid "change audio track"
-msgstr "promijeni audio zapis"
-
-#: tools/gst-play.c:1023
-msgid "change video track"
-msgstr "promijeni video zapis"
-
-#: tools/gst-play.c:1024
-msgid "change subtitle track"
-msgstr "promijeni zapis podnaslova"
-
-#: tools/gst-play.c:1025
-msgid "seek to beginning"
-msgstr "skoči na početak"
-
-#: tools/gst-play.c:1026
-msgid "show keyboard shortcuts"
-msgstr "tipkovnički prečaci"
-
-#: tools/gst-play.c:1029
-msgid "Interactive mode - keyboard controls:"
-msgstr "Interaktivni način - tipkovničko upravljanje:"
-
-#: tools/gst-play.c:1161
-msgid "Output status information and property notifications"
-msgstr "Prikaže statusne obavijesti i priopćenje o osobitostima"
-
-#: tools/gst-play.c:1163
-msgid "Control playback behaviour setting playbin 'flags' property"
-msgstr "Ponašanje reprodukcije kontrolirati korištenjem „playbin 'flags'“ svojstvom"
-
-#: tools/gst-play.c:1168
-msgid "Video sink to use (default is autovideosink)"
-msgstr "Video sink koji će se koristiti (zadani je autovideosink)"
-
-#: tools/gst-play.c:1170
-msgid "Audio sink to use (default is autoaudiosink)"
-msgstr "Audio sink koji će se koristiti (zadani je autovideosink)"
-
-#: tools/gst-play.c:1172
-msgid "Enable gapless playback"
-msgstr "Omogući reprodukciju bez prekida"
-
-#: tools/gst-play.c:1174
-msgid "Shuffle playlist"
-msgstr "Izmiješa popis za reprodukciju"
-
-#: tools/gst-play.c:1177
-msgid "Disable interactive control via the keyboard"
-msgstr "Onemogući interaktivno upravljanje pomoću tipkovnice"
-
-#: tools/gst-play.c:1179
-msgid "Volume"
-msgstr "Glasnoća"
-
-#: tools/gst-play.c:1181
-msgid "Playlist file containing input media files"
-msgstr "Datoteka s popisom za reprodukciju sadrži ulazne multimedijalne datoteke"
-
-#: tools/gst-play.c:1183
-msgid "Do not print any output (apart from errors)"
-msgstr "Ne ispisuje nikakve izlazne informacije (osim greški)"
-
-#: tools/gst-play.c:1254
-#, c-format
-msgid "Usage: %s FILE1|URI1 [FILE2|URI2] [FILE3|URI3] ..."
-msgstr "Uporaba: %s DATOTEKA1|URI1 [DATOTEKA2|URI2] [DATOTEKA3|URI3] ..."
-
-#: tools/gst-play.c:1258
-msgid "You must provide at least one filename or URI to play."
-msgstr "Morate navesti barem jednu datoteku ili URI adresu za reprodukciju."
-
-#: tools/gst-play.c:1298
-msgid "Press 'k' to see a list of keyboard shortcuts.\n"
-msgstr "Pritisnite „k“ da pogledate listu tipkovničkih prečaca.\n"
-
-#~ msgid "Internal data stream error."
-#~ msgstr "Interna greška toka (stream) podataka."
-
-#~ msgid "Master"
-#~ msgstr "Glavni"
-
-#~ msgid "Bass"
-#~ msgstr "Niski"
-
-#~ msgid "Treble"
-#~ msgstr "Visoki"
-
-#~ msgid "PCM"
-#~ msgstr "PCM"
-
-#~ msgid "Synth"
-#~ msgstr "Sintetizator"
-
-#~ msgid "Line-in"
-#~ msgstr "Ulazna linija"
-
-#~ msgid "CD"
-#~ msgstr "CD"
-
-#~ msgid "Microphone"
-#~ msgstr "Mikrofon"
-
-#~ msgid "PC Speaker"
-#~ msgstr "PC zvučnik"
-
-#~ msgid "Playback"
-#~ msgstr "Reprodukcija"
-
-#~ msgid "Capture"
-#~ msgstr "Snimanje"
-
-#~ msgid "Could not open vfs file \"%s\" for writing: %s."
-#~ msgstr "Ne mogu otvoriti vfs datoteku „%s” za pisanje: %s."
-
-#~ msgid "No filename given"
-#~ msgstr "Nije zadano ime datoteke"
-
-#~ msgid "Could not close vfs file \"%s\"."
-#~ msgstr "Ne mogu zatvoriti vfs datoteku „%s”."
-
-#~ msgid "Error while writing to file \"%s\"."
-#~ msgstr "Greška pri pisanju u datoteku „%s”."
-
-#~ msgid "A %s plugin is required to play this stream, but not installed."
-#~ msgstr "Potreban je priključak %s za reprodukciju ovog niza, ali nije instaliran."
-
-#~ msgid "Invalid subtitle URI \"%s\", subtitles disabled."
-#~ msgstr "Neispravan URI titlova „%s”, titlovi su onemogućeni."
-
-#~ msgid "RTSP streams cannot be played yet."
-#~ msgstr "Još ne mogu reproducirati RTSP nizove."
-
-#~ msgid "Only a subtitle stream was detected. Either you are loading a subtitle file or some other type of text file, or the media file was not recognized."
-#~ msgstr "Pronađen je samo niz titlova. Ili ste učitali datoteku titlova ili neku drugu vrstu tekstualne datoteke, ili medijska datoteka nije prepoznata."
-
-#~ msgid "You do not have a decoder installed to handle this file. You might need to install the necessary plugins."
-#~ msgstr "Nemate instaliran dekoder za upravljanje ovom datotekom. Trebate instalirati potrebne priključke."
-
-#~ msgid "This is not a media file"
-#~ msgstr "Ovo nije medijska datoteka"
-
-#~ msgid "A subtitle stream was detected, but no video stream."
-#~ msgstr "Pronađen je niz titlova, ali nije video niz."
-
-#~ msgid "Both autovideosink and xvimagesink elements are missing."
-#~ msgstr "Nedostaju elementi autovideosink i xvimagesink."
-
-#~ msgid "Both autoaudiosink and alsasink elements are missing."
-#~ msgstr "Nedostaju elementi autoaudiosink i alsasink."
-
-#~ msgid "Error while sending gdp header data to \"%s:%d\"."
-#~ msgstr "Greška pri slanju podataka gdp zaglavlja u „%s:%d”."
-
-#~ msgid "Error while sending gdp payload data to \"%s:%d\"."
-#~ msgstr "Greška pri slanju podataka gdp opterećenja „%s:%d”."
-
-#~ msgid "Connection to %s:%d refused."
-#~ msgstr "Spajanje na %s:%d odbijeno."
-
-#~ msgid "Uncompressed planar YVU 4:2:0"
-#~ msgstr "Nekomprimirani ravninski YVU 4:2:0"
-
-#~ msgid "Uncompressed packed YUV 4:1:0"
-#~ msgstr "Nekomprimirani pakirani YUV 4:1:0"
-
-#~ msgid "Uncompressed packed YVU 4:1:0"
-#~ msgstr "Nekomprimirani pakirani YVU 4:1:0"
-
-#~ msgid "Uncompressed packed YUV 4:1:1"
-#~ msgstr "Nekomprimirani pakirani YUV 4:1:1"
-
-#~ msgid "Uncompressed packed YUV 4:4:4"
-#~ msgstr "Nekomprimirani pakirani YUV 4:4:4"
-
-#~ msgid "Uncompressed planar YUV 4:2:2"
-#~ msgstr "Nekomprimirani ravninski YUV 4:2:2"
-
-#~ msgid "Uncompressed planar YUV 4:1:1"
-#~ msgstr "Nekomprimirani ravninski YUV 4:1:1"
-
-#~ msgid "Uncompressed black and white Y-plane"
-#~ msgstr "Nekomprimirana crno-bijela Y-ravnina"
-
-#~ msgid "Raw PCM audio"
-#~ msgstr "Sirovi PCM zvuk"
-
-#~ msgid "Raw %d-bit floating-point audio"
-#~ msgstr "Sirovi %d-bitni zvuk s pomičnim zarezom"
-
-#~ msgid "Raw floating-point audio"
-#~ msgstr "Sirovi zvuk s pomičnim zarezom"
-
-#~ msgid "No device specified."
-#~ msgstr "Nije naveden uređaj."
-
-#~ msgid "Device \"%s\" does not exist."
-#~ msgstr "Uređaj „%s” ne postoji."
-
-#~ msgid "Device \"%s\" is already being used."
-#~ msgstr "Uređaj „%s” se već koristi."
-
-#~ msgid "Could not open device \"%s\" for reading and writing."
-#~ msgstr "Ne mogu otvoriti uređaj „%s” za čitanje i pisanje."+# Translation of gst-plugins-base to Croatian.
+# This file is put in the public domain.
+#
+# Tomislav Krznar <tomislav.krznar@gmail.com>, 2012.
+# Božidar Putanec <bozidarp@yahoo.com>, 2016, 2018.
+msgid ""
+msgstr ""
+"Project-Id-Version: gst-plugins-base-1.10.0\n"
+"Report-Msgid-Bugs-To: http://bugzilla.gnome.org/\n"
+"POT-Creation-Date: 2016-11-01 17:42+0200\n"
+"PO-Revision-Date: 2018-04-17 13:52-0800\n"
+"Last-Translator: Božidar Putanec <bozidarp@yahoo.com>\n"
+"Language-Team: Croatian <lokalizacija@linux.hr>\n"
+"Language: hr\n"
+"MIME-Version: 1.0\n"
+"Content-Type: text/plain; charset=UTF-8\n"
+"Content-Transfer-Encoding: 8bit\n"
+"X-Bugs: Report translation errors to the Language-Team address.\n"
+"Plural-Forms: nplurals=3; plural=(n%10==1 && n%100!=11 ? 0 : n%10>=2 && n%10<=4 && (n%100<10 || n%100>=20) ? 1 : 2);\n"
+"X-Generator: Lokalize 2.0\n"
+
+#: ext/alsa/gstalsasink.c:577
+msgid "Could not open device for playback in mono mode."
+msgstr "Uređaj za reprodukciju nije bilo moguće otvoriti u mono načinu."
+
+#: ext/alsa/gstalsasink.c:579
+msgid "Could not open device for playback in stereo mode."
+msgstr "Uređaj za reprodukciju nije bilo moguće otvoriti u stereo načinu."
+
+#: ext/alsa/gstalsasink.c:583
+#, c-format
+msgid "Could not open device for playback in %d-channel mode."
+msgstr "Uređaj za reprodukciju nije bilo moguće otvoriti u %d-kanalskom načinu."
+
+#: ext/alsa/gstalsasink.c:856
+msgid "Could not open audio device for playback. Device is being used by another application."
+msgstr "Audiouređaj nije bilo moguće otvoriti za reprodukciju. Uređaj trenutačno koristi neka druga aplikacija."
+
+#: ext/alsa/gstalsasink.c:861
+msgid "Could not open audio device for playback."
+msgstr "Audiouređaj nije bilo moguće otvoriti za reprodukciju."
+
+#: ext/alsa/gstalsasink.c:1074
+msgid "Error outputting to audio device. The device has been disconnected."
+msgstr "Greška u izlazu na audiouređaj. Uređaj nije spojen."
+
+#: ext/alsa/gstalsasrc.c:440
+msgid "Could not open device for recording in mono mode."
+msgstr "Uređaj za snimanje nije bilo moguće otvoriti u mono načinu."
+
+#: ext/alsa/gstalsasrc.c:442
+msgid "Could not open device for recording in stereo mode."
+msgstr "Uređaj za snimanje nije bilo moguće otvoriti u stereo načinu."
+
+#: ext/alsa/gstalsasrc.c:446
+#, c-format
+msgid "Could not open device for recording in %d-channel mode"
+msgstr "Uređaj za snimanje nije bilo moguće otvoriti u %d-kanalskom načinu."
+
+#: ext/alsa/gstalsasrc.c:737
+msgid "Could not open audio device for recording. Device is being used by another application."
+msgstr "Uređaj nije bilo moguće otvoriti za snimanje. Uređaj trenutačno koristi neka druga aplikacija."
+
+#: ext/alsa/gstalsasrc.c:742
+msgid "Could not open audio device for recording."
+msgstr "Audiouređaj nije bilo moguće otvoriti za snimanje."
+
+#: ext/alsa/gstalsasrc.c:988
+msgid "Error recording from audio device. The device has been disconnected."
+msgstr "Greška pri snimanju iz audiouređaja. Uređaj nije spojen."
+
+#: ext/cdparanoia/gstcdparanoiasrc.c:277 ext/cdparanoia/gstcdparanoiasrc.c:283
+msgid "Could not open CD device for reading."
+msgstr "CD uređaj nije bilo moguće otvoriti za čitanje."
+
+#: ext/cdparanoia/gstcdparanoiasrc.c:409
+msgid "Could not seek CD."
+msgstr "CD nije bilo moguće pretraživati."
+
+#: ext/cdparanoia/gstcdparanoiasrc.c:417
+msgid "Could not read CD."
+msgstr "CD nije bilo moguće čitati."
+
+#: gst/encoding/gstencodebin.c:1590 gst/playback/gstplaybin2.c:3401
+#: gst/playback/gstplaysink.c:1480 gst/playback/gstplaysink.c:1493
+#: gst/playback/gstplaysink.c:1830 gst/playback/gstplaysink.c:1862
+#: gst/playback/gstplaysink.c:2442 gst/playback/gstplaysink.c:2491
+#: gst/playback/gstplaysink.c:2506 gst/playback/gstplaysink.c:2531
+#: gst/playback/gstplaysink.c:2563 gst/playback/gstplaysink.c:2711
+#: gst/playback/gstplaysink.c:2742 gst/playback/gstplaysink.c:3120
+#: gst/playback/gstplaysink.c:3129 gst/playback/gstplaysink.c:3138
+#: gst/playback/gstplaysink.c:3147 gst/playback/gstplaysink.c:3550
+#: gst/playback/gstplaysink.c:4424 gst/playback/gstplaysinkconvertbin.c:97
+#: gst/playback/gstplaysinkconvertbin.c:117
+#: gst/playback/gsturidecodebin.c:1489 gst/playback/gsturisourcebin.c:1620
+#, c-format
+msgid "Missing element '%s' - check your GStreamer installation."
+msgstr "Nedostaje element „%s“ - provjerite vašu GStreamer instalaciju."
+
+#: gst/playback/gstdecodebin2.c:1865 gst/playback/gstparsebin.c:1545
+msgid "Could not determine type of stream"
+msgstr "Nije moguće odrediti vrstu struje"
+
+#: gst/playback/gstdecodebin2.c:2841 gst/playback/gstparsebin.c:2378
+msgid "This appears to be a text file"
+msgstr "Ovo izgleda kao tekstualna datoteka"
+
+#: gst/playback/gstplaybin2.c:5446
+msgid "Could not create \"uridecodebin\" element."
+msgstr "Element „uridecodebin“ nije bilo moguće napraviti."
+
+#: gst/playback/gstplaybin3.c:4618
+msgid "Could not create \"decodebin3\" element."
+msgstr "Element „decodebin3“ nije bilo moguće napraviti."
+
+#: gst/playback/gstplaybin3.c:4864
+msgid "Could not create \"urisourcebin\" element."
+msgstr "Element „urisourcebin“ nije bilo moguće napraviti."
+
+#: gst/playback/gstplaysink.c:1961
+#, c-format
+msgid "Both autovideosink and %s elements are missing."
+msgstr "Oba elementa, autoaudiosink i %s nedostaju."
+
+#: gst/playback/gstplaysink.c:1965
+msgid "The autovideosink element is missing."
+msgstr "Nedostaje element autovideosink."
+
+#: gst/playback/gstplaysink.c:1970
+#, c-format
+msgid "Configured videosink %s is not working."
+msgstr "Konfigurirani videosink %s ne radi."
+
+#: gst/playback/gstplaysink.c:1974
+#, c-format
+msgid "Both autovideosink and %s elements are not working."
+msgstr "Oba elementa, autovideosink i %s ne rade."
+
+#: gst/playback/gstplaysink.c:1978
+msgid "The autovideosink element is not working."
+msgstr "Element autovideosink ne radi."
+
+#: gst/playback/gstplaysink.c:2479
+msgid "Custom text sink element is not usable."
+msgstr "Prilagođeni tekstualni sink element nije upotrebljivi."
+
+#: gst/playback/gstplaysink.c:2857
+msgid "No volume control found"
+msgstr "Nema regulatora glasnoće"
+
+#: gst/playback/gstplaysink.c:2887
+#, c-format
+msgid "Both autoaudiosink and %s elements are missing."
+msgstr "Nedostaju oba elementa, autoaudiosink i %s."
+
+#: gst/playback/gstplaysink.c:2891
+msgid "The autoaudiosink element is missing."
+msgstr "Nedostaje element autoaudiosink."
+
+#: gst/playback/gstplaysink.c:2896
+#, c-format
+msgid "Configured audiosink %s is not working."
+msgstr "Konfigurirani audiosink %s ne radi."
+
+#: gst/playback/gstplaysink.c:2900
+#, c-format
+msgid "Both autoaudiosink and %s elements are not working."
+msgstr "Oba elementa, autoaudiosink i %s ne rade."
+
+#: gst/playback/gstplaysink.c:2904
+msgid "The autoaudiosink element is not working."
+msgstr "Element autoaudiosink ne radi."
+
+#: gst/playback/gstplaysink.c:3223 gst/playback/gstplaysink.c:3228
+msgid "Can't play a text file without video or visualizations."
+msgstr "Nije moguće reproducirati tekstualnu datoteku bez videa ili vizualizacije."
+
+#: gst/playback/gsturidecodebin.c:938
+#, c-format
+msgid "No decoder available for type '%s'."
+msgstr "Nema raspoloživoga dekodera za vrstu „%s“."
+
+#: gst/playback/gsturidecodebin.c:1395 gst/playback/gsturisourcebin.c:1514
+msgid "No URI specified to play from."
+msgstr "Nije navedena URI adresa za reprodukciju."
+
+#: gst/playback/gsturidecodebin.c:1401 gst/playback/gsturisourcebin.c:1520
+#, c-format
+msgid "Invalid URI \"%s\"."
+msgstr "URI adresa „%s“ je nevaljana."
+
+#: gst/playback/gsturidecodebin.c:1408 gst/playback/gsturisourcebin.c:1527
+msgid "This stream type cannot be played yet."
+msgstr "Ova vrsta struje ne može se još reproducirati."
+
+#: gst/playback/gsturidecodebin.c:1426 gst/playback/gsturisourcebin.c:1545
+#, c-format
+msgid "No URI handler implemented for \"%s\"."
+msgstr "Za „%s“ URI rukovatelj nije implementirani."
+
+#: gst/playback/gsturidecodebin.c:2292 gst/playback/gsturisourcebin.c:2200
+msgid "Source element is invalid."
+msgstr "Source element nije valjani."
+
+#: gst/tcp/gsttcpclientsink.c:214
+#, c-format
+msgid "Error while sending data to \"%s:%d\"."
+msgstr "Greška pri slanju podataka u „%s:%d“."
+
+#: gst-libs/gst/audio/gstaudiobasesrc.c:866
+msgid "Can't record audio fast enough"
+msgstr "Audio se ne može dovoljno brzo snimati"
+
+#: gst-libs/gst/audio/gstaudiocdsrc.c:1655
+msgid "This CD has no audio tracks"
+msgstr "Ovaj CD nema audio zapisa"
+
+#: gst-libs/gst/pbutils/descriptions.c:92
+msgid "ID3 tag"
+msgstr "ID3 tag"
+
+#: gst-libs/gst/pbutils/descriptions.c:93
+#: gst-libs/gst/pbutils/descriptions.c:94
+msgid "APE tag"
+msgstr "APE tag"
+
+#: gst-libs/gst/pbutils/descriptions.c:95
+msgid "ICY internet radio"
+msgstr "ICY internetski radio"
+
+#: gst-libs/gst/pbutils/descriptions.c:130
+msgid "Apple Lossless Audio (ALAC)"
+msgstr "Apple Lossless Audio (ALAC)"
+
+#: gst-libs/gst/pbutils/descriptions.c:146
+msgid "Free Lossless Audio Codec (FLAC)"
+msgstr "Free Lossless Audio Codec (FLAC)"
+
+#: gst-libs/gst/pbutils/descriptions.c:176
+#: gst-libs/gst/pbutils/descriptions.c:177
+msgid "Lossless True Audio (TTA)"
+msgstr "Lossless True Audio (TTA)"
+
+#: gst-libs/gst/pbutils/descriptions.c:185
+msgid "Windows Media Speech"
+msgstr "Windows Media Speech"
+
+#: gst-libs/gst/pbutils/descriptions.c:201
+msgid "CYUV Lossless"
+msgstr "CYUV Lossless"
+
+#: gst-libs/gst/pbutils/descriptions.c:205
+msgid "FFMpeg v1"
+msgstr "FFMpeg v1"
+
+#: gst-libs/gst/pbutils/descriptions.c:219
+msgid "Lossless MSZH"
+msgstr "Lossless MSZH"
+
+#: gst-libs/gst/pbutils/descriptions.c:230
+msgid "Run-length encoding"
+msgstr "RLE (Run-length encoding)"
+
+# https://en.wikipedia.org/wiki/Timed_text
+#: gst-libs/gst/pbutils/descriptions.c:276
+msgid "Timed Text"
+msgstr "Timed Text (vremenski napasani tekst)"
+
+#: gst-libs/gst/pbutils/descriptions.c:280
+msgid "Subtitle"
+msgstr "Podnaslov"
+
+#: gst-libs/gst/pbutils/descriptions.c:281
+msgid "MPL2 subtitle format"
+msgstr "Format podnaslova MPL2"
+
+#: gst-libs/gst/pbutils/descriptions.c:282
+msgid "DKS subtitle format"
+msgstr "Format podnaslova DKS"
+
+#: gst-libs/gst/pbutils/descriptions.c:283
+msgid "QTtext subtitle format"
+msgstr "Format podnaslova QText"
+
+#: gst-libs/gst/pbutils/descriptions.c:284
+msgid "Sami subtitle format"
+msgstr "Format podnaslova Sami"
+
+#: gst-libs/gst/pbutils/descriptions.c:285
+msgid "TMPlayer subtitle format"
+msgstr "Format podnaslova TMPlayer"
+
+#: gst-libs/gst/pbutils/descriptions.c:289
+msgid "Kate subtitle format"
+msgstr "Format naslova Kate"
+
+#: gst-libs/gst/pbutils/descriptions.c:290
+msgid "WebVTT subtitle format"
+msgstr "Format naslova WebVTT"
+
+#: gst-libs/gst/pbutils/descriptions.c:453
+#: gst-libs/gst/pbutils/descriptions.c:456
+#: gst-libs/gst/pbutils/descriptions.c:506
+msgid "Uncompressed video"
+msgstr "Nekomprimirani video"
+
+#: gst-libs/gst/pbutils/descriptions.c:461
+msgid "Uncompressed gray"
+msgstr "Nekomprimirano sivilo"
+
+#: gst-libs/gst/pbutils/descriptions.c:484
+#, c-format
+msgid "Uncompressed packed YUV %s"
+msgstr "Nekomprimirani pakirani YUV %s"
+
+#: gst-libs/gst/pbutils/descriptions.c:486
+#, c-format
+msgid "Uncompressed semi-planar YUV %s"
+msgstr "Nekomprimirani polu-planarni YUV %s"
+
+#: gst-libs/gst/pbutils/descriptions.c:488
+#, c-format
+msgid "Uncompressed planar YUV %s"
+msgstr "Nekomprimirani planarni YUV %s"
+
+#: gst-libs/gst/pbutils/descriptions.c:499
+#, c-format
+msgid "Uncompressed palettized %d-bit %s"
+msgstr "Nekomprimirani %d-bitni %s s paletom"
+
+#: gst-libs/gst/pbutils/descriptions.c:502
+#, c-format
+msgid "Uncompressed %d-bit %s"
+msgstr "Nekomprimirani %d-bitni %s"
+
+#: gst-libs/gst/pbutils/descriptions.c:584
+#, c-format
+msgid "DivX MPEG-4 Version %d"
+msgstr "DivX MPEG-4 inačica %d"
+
+#: gst-libs/gst/pbutils/descriptions.c:831
+msgid "Uncompressed audio"
+msgstr "Nekomprimirani audio"
+
+#: gst-libs/gst/pbutils/descriptions.c:837
+#, c-format
+msgid "Raw %d-bit %s audio"
+msgstr "Sirovi (neobrađeni) %d-bitni %s audio"
+
+#: gst-libs/gst/pbutils/descriptions.c:937
+msgid "Audio CD source"
+msgstr "Izvor je audio CD"
+
+#: gst-libs/gst/pbutils/descriptions.c:940
+msgid "DVD source"
+msgstr "Izvor je DVD"
+
+#: gst-libs/gst/pbutils/descriptions.c:943
+msgid "Real Time Streaming Protocol (RTSP) source"
+msgstr "Izvor je Real Time Streaming Protocol (RTSP)"
+
+#: gst-libs/gst/pbutils/descriptions.c:947
+msgid "Microsoft Media Server (MMS) protocol source"
+msgstr "Izvor je Microsoft Media Server (MMS)"
+
+#: gst-libs/gst/pbutils/descriptions.c:955
+#, c-format
+msgid "%s protocol source"
+msgstr "Protokol izvora je %s"
+
+# https://en.wikipedia.org/wiki/Payload_(computing)
+# http://www.rfc-editor.org/rfc/rfc3984.txt
+#: gst-libs/gst/pbutils/descriptions.c:1027
+#, c-format
+msgid "%s video RTP depayloader"
+msgstr "Depayloader RTP %s, video"
+
+#: gst-libs/gst/pbutils/descriptions.c:1029
+#, c-format
+msgid "%s audio RTP depayloader"
+msgstr "Depayloader RTP %s, audio"
+
+#: gst-libs/gst/pbutils/descriptions.c:1031
+#, c-format
+msgid "%s RTP depayloader"
+msgstr "Depayloader RTP %s"
+
+#: gst-libs/gst/pbutils/descriptions.c:1038
+#, c-format
+msgid "%s demuxer"
+msgstr "Demultipleksor %s (demuxer)"
+
+#: gst-libs/gst/pbutils/descriptions.c:1040
+#, c-format
+msgid "%s decoder"
+msgstr "Dekoder %s"
+
+#: gst-libs/gst/pbutils/descriptions.c:1078
+#, c-format
+msgid "%s video RTP payloader"
+msgstr "Payloader RTP %s, video"
+
+#: gst-libs/gst/pbutils/descriptions.c:1080
+#, c-format
+msgid "%s audio RTP payloader"
+msgstr "Payloader RTP %s, audio"
+
+#: gst-libs/gst/pbutils/descriptions.c:1082
+#, c-format
+msgid "%s RTP payloader"
+msgstr "Payloader RTP %s"
+
+#: gst-libs/gst/pbutils/descriptions.c:1089
+#, c-format
+msgid "%s muxer"
+msgstr "Multipleksor %s (muxer)"
+
+#: gst-libs/gst/pbutils/descriptions.c:1091
+#, c-format
+msgid "%s encoder"
+msgstr "Koder %s (encoder)"
+
+#: gst-libs/gst/pbutils/descriptions.c:1123
+#, c-format
+msgid "GStreamer element %s"
+msgstr "GStreamer element %s"
+
+#: gst-libs/gst/pbutils/missing-plugins.c:566
+msgid "Unknown source element"
+msgstr "Nepoznati source element"
+
+#: gst-libs/gst/pbutils/missing-plugins.c:569
+msgid "Unknown sink element"
+msgstr "Nepoznati sink element"
+
+#: gst-libs/gst/pbutils/missing-plugins.c:572
+msgid "Unknown element"
+msgstr "Nepoznati element"
+
+#: gst-libs/gst/pbutils/missing-plugins.c:575
+msgid "Unknown decoder element"
+msgstr "Nepoznati dekoder element"
+
+#: gst-libs/gst/pbutils/missing-plugins.c:578
+msgid "Unknown encoder element"
+msgstr "Nepoznati koder element"
+
+#: gst-libs/gst/pbutils/missing-plugins.c:583
+msgid "Plugin or element of unknown type"
+msgstr "Plugin ili element nepoznate vrste"
+
+#: gst-libs/gst/tag/gsttagdemux.c:1271
+msgid "Failed to read tag: not enough data"
+msgstr "Nije uspjelo pročitati tag: nema dovoljno podataka"
+
+#: gst-libs/gst/tag/tags.c:79
+msgid "track ID"
+msgstr "ID zapis"
+
+#: gst-libs/gst/tag/tags.c:79
+msgid "MusicBrainz track ID"
+msgstr "ID zapis iz MusicBrainz"
+
+#: gst-libs/gst/tag/tags.c:81
+msgid "artist ID"
+msgstr "ID izvođača"
+
+#: gst-libs/gst/tag/tags.c:81
+msgid "MusicBrainz artist ID"
+msgstr "ID izvođača iz MusicBrainz"
+
+#: gst-libs/gst/tag/tags.c:83
+msgid "album ID"
+msgstr "ID albuma"
+
+#: gst-libs/gst/tag/tags.c:83
+msgid "MusicBrainz album ID"
+msgstr "ID albuma iz MusicBrainz"
+
+#: gst-libs/gst/tag/tags.c:86
+msgid "album artist ID"
+msgstr "ID izvođača albuma"
+
+#: gst-libs/gst/tag/tags.c:86
+msgid "MusicBrainz album artist ID"
+msgstr "ID izvođača albuma iz MusicBrainz"
+
+#: gst-libs/gst/tag/tags.c:88
+msgid "track TRM ID"
+msgstr "ID zapisa TRM"
+
+#: gst-libs/gst/tag/tags.c:88
+msgid "MusicBrainz TRM ID"
+msgstr "ID zapisa TRM iz MusicBrainz"
+
+#: gst-libs/gst/tag/tags.c:110
+msgid "capturing shutter speed"
+msgstr "vrijeme ekspozicije"
+
+#: gst-libs/gst/tag/tags.c:111
+msgid "Shutter speed used when capturing an image, in seconds"
+msgstr "Vrijeme ekspozicije korišteno prilikom snimanja slike u sekundama"
+
+#: gst-libs/gst/tag/tags.c:114
+msgid "capturing focal ratio"
+msgstr "Otvor blende (f broj)"
+
+#: gst-libs/gst/tag/tags.c:115
+msgid "Focal ratio (f-number) used when capturing the image"
+msgstr "Otvor blende (f-broj) korišten prilikom snimanja slike"
+
+#: gst-libs/gst/tag/tags.c:118
+msgid "capturing focal length"
+msgstr "žarišna duljina"
+
+#: gst-libs/gst/tag/tags.c:119
+msgid "Focal length of the lens used capturing the image, in mm"
+msgstr "Žarišna duljina leće korištena prilikom snimanja slike u mm"
+
+#: gst-libs/gst/tag/tags.c:123
+msgid "capturing 35 mm equivalent focal length"
+msgstr "Snimanje odgovara ekvivalentnoj žarišnoj duljini od 35 mm"
+
+#: gst-libs/gst/tag/tags.c:124
+msgid "35 mm equivalent focal length of the lens used capturing the image, in mm"
+msgstr "35 mm ekvivalentna žarišna duljina objektiva korištena pri snimanju, u mm"
+
+#: gst-libs/gst/tag/tags.c:128
+msgid "capturing digital zoom ratio"
+msgstr "digitalno povećanje"
+
+#: gst-libs/gst/tag/tags.c:129
+msgid "Digital zoom ratio used when capturing an image"
+msgstr "Korišteno digitalno povećanje pri snimanju slike"
+
+#: gst-libs/gst/tag/tags.c:132
+msgid "capturing iso speed"
+msgstr "ISO brzina"
+
+#: gst-libs/gst/tag/tags.c:133
+msgid "The ISO speed used when capturing an image"
+msgstr "Korištena ISO brzina pri snimanju slike"
+
+#: gst-libs/gst/tag/tags.c:136
+msgid "capturing exposure program"
+msgstr "program ekspozicije"
+
+#: gst-libs/gst/tag/tags.c:137
+msgid "The exposure program used when capturing an image"
+msgstr "Korišteni program ekspozicije pri snimanju slike"
+
+#: gst-libs/gst/tag/tags.c:140
+msgid "capturing exposure mode"
+msgstr "način ekspozicije"
+
+#: gst-libs/gst/tag/tags.c:141
+msgid "The exposure mode used when capturing an image"
+msgstr "Korišteni način ekspozicije pri snimanju slike"
+
+#: gst-libs/gst/tag/tags.c:144
+msgid "capturing exposure compensation"
+msgstr "korektura ekspozicije"
+
+#: gst-libs/gst/tag/tags.c:145
+msgid "The exposure compensation used when capturing an image"
+msgstr "Korištena korektura ekspozicije pri snimanju slike"
+
+#: gst-libs/gst/tag/tags.c:148
+msgid "capturing scene capture type"
+msgstr "izbor motiva"
+
+#: gst-libs/gst/tag/tags.c:149
+msgid "The scene capture mode used when capturing an image"
+msgstr "Korišteni motiv pri snimanju slike"
+
+#: gst-libs/gst/tag/tags.c:152
+msgid "capturing gain adjustment"
+msgstr "korekcija osvjetljenja"
+
+#: gst-libs/gst/tag/tags.c:153
+msgid "The overall gain adjustment applied on an image"
+msgstr "Korištena ukupna korekcija osvjetljenja za sliku"
+
+#: gst-libs/gst/tag/tags.c:156
+msgid "capturing white balance"
+msgstr "balans bijele"
+
+#: gst-libs/gst/tag/tags.c:157
+msgid "The white balance mode set when capturing an image"
+msgstr "Korišteni balans bijele pri snimanju slike"
+
+#: gst-libs/gst/tag/tags.c:160
+msgid "capturing contrast"
+msgstr "kontrast"
+
+#: gst-libs/gst/tag/tags.c:161
+msgid "The direction of contrast processing applied when capturing an image"
+msgstr "Korištena prilagodba za obradu kontrasta pri snimanju slike"
+
+#: gst-libs/gst/tag/tags.c:165
+msgid "capturing saturation"
+msgstr "zasićenje"
+
+#: gst-libs/gst/tag/tags.c:166
+msgid "The direction of saturation processing applied when capturing an image"
+msgstr "Korištena prilagodba za obradu zasićenja pri snimanju slike"
+
+#: gst-libs/gst/tag/tags.c:170
+msgid "capturing sharpness"
+msgstr "oštrina"
+
+#: gst-libs/gst/tag/tags.c:171
+msgid "The direction of sharpness processing applied when capturing an image"
+msgstr "Korištena prilagodba za obradu oštrine pri snimanju slike"
+
+#: gst-libs/gst/tag/tags.c:175
+msgid "capturing flash fired"
+msgstr "uključivanje bljeskalice"
+
+#: gst-libs/gst/tag/tags.c:176
+msgid "If the flash fired while capturing an image"
+msgstr "Je li se uključila bljeskalica pri snimanju slike"
+
+#: gst-libs/gst/tag/tags.c:179
+msgid "capturing flash mode"
+msgstr "način bljeskalice"
+
+#: gst-libs/gst/tag/tags.c:180
+msgid "The selected flash mode while capturing an image"
+msgstr "Odabrani način bljeskalice korišten pri snimanju slike"
+
+#: gst-libs/gst/tag/tags.c:183
+msgid "capturing metering mode"
+msgstr "metoda mjerenja"
+
+#: gst-libs/gst/tag/tags.c:184
+msgid "The metering mode used while determining exposure for capturing an image"
+msgstr "Korištena metoda mjerenja za određivanje ekspozicije pri snimanju slike"
+
+#: gst-libs/gst/tag/tags.c:188
+msgid "capturing source"
+msgstr "izvor za snimanje"
+
+#: gst-libs/gst/tag/tags.c:189
+msgid "The source or type of device used for the capture"
+msgstr "Izvor ili vrsta uređaja korištena za snimanje"
+
+#: gst-libs/gst/tag/tags.c:192
+msgid "image horizontal ppi"
+msgstr "vodoravna rezolucija slike (ppi)"
+
+#: gst-libs/gst/tag/tags.c:193
+msgid "Media (image/video) intended horizontal pixel density in ppi"
+msgstr "Vodoravna rezolucija slike ili videa u ppi"
+
+#: gst-libs/gst/tag/tags.c:196
+msgid "image vertical ppi"
+msgstr "okomita rezolucija slike (ppi)"
+
+#: gst-libs/gst/tag/tags.c:197
+msgid "Media (image/video) intended vertical pixel density in ppi"
+msgstr "Okomita rezolucija slike ili videa u ppi"
+
+#: gst-libs/gst/tag/tags.c:200
+msgid "ID3v2 frame"
+msgstr "Okvir ID3v2"
+
+#: gst-libs/gst/tag/tags.c:200
+msgid "unparsed id3v2 tag frame"
+msgstr "neobrađeni okvir taga id3v2"
+
+#: gst-libs/gst/tag/tags.c:204
+msgid "musical-key"
+msgstr "glazbeni ključ"
+
+#: gst-libs/gst/tag/tags.c:204
+msgid "Initial key in which the sound starts"
+msgstr "Početni ključ u kojem audio započinje"
+
+#: tools/gst-device-monitor.c:156 tools/gst-play.c:1166
+msgid "Print version information and exit"
+msgstr "informira o inačici ovog programa i iziđe"
+
+#: tools/gst-device-monitor.c:158
+msgid "Don't exit after showing the initial device list, but wait for devices to added/removed."
+msgstr "Ne izlazi nakon prikaza popisa početnih uređaja već pričeka da se uređaji dodaju ili uklone."
+
+#: tools/gst-play.c:275
+#, c-format
+msgid "Volume: %.0f%%"
+msgstr "Glasnoća: %.0f%%"
+
+#: tools/gst-play.c:314
+msgid "Buffering..."
+msgstr "Punjenje međuspremnika..."
+
+#: tools/gst-play.c:335
+msgid "Clock lost, selecting a new one\n"
+msgstr "Vrijeme je izgubljeno, bira se novo\n"
+
+#: tools/gst-play.c:365 tools/gst-play.c:411 tools/gst-play.c:763
+#: tools/gst-play.c:1070
+msgid "Reached end of play list."
+msgstr "Dosegnuti je kraj popisa za reprodukciju."
+
+#: tools/gst-play.c:493
+msgid "Paused"
+msgstr "Pauziranje"
+
+#: tools/gst-play.c:551
+#, c-format
+msgid "Now playing %s\n"
+msgstr "Upravo se reproducira %s\n"
+
+#: tools/gst-play.c:614
+#, c-format
+msgid "About to finish, preparing next title: %s"
+msgstr "Bliži se kraj, priprema se novi naslov: %s"
+
+#: tools/gst-play.c:859
+#, c-format
+msgid "Playback rate: %.2f"
+msgstr "Brzina reproduciranja: %.2f"
+
+#: tools/gst-play.c:863
+#, c-format
+msgid "Could not change playback rate to %.2f"
+msgstr "Brzinu reprodukcije nije bilo moguće promijeniti na %.2f"
+
+#: tools/gst-play.c:1010
+msgid "space"
+msgstr "tipka za razmak"
+
+#: tools/gst-play.c:1010
+msgid "pause/unpause"
+msgstr "pauza/nastavi"
+
+#: tools/gst-play.c:1011
+msgid "q or ESC"
+msgstr "q ili ESC"
+
+#: tools/gst-play.c:1011
+msgid "quit"
+msgstr "svršetak"
+
+#: tools/gst-play.c:1012
+msgid "> or n"
+msgstr "> ili n"
+
+#: tools/gst-play.c:1012
+msgid "play next"
+msgstr "sljedeća pjesma"
+
+#: tools/gst-play.c:1013
+msgid "< or b"
+msgstr "< ili b"
+
+#: tools/gst-play.c:1013
+msgid "play previous"
+msgstr "prethodna pjesma"
+
+#: tools/gst-play.c:1014
+msgid "seek forward"
+msgstr "traži unaprijed"
+
+#: tools/gst-play.c:1015
+msgid "seek backward"
+msgstr "traži unatrag"
+
+#: tools/gst-play.c:1016
+msgid "volume up"
+msgstr "glasnije"
+
+#: tools/gst-play.c:1017
+msgid "volume down"
+msgstr "tiše"
+
+#: tools/gst-play.c:1018
+msgid "increase playback rate"
+msgstr "brže reproducirati"
+
+#: tools/gst-play.c:1019
+msgid "decrease playback rate"
+msgstr "sporije reproducirati"
+
+#: tools/gst-play.c:1020
+msgid "change playback direction"
+msgstr "promjena smjera reprodukcije"
+
+#: tools/gst-play.c:1021
+msgid "enable/disable trick modes"
+msgstr "omogući ili onemogući preporuke"
+
+#: tools/gst-play.c:1022
+msgid "change audio track"
+msgstr "promijeni audio zapis"
+
+#: tools/gst-play.c:1023
+msgid "change video track"
+msgstr "promijeni video zapis"
+
+#: tools/gst-play.c:1024
+msgid "change subtitle track"
+msgstr "promijeni zapis podnaslova"
+
+#: tools/gst-play.c:1025
+msgid "seek to beginning"
+msgstr "skoči na početak"
+
+#: tools/gst-play.c:1026
+msgid "show keyboard shortcuts"
+msgstr "tipkovnički prečaci"
+
+#: tools/gst-play.c:1029
+msgid "Interactive mode - keyboard controls:"
+msgstr "Interaktivni način - tipkovničko upravljanje:"
+
+#: tools/gst-play.c:1161
+msgid "Output status information and property notifications"
+msgstr "Prikaže statusne obavijesti i priopćenje o osobitostima"
+
+#: tools/gst-play.c:1163
+msgid "Control playback behaviour setting playbin 'flags' property"
+msgstr "Ponašanje reprodukcije kontrolirati korištenjem „playbin 'flags'“ svojstvom"
+
+#: tools/gst-play.c:1168
+msgid "Video sink to use (default is autovideosink)"
+msgstr "Video sink koji će se koristiti (zadani je autovideosink)"
+
+#: tools/gst-play.c:1170
+msgid "Audio sink to use (default is autoaudiosink)"
+msgstr "Audio sink koji će se koristiti (zadani je autovideosink)"
+
+#: tools/gst-play.c:1172
+msgid "Enable gapless playback"
+msgstr "Omogući reprodukciju bez prekida"
+
+#: tools/gst-play.c:1174
+msgid "Shuffle playlist"
+msgstr "Izmiješa popis za reprodukciju"
+
+#: tools/gst-play.c:1177
+msgid "Disable interactive control via the keyboard"
+msgstr "Onemogući interaktivno upravljanje pomoću tipkovnice"
+
+#: tools/gst-play.c:1179
+msgid "Volume"
+msgstr "Glasnoća"
+
+#: tools/gst-play.c:1181
+msgid "Playlist file containing input media files"
+msgstr "Datoteka s popisom za reprodukciju sadrži ulazne multimedijalne datoteke"
+
+#: tools/gst-play.c:1183
+msgid "Do not print any output (apart from errors)"
+msgstr "Ne ispisuje nikakve izlazne informacije (osim greški)"
+
+#: tools/gst-play.c:1254
+#, c-format
+msgid "Usage: %s FILE1|URI1 [FILE2|URI2] [FILE3|URI3] ..."
+msgstr "Uporaba: %s DATOTEKA1|URI1 [DATOTEKA2|URI2] [DATOTEKA3|URI3] ..."
+
+#: tools/gst-play.c:1258
+msgid "You must provide at least one filename or URI to play."
+msgstr "Morate navesti barem jednu datoteku ili URI adresu za reprodukciju."
+
+#: tools/gst-play.c:1298
+msgid "Press 'k' to see a list of keyboard shortcuts.\n"
+msgstr "Pritisnite „k“ da pogledate listu tipkovničkih prečaca.\n"
+
+#~ msgid "Internal data stream error."
+#~ msgstr "Interna greška toka (stream) podataka."
+
+#~ msgid "Master"
+#~ msgstr "Glavni"
+
+#~ msgid "Bass"
+#~ msgstr "Niski"
+
+#~ msgid "Treble"
+#~ msgstr "Visoki"
+
+#~ msgid "PCM"
+#~ msgstr "PCM"
+
+#~ msgid "Synth"
+#~ msgstr "Sintetizator"
+
+#~ msgid "Line-in"
+#~ msgstr "Ulazna linija"
+
+#~ msgid "CD"
+#~ msgstr "CD"
+
+#~ msgid "Microphone"
+#~ msgstr "Mikrofon"
+
+#~ msgid "PC Speaker"
+#~ msgstr "PC zvučnik"
+
+#~ msgid "Playback"
+#~ msgstr "Reprodukcija"
+
+#~ msgid "Capture"
+#~ msgstr "Snimanje"
+
+#~ msgid "Could not open vfs file \"%s\" for writing: %s."
+#~ msgstr "Ne mogu otvoriti vfs datoteku „%s” za pisanje: %s."
+
+#~ msgid "No filename given"
+#~ msgstr "Nije zadano ime datoteke"
+
+#~ msgid "Could not close vfs file \"%s\"."
+#~ msgstr "Ne mogu zatvoriti vfs datoteku „%s”."
+
+#~ msgid "Error while writing to file \"%s\"."
+#~ msgstr "Greška pri pisanju u datoteku „%s”."
+
+#~ msgid "A %s plugin is required to play this stream, but not installed."
+#~ msgstr "Potreban je priključak %s za reprodukciju ovog niza, ali nije instaliran."
+
+#~ msgid "Invalid subtitle URI \"%s\", subtitles disabled."
+#~ msgstr "Neispravan URI titlova „%s”, titlovi su onemogućeni."
+
+#~ msgid "RTSP streams cannot be played yet."
+#~ msgstr "Još ne mogu reproducirati RTSP nizove."
+
+#~ msgid "Only a subtitle stream was detected. Either you are loading a subtitle file or some other type of text file, or the media file was not recognized."
+#~ msgstr "Pronađen je samo niz titlova. Ili ste učitali datoteku titlova ili neku drugu vrstu tekstualne datoteke, ili medijska datoteka nije prepoznata."
+
+#~ msgid "You do not have a decoder installed to handle this file. You might need to install the necessary plugins."
+#~ msgstr "Nemate instaliran dekoder za upravljanje ovom datotekom. Trebate instalirati potrebne priključke."
+
+#~ msgid "This is not a media file"
+#~ msgstr "Ovo nije medijska datoteka"
+
+#~ msgid "A subtitle stream was detected, but no video stream."
+#~ msgstr "Pronađen je niz titlova, ali nije video niz."
+
+#~ msgid "Both autovideosink and xvimagesink elements are missing."
+#~ msgstr "Nedostaju elementi autovideosink i xvimagesink."
+
+#~ msgid "Both autoaudiosink and alsasink elements are missing."
+#~ msgstr "Nedostaju elementi autoaudiosink i alsasink."
+
+#~ msgid "Error while sending gdp header data to \"%s:%d\"."
+#~ msgstr "Greška pri slanju podataka gdp zaglavlja u „%s:%d”."
+
+#~ msgid "Error while sending gdp payload data to \"%s:%d\"."
+#~ msgstr "Greška pri slanju podataka gdp opterećenja „%s:%d”."
+
+#~ msgid "Connection to %s:%d refused."
+#~ msgstr "Spajanje na %s:%d odbijeno."
+
+#~ msgid "Uncompressed planar YVU 4:2:0"
+#~ msgstr "Nekomprimirani ravninski YVU 4:2:0"
+
+#~ msgid "Uncompressed packed YUV 4:1:0"
+#~ msgstr "Nekomprimirani pakirani YUV 4:1:0"
+
+#~ msgid "Uncompressed packed YVU 4:1:0"
+#~ msgstr "Nekomprimirani pakirani YVU 4:1:0"
+
+#~ msgid "Uncompressed packed YUV 4:1:1"
+#~ msgstr "Nekomprimirani pakirani YUV 4:1:1"
+
+#~ msgid "Uncompressed packed YUV 4:4:4"
+#~ msgstr "Nekomprimirani pakirani YUV 4:4:4"
+
+#~ msgid "Uncompressed planar YUV 4:2:2"
+#~ msgstr "Nekomprimirani ravninski YUV 4:2:2"
+
+#~ msgid "Uncompressed planar YUV 4:1:1"
+#~ msgstr "Nekomprimirani ravninski YUV 4:1:1"
+
+#~ msgid "Uncompressed black and white Y-plane"
+#~ msgstr "Nekomprimirana crno-bijela Y-ravnina"
+
+#~ msgid "Raw PCM audio"
+#~ msgstr "Sirovi PCM zvuk"
+
+#~ msgid "Raw %d-bit floating-point audio"
+#~ msgstr "Sirovi %d-bitni zvuk s pomičnim zarezom"
+
+#~ msgid "Raw floating-point audio"
+#~ msgstr "Sirovi zvuk s pomičnim zarezom"
+
+#~ msgid "No device specified."
+#~ msgstr "Nije naveden uređaj."
+
+#~ msgid "Device \"%s\" does not exist."
+#~ msgstr "Uređaj „%s” ne postoji."
+
+#~ msgid "Device \"%s\" is already being used."
+#~ msgstr "Uređaj „%s” se već koristi."
+
+#~ msgid "Could not open device \"%s\" for reading and writing."
+#~ msgstr "Ne mogu otvoriti uređaj „%s” za čitanje i pisanje."