/* GStreamer
 * Copyright (C) <2014> Wim Taymans <wim.taymans@gmail.com>
 *
 * gstmikey.h: various helper functions to manipulate mikey messages
 *
 * This library is free software; you can redistribute it and/or
 * modify it under the terms of the GNU Library General Public
 * License as published by the Free Software Foundation; either
 * version 2 of the License, or (at your option) any later version.
 *
 * This library is distributed in the hope that it will be useful,
 * but WITHOUT ANY WARRANTY; without even the implied warranty of
 * MERCHANTABILITY or FITNESS FOR A PARTICULAR PURPOSE.  See the GNU
 * Library General Public License for more details.
 *
 * You should have received a copy of the GNU Library General Public
 * License along with this library; if not, write to the
 * Free Software Foundation, Inc., 51 Franklin St, Fifth Floor,
 * Boston, MA 02110-1301, USA.
 */

#ifndef __GST_MIKEY_H__
#define __GST_MIKEY_H__

#include <gst/gst.h>
#include <gst/sdp/sdp-prelude.h>

G_BEGIN_DECLS

GST_SDP_API
GType gst_mikey_message_get_type(void);
#define GST_TYPE_MIKEY_MESSAGE (gst_mikey_message_get_type())

typedef struct _GstMIKEYMessage GstMIKEYMessage;
typedef struct _GstMIKEYEncryptInfo GstMIKEYEncryptInfo;
typedef struct _GstMIKEYDecryptInfo GstMIKEYDecryptInfo;

/**
 * GST_MIKEY_VERSION:
 *
 * The supported MIKEY version 1.
 */
#define GST_MIKEY_VERSION 1

/**
 * GstMIKEYType:
 * @GST_MIKEY_TYPE_INVALID: Invalid type
 * @GST_MIKEY_TYPE_PSK_INIT: Initiator's pre-shared key message
 * @GST_MIKEY_TYPE_PSK_VERIFY: Verification message of a Pre-shared key message
 * @GST_MIKEY_TYPE_PK_INIT: Initiator's public-key transport message
 * @GST_MIKEY_TYPE_PK_VERIFY: Verification message of a public-key message
 * @GST_MIKEY_TYPE_DH_INIT: Initiator's DH exchange message
 * @GST_MIKEY_TYPE_DH_RESP: Responder's DH exchange message
 * @GST_MIKEY_TYPE_ERROR: Error message
 *
 * Different MIKEY data types.
 */
typedef enum
{
  GST_MIKEY_TYPE_INVALID    = -1,
  GST_MIKEY_TYPE_PSK_INIT   = 0,
  GST_MIKEY_TYPE_PSK_VERIFY = 1,
  GST_MIKEY_TYPE_PK_INIT    = 2,
  GST_MIKEY_TYPE_PK_VERIFY  = 3,
  GST_MIKEY_TYPE_DH_INIT    = 4,
  GST_MIKEY_TYPE_DH_RESP    = 5,
  GST_MIKEY_TYPE_ERROR      = 6
} GstMIKEYType;

/**
 * GstMIKEYPayloadType:
 * @GST_MIKEY_PT_LAST: Last payload
 * @GST_MIKEY_PT_KEMAC: Key data transport payload
 * @GST_MIKEY_PT_PKE: Envelope data payload
 * @GST_MIKEY_PT_DH: DH data payload
 * @GST_MIKEY_PT_SIGN: Signature payload
 * @GST_MIKEY_PT_T: Timestamp payload
 * @GST_MIKEY_PT_ID: ID payload
 * @GST_MIKEY_PT_CERT: Certificate Payload
 * @GST_MIKEY_PT_CHASH: Cert hash payload
 * @GST_MIKEY_PT_V: Verfication message payload
 * @GST_MIKEY_PT_SP: Security Policy payload
 * @GST_MIKEY_PT_RAND: RAND payload
 * @GST_MIKEY_PT_ERR: Error payload
 * @GST_MIKEY_PT_KEY_DATA: Key data sub-payload
 * @GST_MIKEY_PT_GEN_EXT: General Extension Payload

 * Different MIKEY Payload types.
 */
typedef enum
{
  GST_MIKEY_PT_LAST      = 0,
  GST_MIKEY_PT_KEMAC     = 1,
  GST_MIKEY_PT_PKE       = 2,
  GST_MIKEY_PT_DH        = 3,
  GST_MIKEY_PT_SIGN      = 4,
  GST_MIKEY_PT_T         = 5,
  GST_MIKEY_PT_ID        = 6,
  GST_MIKEY_PT_CERT      = 7,
  GST_MIKEY_PT_CHASH     = 8,
  GST_MIKEY_PT_V         = 9,
  GST_MIKEY_PT_SP        = 10,
  GST_MIKEY_PT_RAND      = 11,
  GST_MIKEY_PT_ERR       = 12,
  GST_MIKEY_PT_KEY_DATA  = 20,
  GST_MIKEY_PT_GEN_EXT   = 21
} GstMIKEYPayloadType;

/**
 * GstMIKEYPRFFunc:
 * @GST_MIKEY_PRF_MIKEY_1: MIKEY-1 PRF function
 *
 * The PRF function that has been/will be used for key derivation
 */
typedef enum
{
  GST_MIKEY_PRF_MIKEY_1  = 0
} GstMIKEYPRFFunc;

/**
 * GstMIKEYMapType:
 * @GST_MIKEY_MAP_TYPE_SRTP:
 *
 * Specifies the method of uniquely mapping Crypto Sessions to the security
 * protocol sessions.
 */
typedef enum
{
  GST_MIKEY_MAP_TYPE_SRTP  = 0
} GstMIKEYMapType;

/**
 * GstMIKEYMapSRTP:
 * @policy: The security policy applied for the stream with @ssrc
 * @ssrc: the SSRC that must be used for the stream
 * @roc: current rollover counter
 *
 * The Security policy Map item for SRTP
 */
typedef struct {
  guint8  policy;
  guint32 ssrc;
  guint32 roc;
} GstMIKEYMapSRTP;

typedef struct _GstMIKEYPayload GstMIKEYPayload;

GST_SDP_API
GType gst_mikey_payload_get_type(void);
#define GST_TYPE_MIKEY_PAYLOAD (gst_mikey_payload_get_type())

/**
 * GstMIKEYPayload:
 * @type: the payload type
 * @len: length of the payload
 *
 * Hold the common fields for all payloads
 */
struct _GstMIKEYPayload {
  /* < private > */
  GstMiniObject mini_object;

  /* < public > */
  GstMIKEYPayloadType type;
  guint len;
};

GST_SDP_API
GstMIKEYPayload *   gst_mikey_payload_new      (GstMIKEYPayloadType type);

/**
 * gst_mikey_payload_ref:
 * @payload: The payload to refcount
 *
 * Increase the refcount of this payload.
 *
 * Returns: (transfer full): @payload (for convenience when doing assignments)
 *
 * Since: 1.4
 */
static inline GstMIKEYPayload *
gst_mikey_payload_ref (GstMIKEYPayload * payload)
{
  return (GstMIKEYPayload *) gst_mini_object_ref (GST_MINI_OBJECT_CAST (payload));
}

/**
 * gst_mikey_payload_unref:
 * @payload: (transfer full): the payload to refcount
 *
 * Decrease the refcount of an payload, freeing it if the refcount reaches 0.
 *
 * Since: 1.4
 */
static inline void
gst_mikey_payload_unref (GstMIKEYPayload * payload)
{
  gst_mini_object_unref (GST_MINI_OBJECT_CAST (payload));
}

/**
 * gst_mikey_payload_copy:
 * @payload: a #GstMIKEYPayload.
 *
 * Create a copy of the given payload.
 *
 * Returns: (transfer full): a new copy of @payload.
 *
 * Since: 1.4
 */
static inline GstMIKEYPayload *
gst_mikey_payload_copy (const GstMIKEYPayload * payload)
{
  return (GstMIKEYPayload *) gst_mini_object_copy (GST_MINI_OBJECT_CONST_CAST (payload));
}

/**
 * GstMIKEYEncAlg:
 * @GST_MIKEY_ENC_NULL: no encryption
 * @GST_MIKEY_ENC_AES_CM_128: AES-CM using a 128-bit key
 * @GST_MIKEY_ENC_AES_KW_128: AES Key Wrap using a 128-bit key
 *
 * The encryption algorithm used to encrypt the Encr data field
 */
typedef enum
{
  GST_MIKEY_ENC_NULL        = 0,
  GST_MIKEY_ENC_AES_CM_128  = 1,
  GST_MIKEY_ENC_AES_KW_128  = 2
} GstMIKEYEncAlg;

/**
 * GstMIKEYMacAlg:
 * @GST_MIKEY_MAC_NULL: no authentication
 * @GST_MIKEY_MAC_HMAC_SHA_1_160: HMAC-SHA-1-160
 *
 * Specifies the authentication algorithm used
 */
typedef enum
{
  GST_MIKEY_MAC_NULL            = 0,
  GST_MIKEY_MAC_HMAC_SHA_1_160  = 1
} GstMIKEYMacAlg;

/**
 * GstMIKEYPayloadKEMAC:
 * @pt: the common #GstMIKEYPayload
 * @enc_alg: the #GstMIKEYEncAlg
 * @mac_alg: the #GstMIKEYMacAlg
 * @subpayloads: the subpayloads
 *
 * A structure holding the KEMAC payload
 */
typedef struct {
  GstMIKEYPayload pt;

  GstMIKEYEncAlg  enc_alg;
  GstMIKEYMacAlg  mac_alg;
  GArray *subpayloads;
} GstMIKEYPayloadKEMAC;

GST_SDP_API
gboolean                gst_mikey_payload_kemac_set        (GstMIKEYPayload *payload,
                                                            GstMIKEYEncAlg enc_alg,
                                                            GstMIKEYMacAlg mac_alg);

GST_SDP_API
guint                   gst_mikey_payload_kemac_get_n_sub  (const GstMIKEYPayload *payload);

GST_SDP_API
const GstMIKEYPayload * gst_mikey_payload_kemac_get_sub    (const GstMIKEYPayload *payload, guint idx);

GST_SDP_API
gboolean                gst_mikey_payload_kemac_remove_sub (GstMIKEYPayload *payload, guint idx);

GST_SDP_API
gboolean                gst_mikey_payload_kemac_add_sub    (GstMIKEYPayload *payload,
                                                            GstMIKEYPayload *newpay);

/**
 * GstMIKEYCacheType:
 * @GST_MIKEY_CACHE_NONE: The envelope key MUST NOT be cached
 * @GST_MIKEY_CACHE_ALWAYS: The envelope key MUST be cached
 * @GST_MIKEY_CACHE_FOR_CSB: The envelope key MUST be cached, but only
 *                           to be used for the specific CSB.
 *
 * The different cache types
 */
typedef enum
{
  GST_MIKEY_CACHE_NONE       = 0,
  GST_MIKEY_CACHE_ALWAYS     = 1,
  GST_MIKEY_CACHE_FOR_CSB    = 2
} GstMIKEYCacheType;

/**
 * GstMIKEYPayloadPKE:
 * @pt: the common #GstMIKEYPayload
 * @C: envelope key cache indicator
 * @data_len: length of @data
 * @data: the encrypted envelope key
 *
 * The Envelope data payload contains the encrypted envelope key that is
 * used in the public-key transport to protect the data in the Key data
 * transport payload.  The encryption algorithm used is implicit from
 * the certificate/public key used.
 */
typedef struct {
  GstMIKEYPayload pt;

  GstMIKEYCacheType C;
  guint16           data_len;
  guint8           *data;
} GstMIKEYPayloadPKE;

GST_SDP_API
gboolean               gst_mikey_payload_pke_set     (GstMIKEYPayload *payload,
                                                      GstMIKEYCacheType C,
                                                      guint16 data_len, const guint8 *data);


/**
 * GstMIKEYTSType:
 * @GST_MIKEY_TS_TYPE_NTP_UTC: an NTP time in UTC timezone
 * @GST_MIKEY_TS_TYPE_NTP: an NTP time
 * @GST_MIKEY_TS_TYPE_COUNTER: a counter
 *
 * Specifies the timestamp type.
 */
typedef enum
{
  GST_MIKEY_TS_TYPE_NTP_UTC  = 0,
  GST_MIKEY_TS_TYPE_NTP      = 1,
  GST_MIKEY_TS_TYPE_COUNTER  = 2
} GstMIKEYTSType;

/**
 * GstMIKEYPayloadT:
 * @pt: the payload header
 * @type: a #GstMIKEYTSType
 * @ts_value: the timestamp value
 *
 * The timestamp payload carries the timestamp information
 */
typedef struct {
  GstMIKEYPayload pt;

  GstMIKEYTSType  type;
  guint8         *ts_value;
} GstMIKEYPayloadT;

GST_SDP_API
gboolean   gst_mikey_payload_t_set   (GstMIKEYPayload *payload,
                                      GstMIKEYTSType type, const guint8 *ts_value);

/**
 * GstMIKEYPayloadSPParam:
 * @type: specifies the type of the parameter
 * @len: specifies the length of @val
 * @val: specifies the value of the parameter
 *
 * A Type/Length/Value field for security paramaters
 */
typedef struct {
  guint8  type;
  guint8  len;
  guint8 *val;
} GstMIKEYPayloadSPParam;

/**
 * GstMIKEYSecProto:
 * @GST_MIKEY_SEC_PROTO_SRTP:
 *
 * Specifies the security protocol
 */
typedef enum
{
  GST_MIKEY_SEC_PROTO_SRTP  = 0
} GstMIKEYSecProto;

/**
 * GstMIKEYSecSRTP:
 * @GST_MIKEY_SP_SRTP_ENC_ALG: Encryption algorithm
 * @GST_MIKEY_SP_SRTP_ENC_KEY_LEN: Session Encr. key length
 * @GST_MIKEY_SP_SRTP_AUTH_ALG: Authentication algorithm
 * @GST_MIKEY_SP_SRTP_AUTH_KEY_LEN: Session Auth. key length
 * @GST_MIKEY_SP_SRTP_SALT_KEY_LEN: Session Salt key length
 * @GST_MIKEY_SP_SRTP_PRF: SRTP Pseudo Random Function
 * @GST_MIKEY_SP_SRTP_KEY_DERIV_RATE: Key derivation rate
 * @GST_MIKEY_SP_SRTP_SRTP_ENC: SRTP encryption off/on, 0 if off, 1 if on
 * @GST_MIKEY_SP_SRTP_SRTCP_ENC: SRTCP encryption off/on, 0 if off, 1 if on
 * @GST_MIKEY_SP_SRTP_FEC_ORDER: sender's FEC order
 * @GST_MIKEY_SP_SRTP_SRTP_AUTH: SRTP authentication off/on, 0 if off, 1 if on
 * @GST_MIKEY_SP_SRTP_AUTH_TAG_LEN: Authentication tag length
 * @GST_MIKEY_SP_SRTP_SRTP_PREFIX_LEN: SRTP prefix length
 *
 * This policy specifies the parameters for SRTP and SRTCP
 */
typedef enum
{
  GST_MIKEY_SP_SRTP_ENC_ALG         =    0,
  GST_MIKEY_SP_SRTP_ENC_KEY_LEN     =    1,
  GST_MIKEY_SP_SRTP_AUTH_ALG        =    2,
  GST_MIKEY_SP_SRTP_AUTH_KEY_LEN    =    3,
  GST_MIKEY_SP_SRTP_SALT_KEY_LEN    =    4,
  GST_MIKEY_SP_SRTP_PRF             =    5,
  GST_MIKEY_SP_SRTP_KEY_DERIV_RATE  =    6,
  GST_MIKEY_SP_SRTP_SRTP_ENC        =    7,
  GST_MIKEY_SP_SRTP_SRTCP_ENC       =    8,
  GST_MIKEY_SP_SRTP_FEC_ORDER       =    9,
  GST_MIKEY_SP_SRTP_SRTP_AUTH       =   10,
  GST_MIKEY_SP_SRTP_AUTH_TAG_LEN    =   11,
  GST_MIKEY_SP_SRTP_SRTP_PREFIX_LEN =   12
} GstMIKEYSecSRTP;

/**
 * GstMIKEYPayloadSP:
 * @pt: the payload header
 * @policy: the policy number
 * @proto: the security protocol
 * @params: array of #GstMIKEYPayloadPSParam
 *
 * The Security Policy payload defines a set of policies that apply to a
 * specific security protocol
 */
typedef struct {
  GstMIKEYPayload pt;

  guint policy;
  GstMIKEYSecProto proto;
  GArray *params;
} GstMIKEYPayloadSP;

GST_SDP_API
gboolean            gst_mikey_payload_sp_set          (GstMIKEYPayload *payload,
                                                       guint policy, GstMIKEYSecProto proto);
GST_SDP_API
guint               gst_mikey_payload_sp_get_n_params (const GstMIKEYPayload *payload);

GST_SDP_API
const GstMIKEYPayloadSPParam *
                    gst_mikey_payload_sp_get_param    (const GstMIKEYPayload *payload, guint idx);

GST_SDP_API
gboolean            gst_mikey_payload_sp_remove_param (GstMIKEYPayload *payload, guint idx);

GST_SDP_API
gboolean            gst_mikey_payload_sp_add_param    (GstMIKEYPayload *payload,
                                                       guint8 type, guint8 len, const guint8 *val);

/**
 * GstMIKEYPayloadRAND:
 * @pt: the payload header
 * @len: the length of @rand
 * @rand: random values
 *
 * The RAND payload consists of a (pseudo-)random bit-string
 */
typedef struct {
  GstMIKEYPayload pt;

  guint8  len;
  guint8 *rand;
} GstMIKEYPayloadRAND;

GST_SDP_API
gboolean   gst_mikey_payload_rand_set     (GstMIKEYPayload *payload,
                                           guint8 len, const guint8 *rand);

/**
 * GstMIKEYKeyDataType:
 * @GST_MIKEY_KD_TGK: a TEK Generation Key
 * @GST_MIKEY_KD_TEK: Traffic-Encrypting Key
 *
 * The type of key.
 */
typedef enum
{
  GST_MIKEY_KD_TGK      = 0,
  GST_MIKEY_KD_TEK      = 2,
} GstMIKEYKeyDataType;

/**
 * GstMIKEYKVType:
 * @GST_MIKEY_KV_NULL: No specific usage rule
 * @GST_MIKEY_KV_SPI: The key is associated with the SPI/MKI
 * @GST_MIKEY_KV_INTERVAL: The key has a start and expiration time
 *
 * The key validity type
 */
typedef enum
{
  GST_MIKEY_KV_NULL      = 0,
  GST_MIKEY_KV_SPI       = 1,
  GST_MIKEY_KV_INTERVAL  = 2,
} GstMIKEYKVType;

/**
 * GstMIKEYPayloadKeyData:
 * @pt: the payload header
 * @type: the #GstMIKEYKeyDataType of @key_data
 * @key_len: length of @key_data
 * @key_dat: the key data
 * @salt_len: the length of @salt_data, can be 0
 * @salt_data: salt data
 * @kv_type: the Key Validity type
 * @kv_len: length of @kv_data
 * @kv_data: key validity data
 *
 * The Key data payload contains key material. It should be added as sub
 * payload to the KEMAC.
 */
typedef struct {
  GstMIKEYPayload pt;

  GstMIKEYKeyDataType key_type;
  guint16  key_len;
  guint8  *key_data;
  guint16  salt_len;
  guint8  *salt_data;
  GstMIKEYKVType kv_type;
  guint8   kv_len[2];
  guint8  *kv_data[2];
} GstMIKEYPayloadKeyData;

GST_SDP_API
gboolean   gst_mikey_payload_key_data_set_key      (GstMIKEYPayload *payload,
                                                    GstMIKEYKeyDataType key_type,
                                                    guint16 key_len, const guint8 *key_data);

GST_SDP_API
gboolean   gst_mikey_payload_key_data_set_salt     (GstMIKEYPayload *payload,
                                                    guint16 salt_len, const guint8 *salt_data);

GST_SDP_API
gboolean   gst_mikey_payload_key_data_set_spi      (GstMIKEYPayload *payload,
                                                    guint8 spi_len, const guint8 *spi_data);

GST_SDP_API
gboolean   gst_mikey_payload_key_data_set_interval (GstMIKEYPayload *payload,
                                                    guint8 vf_len, const guint8 *vf_data,
                                                    guint8 vt_len, const guint8 *vt_data);

/**
 * GstMIKEYMessage:
 * @version: the version
 * @type: the #GstMIKEYType message type
 * @V: verify flag
 * @prf_func: a #GstMIKEYPRFFunc
 * @CSB_id: Identifies the Crypto Session Bundle
 * @map_type: a #GstMIKEYMapType
 * @map_info: map info array of type depending on @map_type
 * @payloads: the payload array of #GstMIKEYPayload
 *
 * Structure holding the information of the MIKEY message
 */
struct _GstMIKEYMessage
{
  /* < private > */
  GstMiniObject mini_object;

  /* < public > */
  guint8 version;
  GstMIKEYType type;
  gboolean V;
  GstMIKEYPRFFunc prf_func;
  guint32 CSB_id;
  GstMIKEYMapType map_type;
  GArray *map_info;
  GArray *payloads;
};


GST_SDP_API
GstMIKEYMessage *           gst_mikey_message_new               (void);

GST_SDP_API
GstMIKEYMessage *           gst_mikey_message_new_from_data     (gconstpointer data, gsize size,
                                                                 GstMIKEYDecryptInfo *info, GError **error);

GST_SDP_API
GstMIKEYMessage *           gst_mikey_message_new_from_bytes    (GBytes *bytes, GstMIKEYDecryptInfo *info,
                                                                 GError **error);

GST_SDP_API
GBytes *                    gst_mikey_message_to_bytes          (GstMIKEYMessage *msg, GstMIKEYEncryptInfo *info,
                                                                 GError **error);
<<<<<<< HEAD
GstMIKEYMessage *           gst_mikey_message_new_from_caps     (GstCaps *caps);
gboolean                    gst_mikey_message_to_caps           (const GstMIKEYMessage *msg, GstCaps *caps);
=======

GST_SDP_API
GstMIKEYMessage *           gst_mikey_message_new_from_caps     (GstCaps *caps);

GST_SDP_API
gboolean                    gst_mikey_message_to_caps           (const GstMIKEYMessage *msg, GstCaps *caps);

GST_SDP_API
>>>>>>> 2bb37b36
gchar *                     gst_mikey_message_base64_encode     (GstMIKEYMessage* msg);

/**
 * gst_mikey_message_ref:
 * @message: The message to refcount
 *
 * Increase the refcount of this message.
 *
 * Returns: (transfer full): @message (for convenience when doing assignments)
 *
 * Since: 1.4
 */
static inline GstMIKEYMessage *
gst_mikey_message_ref (GstMIKEYMessage * message)
{
  return (GstMIKEYMessage *) gst_mini_object_ref (GST_MINI_OBJECT_CAST (message));
}

/**
 * gst_mikey_message_unref:
 * @message: (transfer full): the message to refcount
 *
 * Decrease the refcount of an message, freeing it if the refcount reaches 0.
 *
 * Since: 1.4
 */
static inline void
gst_mikey_message_unref (GstMIKEYMessage * message)
{
  gst_mini_object_unref (GST_MINI_OBJECT_CAST (message));
}

/**
 * gst_mikey_message_copy:
 * @message: a #GstMIKEYMessage.
 *
 * Create a copy of the given message.
 *
 * Returns: (transfer full): a new copy of @message.
 *
 * Since: 1.4
 */
static inline GstMIKEYMessage *
gst_mikey_message_copy (const GstMIKEYMessage * message)
{
  return (GstMIKEYMessage *) gst_mini_object_copy (GST_MINI_OBJECT_CONST_CAST (message));
}


GST_SDP_API
gboolean                    gst_mikey_message_set_info          (GstMIKEYMessage *msg,
                                                                 guint8 version, GstMIKEYType type, gboolean V,
                                                                 GstMIKEYPRFFunc prf_func, guint32 CSB_id,
                                                                 GstMIKEYMapType map_type);

GST_SDP_API
guint                       gst_mikey_message_get_n_cs          (const GstMIKEYMessage *msg);

/* SRTP crypto sessions */

GST_SDP_API
const GstMIKEYMapSRTP *     gst_mikey_message_get_cs_srtp       (const GstMIKEYMessage *msg, guint idx);

GST_SDP_API
gboolean                    gst_mikey_message_insert_cs_srtp    (GstMIKEYMessage *msg, gint idx,
                                                                 const GstMIKEYMapSRTP *map);

GST_SDP_API
gboolean                    gst_mikey_message_replace_cs_srtp   (GstMIKEYMessage *msg, gint idx,
                                                                 const GstMIKEYMapSRTP *map);

GST_SDP_API
gboolean                    gst_mikey_message_remove_cs_srtp    (GstMIKEYMessage *msg, gint idx);

GST_SDP_API
gboolean                    gst_mikey_message_add_cs_srtp       (GstMIKEYMessage *msg,
                                                                 guint8 policy, guint32 ssrc, guint32 roc);

/* adding/retrieving payloads */

GST_SDP_API
guint                       gst_mikey_message_get_n_payloads    (const GstMIKEYMessage *msg);

GST_SDP_API
const GstMIKEYPayload *     gst_mikey_message_get_payload       (const GstMIKEYMessage *msg, guint idx);

GST_SDP_API
const GstMIKEYPayload *     gst_mikey_message_find_payload      (const GstMIKEYMessage *msg,
                                                                 GstMIKEYPayloadType type, guint nth);

GST_SDP_API
gboolean                    gst_mikey_message_remove_payload    (GstMIKEYMessage *msg, guint idx);

GST_SDP_API
gboolean                    gst_mikey_message_insert_payload    (GstMIKEYMessage *msg, guint idx,
                                                                 GstMIKEYPayload *payload);

GST_SDP_API
gboolean                    gst_mikey_message_add_payload       (GstMIKEYMessage *msg,
                                                                 GstMIKEYPayload *payload);

GST_SDP_API
gboolean                    gst_mikey_message_replace_payload   (GstMIKEYMessage *msg, guint idx,
                                                                 GstMIKEYPayload *payload);


/* Key data transport payload (KEMAC) */
/* Envelope data payload (PKE) */

GST_SDP_API
gboolean                    gst_mikey_message_add_pke           (GstMIKEYMessage *msg,
                                                                 GstMIKEYCacheType C,
                                                                 guint16 data_len, const guint8 *data);
/* DH data payload (DH) */
/* Signature payload (SIGN) */

/* Timestamp payload (T) */

GST_SDP_API
gboolean                    gst_mikey_message_add_t             (GstMIKEYMessage *msg,
                                                                 GstMIKEYTSType type, const guint8 *ts_value);

GST_SDP_API
gboolean                    gst_mikey_message_add_t_now_ntp_utc (GstMIKEYMessage *msg);
/* ID payload (ID) */
/* Certificate Payload (CERT) */
/* Cert hash payload (CHASH)*/
/* Ver msg payload (V) */
/* Security Policy payload (SP)*/
/* RAND payload (RAND) */

GST_SDP_API
gboolean                    gst_mikey_message_add_rand          (GstMIKEYMessage *msg,
                                                                 guint8 len, const guint8 *rand);

GST_SDP_API
gboolean                    gst_mikey_message_add_rand_len      (GstMIKEYMessage *msg, guint8 len);

/* Error payload (ERR) */
/* Key data sub-payload */
/* General Extension Payload */


#ifdef G_DEFINE_AUTOPTR_CLEANUP_FUNC
G_DEFINE_AUTOPTR_CLEANUP_FUNC(GstMIKEYMessage, gst_mikey_message_unref)
#endif

#ifdef G_DEFINE_AUTOPTR_CLEANUP_FUNC
G_DEFINE_AUTOPTR_CLEANUP_FUNC(GstMIKEYPayload, gst_mikey_payload_unref)
#endif

G_END_DECLS

#endif /* __GST_MIKEY_H__ */<|MERGE_RESOLUTION|>--- conflicted
+++ resolved
@@ -1,754 +1,749 @@
-/* GStreamer
- * Copyright (C) <2014> Wim Taymans <wim.taymans@gmail.com>
- *
- * gstmikey.h: various helper functions to manipulate mikey messages
- *
- * This library is free software; you can redistribute it and/or
- * modify it under the terms of the GNU Library General Public
- * License as published by the Free Software Foundation; either
- * version 2 of the License, or (at your option) any later version.
- *
- * This library is distributed in the hope that it will be useful,
- * but WITHOUT ANY WARRANTY; without even the implied warranty of
- * MERCHANTABILITY or FITNESS FOR A PARTICULAR PURPOSE.  See the GNU
- * Library General Public License for more details.
- *
- * You should have received a copy of the GNU Library General Public
- * License along with this library; if not, write to the
- * Free Software Foundation, Inc., 51 Franklin St, Fifth Floor,
- * Boston, MA 02110-1301, USA.
- */
-
-#ifndef __GST_MIKEY_H__
-#define __GST_MIKEY_H__
-
-#include <gst/gst.h>
-#include <gst/sdp/sdp-prelude.h>
-
-G_BEGIN_DECLS
-
-GST_SDP_API
-GType gst_mikey_message_get_type(void);
-#define GST_TYPE_MIKEY_MESSAGE (gst_mikey_message_get_type())
-
-typedef struct _GstMIKEYMessage GstMIKEYMessage;
-typedef struct _GstMIKEYEncryptInfo GstMIKEYEncryptInfo;
-typedef struct _GstMIKEYDecryptInfo GstMIKEYDecryptInfo;
-
-/**
- * GST_MIKEY_VERSION:
- *
- * The supported MIKEY version 1.
- */
-#define GST_MIKEY_VERSION 1
-
-/**
- * GstMIKEYType:
- * @GST_MIKEY_TYPE_INVALID: Invalid type
- * @GST_MIKEY_TYPE_PSK_INIT: Initiator's pre-shared key message
- * @GST_MIKEY_TYPE_PSK_VERIFY: Verification message of a Pre-shared key message
- * @GST_MIKEY_TYPE_PK_INIT: Initiator's public-key transport message
- * @GST_MIKEY_TYPE_PK_VERIFY: Verification message of a public-key message
- * @GST_MIKEY_TYPE_DH_INIT: Initiator's DH exchange message
- * @GST_MIKEY_TYPE_DH_RESP: Responder's DH exchange message
- * @GST_MIKEY_TYPE_ERROR: Error message
- *
- * Different MIKEY data types.
- */
-typedef enum
-{
-  GST_MIKEY_TYPE_INVALID    = -1,
-  GST_MIKEY_TYPE_PSK_INIT   = 0,
-  GST_MIKEY_TYPE_PSK_VERIFY = 1,
-  GST_MIKEY_TYPE_PK_INIT    = 2,
-  GST_MIKEY_TYPE_PK_VERIFY  = 3,
-  GST_MIKEY_TYPE_DH_INIT    = 4,
-  GST_MIKEY_TYPE_DH_RESP    = 5,
-  GST_MIKEY_TYPE_ERROR      = 6
-} GstMIKEYType;
-
-/**
- * GstMIKEYPayloadType:
- * @GST_MIKEY_PT_LAST: Last payload
- * @GST_MIKEY_PT_KEMAC: Key data transport payload
- * @GST_MIKEY_PT_PKE: Envelope data payload
- * @GST_MIKEY_PT_DH: DH data payload
- * @GST_MIKEY_PT_SIGN: Signature payload
- * @GST_MIKEY_PT_T: Timestamp payload
- * @GST_MIKEY_PT_ID: ID payload
- * @GST_MIKEY_PT_CERT: Certificate Payload
- * @GST_MIKEY_PT_CHASH: Cert hash payload
- * @GST_MIKEY_PT_V: Verfication message payload
- * @GST_MIKEY_PT_SP: Security Policy payload
- * @GST_MIKEY_PT_RAND: RAND payload
- * @GST_MIKEY_PT_ERR: Error payload
- * @GST_MIKEY_PT_KEY_DATA: Key data sub-payload
- * @GST_MIKEY_PT_GEN_EXT: General Extension Payload
-
- * Different MIKEY Payload types.
- */
-typedef enum
-{
-  GST_MIKEY_PT_LAST      = 0,
-  GST_MIKEY_PT_KEMAC     = 1,
-  GST_MIKEY_PT_PKE       = 2,
-  GST_MIKEY_PT_DH        = 3,
-  GST_MIKEY_PT_SIGN      = 4,
-  GST_MIKEY_PT_T         = 5,
-  GST_MIKEY_PT_ID        = 6,
-  GST_MIKEY_PT_CERT      = 7,
-  GST_MIKEY_PT_CHASH     = 8,
-  GST_MIKEY_PT_V         = 9,
-  GST_MIKEY_PT_SP        = 10,
-  GST_MIKEY_PT_RAND      = 11,
-  GST_MIKEY_PT_ERR       = 12,
-  GST_MIKEY_PT_KEY_DATA  = 20,
-  GST_MIKEY_PT_GEN_EXT   = 21
-} GstMIKEYPayloadType;
-
-/**
- * GstMIKEYPRFFunc:
- * @GST_MIKEY_PRF_MIKEY_1: MIKEY-1 PRF function
- *
- * The PRF function that has been/will be used for key derivation
- */
-typedef enum
-{
-  GST_MIKEY_PRF_MIKEY_1  = 0
-} GstMIKEYPRFFunc;
-
-/**
- * GstMIKEYMapType:
- * @GST_MIKEY_MAP_TYPE_SRTP:
- *
- * Specifies the method of uniquely mapping Crypto Sessions to the security
- * protocol sessions.
- */
-typedef enum
-{
-  GST_MIKEY_MAP_TYPE_SRTP  = 0
-} GstMIKEYMapType;
-
-/**
- * GstMIKEYMapSRTP:
- * @policy: The security policy applied for the stream with @ssrc
- * @ssrc: the SSRC that must be used for the stream
- * @roc: current rollover counter
- *
- * The Security policy Map item for SRTP
- */
-typedef struct {
-  guint8  policy;
-  guint32 ssrc;
-  guint32 roc;
-} GstMIKEYMapSRTP;
-
-typedef struct _GstMIKEYPayload GstMIKEYPayload;
-
-GST_SDP_API
-GType gst_mikey_payload_get_type(void);
-#define GST_TYPE_MIKEY_PAYLOAD (gst_mikey_payload_get_type())
-
-/**
- * GstMIKEYPayload:
- * @type: the payload type
- * @len: length of the payload
- *
- * Hold the common fields for all payloads
- */
-struct _GstMIKEYPayload {
-  /* < private > */
-  GstMiniObject mini_object;
-
-  /* < public > */
-  GstMIKEYPayloadType type;
-  guint len;
-};
-
-GST_SDP_API
-GstMIKEYPayload *   gst_mikey_payload_new      (GstMIKEYPayloadType type);
-
-/**
- * gst_mikey_payload_ref:
- * @payload: The payload to refcount
- *
- * Increase the refcount of this payload.
- *
- * Returns: (transfer full): @payload (for convenience when doing assignments)
- *
- * Since: 1.4
- */
-static inline GstMIKEYPayload *
-gst_mikey_payload_ref (GstMIKEYPayload * payload)
-{
-  return (GstMIKEYPayload *) gst_mini_object_ref (GST_MINI_OBJECT_CAST (payload));
-}
-
-/**
- * gst_mikey_payload_unref:
- * @payload: (transfer full): the payload to refcount
- *
- * Decrease the refcount of an payload, freeing it if the refcount reaches 0.
- *
- * Since: 1.4
- */
-static inline void
-gst_mikey_payload_unref (GstMIKEYPayload * payload)
-{
-  gst_mini_object_unref (GST_MINI_OBJECT_CAST (payload));
-}
-
-/**
- * gst_mikey_payload_copy:
- * @payload: a #GstMIKEYPayload.
- *
- * Create a copy of the given payload.
- *
- * Returns: (transfer full): a new copy of @payload.
- *
- * Since: 1.4
- */
-static inline GstMIKEYPayload *
-gst_mikey_payload_copy (const GstMIKEYPayload * payload)
-{
-  return (GstMIKEYPayload *) gst_mini_object_copy (GST_MINI_OBJECT_CONST_CAST (payload));
-}
-
-/**
- * GstMIKEYEncAlg:
- * @GST_MIKEY_ENC_NULL: no encryption
- * @GST_MIKEY_ENC_AES_CM_128: AES-CM using a 128-bit key
- * @GST_MIKEY_ENC_AES_KW_128: AES Key Wrap using a 128-bit key
- *
- * The encryption algorithm used to encrypt the Encr data field
- */
-typedef enum
-{
-  GST_MIKEY_ENC_NULL        = 0,
-  GST_MIKEY_ENC_AES_CM_128  = 1,
-  GST_MIKEY_ENC_AES_KW_128  = 2
-} GstMIKEYEncAlg;
-
-/**
- * GstMIKEYMacAlg:
- * @GST_MIKEY_MAC_NULL: no authentication
- * @GST_MIKEY_MAC_HMAC_SHA_1_160: HMAC-SHA-1-160
- *
- * Specifies the authentication algorithm used
- */
-typedef enum
-{
-  GST_MIKEY_MAC_NULL            = 0,
-  GST_MIKEY_MAC_HMAC_SHA_1_160  = 1
-} GstMIKEYMacAlg;
-
-/**
- * GstMIKEYPayloadKEMAC:
- * @pt: the common #GstMIKEYPayload
- * @enc_alg: the #GstMIKEYEncAlg
- * @mac_alg: the #GstMIKEYMacAlg
- * @subpayloads: the subpayloads
- *
- * A structure holding the KEMAC payload
- */
-typedef struct {
-  GstMIKEYPayload pt;
-
-  GstMIKEYEncAlg  enc_alg;
-  GstMIKEYMacAlg  mac_alg;
-  GArray *subpayloads;
-} GstMIKEYPayloadKEMAC;
-
-GST_SDP_API
-gboolean                gst_mikey_payload_kemac_set        (GstMIKEYPayload *payload,
-                                                            GstMIKEYEncAlg enc_alg,
-                                                            GstMIKEYMacAlg mac_alg);
-
-GST_SDP_API
-guint                   gst_mikey_payload_kemac_get_n_sub  (const GstMIKEYPayload *payload);
-
-GST_SDP_API
-const GstMIKEYPayload * gst_mikey_payload_kemac_get_sub    (const GstMIKEYPayload *payload, guint idx);
-
-GST_SDP_API
-gboolean                gst_mikey_payload_kemac_remove_sub (GstMIKEYPayload *payload, guint idx);
-
-GST_SDP_API
-gboolean                gst_mikey_payload_kemac_add_sub    (GstMIKEYPayload *payload,
-                                                            GstMIKEYPayload *newpay);
-
-/**
- * GstMIKEYCacheType:
- * @GST_MIKEY_CACHE_NONE: The envelope key MUST NOT be cached
- * @GST_MIKEY_CACHE_ALWAYS: The envelope key MUST be cached
- * @GST_MIKEY_CACHE_FOR_CSB: The envelope key MUST be cached, but only
- *                           to be used for the specific CSB.
- *
- * The different cache types
- */
-typedef enum
-{
-  GST_MIKEY_CACHE_NONE       = 0,
-  GST_MIKEY_CACHE_ALWAYS     = 1,
-  GST_MIKEY_CACHE_FOR_CSB    = 2
-} GstMIKEYCacheType;
-
-/**
- * GstMIKEYPayloadPKE:
- * @pt: the common #GstMIKEYPayload
- * @C: envelope key cache indicator
- * @data_len: length of @data
- * @data: the encrypted envelope key
- *
- * The Envelope data payload contains the encrypted envelope key that is
- * used in the public-key transport to protect the data in the Key data
- * transport payload.  The encryption algorithm used is implicit from
- * the certificate/public key used.
- */
-typedef struct {
-  GstMIKEYPayload pt;
-
-  GstMIKEYCacheType C;
-  guint16           data_len;
-  guint8           *data;
-} GstMIKEYPayloadPKE;
-
-GST_SDP_API
-gboolean               gst_mikey_payload_pke_set     (GstMIKEYPayload *payload,
-                                                      GstMIKEYCacheType C,
-                                                      guint16 data_len, const guint8 *data);
-
-
-/**
- * GstMIKEYTSType:
- * @GST_MIKEY_TS_TYPE_NTP_UTC: an NTP time in UTC timezone
- * @GST_MIKEY_TS_TYPE_NTP: an NTP time
- * @GST_MIKEY_TS_TYPE_COUNTER: a counter
- *
- * Specifies the timestamp type.
- */
-typedef enum
-{
-  GST_MIKEY_TS_TYPE_NTP_UTC  = 0,
-  GST_MIKEY_TS_TYPE_NTP      = 1,
-  GST_MIKEY_TS_TYPE_COUNTER  = 2
-} GstMIKEYTSType;
-
-/**
- * GstMIKEYPayloadT:
- * @pt: the payload header
- * @type: a #GstMIKEYTSType
- * @ts_value: the timestamp value
- *
- * The timestamp payload carries the timestamp information
- */
-typedef struct {
-  GstMIKEYPayload pt;
-
-  GstMIKEYTSType  type;
-  guint8         *ts_value;
-} GstMIKEYPayloadT;
-
-GST_SDP_API
-gboolean   gst_mikey_payload_t_set   (GstMIKEYPayload *payload,
-                                      GstMIKEYTSType type, const guint8 *ts_value);
-
-/**
- * GstMIKEYPayloadSPParam:
- * @type: specifies the type of the parameter
- * @len: specifies the length of @val
- * @val: specifies the value of the parameter
- *
- * A Type/Length/Value field for security paramaters
- */
-typedef struct {
-  guint8  type;
-  guint8  len;
-  guint8 *val;
-} GstMIKEYPayloadSPParam;
-
-/**
- * GstMIKEYSecProto:
- * @GST_MIKEY_SEC_PROTO_SRTP:
- *
- * Specifies the security protocol
- */
-typedef enum
-{
-  GST_MIKEY_SEC_PROTO_SRTP  = 0
-} GstMIKEYSecProto;
-
-/**
- * GstMIKEYSecSRTP:
- * @GST_MIKEY_SP_SRTP_ENC_ALG: Encryption algorithm
- * @GST_MIKEY_SP_SRTP_ENC_KEY_LEN: Session Encr. key length
- * @GST_MIKEY_SP_SRTP_AUTH_ALG: Authentication algorithm
- * @GST_MIKEY_SP_SRTP_AUTH_KEY_LEN: Session Auth. key length
- * @GST_MIKEY_SP_SRTP_SALT_KEY_LEN: Session Salt key length
- * @GST_MIKEY_SP_SRTP_PRF: SRTP Pseudo Random Function
- * @GST_MIKEY_SP_SRTP_KEY_DERIV_RATE: Key derivation rate
- * @GST_MIKEY_SP_SRTP_SRTP_ENC: SRTP encryption off/on, 0 if off, 1 if on
- * @GST_MIKEY_SP_SRTP_SRTCP_ENC: SRTCP encryption off/on, 0 if off, 1 if on
- * @GST_MIKEY_SP_SRTP_FEC_ORDER: sender's FEC order
- * @GST_MIKEY_SP_SRTP_SRTP_AUTH: SRTP authentication off/on, 0 if off, 1 if on
- * @GST_MIKEY_SP_SRTP_AUTH_TAG_LEN: Authentication tag length
- * @GST_MIKEY_SP_SRTP_SRTP_PREFIX_LEN: SRTP prefix length
- *
- * This policy specifies the parameters for SRTP and SRTCP
- */
-typedef enum
-{
-  GST_MIKEY_SP_SRTP_ENC_ALG         =    0,
-  GST_MIKEY_SP_SRTP_ENC_KEY_LEN     =    1,
-  GST_MIKEY_SP_SRTP_AUTH_ALG        =    2,
-  GST_MIKEY_SP_SRTP_AUTH_KEY_LEN    =    3,
-  GST_MIKEY_SP_SRTP_SALT_KEY_LEN    =    4,
-  GST_MIKEY_SP_SRTP_PRF             =    5,
-  GST_MIKEY_SP_SRTP_KEY_DERIV_RATE  =    6,
-  GST_MIKEY_SP_SRTP_SRTP_ENC        =    7,
-  GST_MIKEY_SP_SRTP_SRTCP_ENC       =    8,
-  GST_MIKEY_SP_SRTP_FEC_ORDER       =    9,
-  GST_MIKEY_SP_SRTP_SRTP_AUTH       =   10,
-  GST_MIKEY_SP_SRTP_AUTH_TAG_LEN    =   11,
-  GST_MIKEY_SP_SRTP_SRTP_PREFIX_LEN =   12
-} GstMIKEYSecSRTP;
-
-/**
- * GstMIKEYPayloadSP:
- * @pt: the payload header
- * @policy: the policy number
- * @proto: the security protocol
- * @params: array of #GstMIKEYPayloadPSParam
- *
- * The Security Policy payload defines a set of policies that apply to a
- * specific security protocol
- */
-typedef struct {
-  GstMIKEYPayload pt;
-
-  guint policy;
-  GstMIKEYSecProto proto;
-  GArray *params;
-} GstMIKEYPayloadSP;
-
-GST_SDP_API
-gboolean            gst_mikey_payload_sp_set          (GstMIKEYPayload *payload,
-                                                       guint policy, GstMIKEYSecProto proto);
-GST_SDP_API
-guint               gst_mikey_payload_sp_get_n_params (const GstMIKEYPayload *payload);
-
-GST_SDP_API
-const GstMIKEYPayloadSPParam *
-                    gst_mikey_payload_sp_get_param    (const GstMIKEYPayload *payload, guint idx);
-
-GST_SDP_API
-gboolean            gst_mikey_payload_sp_remove_param (GstMIKEYPayload *payload, guint idx);
-
-GST_SDP_API
-gboolean            gst_mikey_payload_sp_add_param    (GstMIKEYPayload *payload,
-                                                       guint8 type, guint8 len, const guint8 *val);
-
-/**
- * GstMIKEYPayloadRAND:
- * @pt: the payload header
- * @len: the length of @rand
- * @rand: random values
- *
- * The RAND payload consists of a (pseudo-)random bit-string
- */
-typedef struct {
-  GstMIKEYPayload pt;
-
-  guint8  len;
-  guint8 *rand;
-} GstMIKEYPayloadRAND;
-
-GST_SDP_API
-gboolean   gst_mikey_payload_rand_set     (GstMIKEYPayload *payload,
-                                           guint8 len, const guint8 *rand);
-
-/**
- * GstMIKEYKeyDataType:
- * @GST_MIKEY_KD_TGK: a TEK Generation Key
- * @GST_MIKEY_KD_TEK: Traffic-Encrypting Key
- *
- * The type of key.
- */
-typedef enum
-{
-  GST_MIKEY_KD_TGK      = 0,
-  GST_MIKEY_KD_TEK      = 2,
-} GstMIKEYKeyDataType;
-
-/**
- * GstMIKEYKVType:
- * @GST_MIKEY_KV_NULL: No specific usage rule
- * @GST_MIKEY_KV_SPI: The key is associated with the SPI/MKI
- * @GST_MIKEY_KV_INTERVAL: The key has a start and expiration time
- *
- * The key validity type
- */
-typedef enum
-{
-  GST_MIKEY_KV_NULL      = 0,
-  GST_MIKEY_KV_SPI       = 1,
-  GST_MIKEY_KV_INTERVAL  = 2,
-} GstMIKEYKVType;
-
-/**
- * GstMIKEYPayloadKeyData:
- * @pt: the payload header
- * @type: the #GstMIKEYKeyDataType of @key_data
- * @key_len: length of @key_data
- * @key_dat: the key data
- * @salt_len: the length of @salt_data, can be 0
- * @salt_data: salt data
- * @kv_type: the Key Validity type
- * @kv_len: length of @kv_data
- * @kv_data: key validity data
- *
- * The Key data payload contains key material. It should be added as sub
- * payload to the KEMAC.
- */
-typedef struct {
-  GstMIKEYPayload pt;
-
-  GstMIKEYKeyDataType key_type;
-  guint16  key_len;
-  guint8  *key_data;
-  guint16  salt_len;
-  guint8  *salt_data;
-  GstMIKEYKVType kv_type;
-  guint8   kv_len[2];
-  guint8  *kv_data[2];
-} GstMIKEYPayloadKeyData;
-
-GST_SDP_API
-gboolean   gst_mikey_payload_key_data_set_key      (GstMIKEYPayload *payload,
-                                                    GstMIKEYKeyDataType key_type,
-                                                    guint16 key_len, const guint8 *key_data);
-
-GST_SDP_API
-gboolean   gst_mikey_payload_key_data_set_salt     (GstMIKEYPayload *payload,
-                                                    guint16 salt_len, const guint8 *salt_data);
-
-GST_SDP_API
-gboolean   gst_mikey_payload_key_data_set_spi      (GstMIKEYPayload *payload,
-                                                    guint8 spi_len, const guint8 *spi_data);
-
-GST_SDP_API
-gboolean   gst_mikey_payload_key_data_set_interval (GstMIKEYPayload *payload,
-                                                    guint8 vf_len, const guint8 *vf_data,
-                                                    guint8 vt_len, const guint8 *vt_data);
-
-/**
- * GstMIKEYMessage:
- * @version: the version
- * @type: the #GstMIKEYType message type
- * @V: verify flag
- * @prf_func: a #GstMIKEYPRFFunc
- * @CSB_id: Identifies the Crypto Session Bundle
- * @map_type: a #GstMIKEYMapType
- * @map_info: map info array of type depending on @map_type
- * @payloads: the payload array of #GstMIKEYPayload
- *
- * Structure holding the information of the MIKEY message
- */
-struct _GstMIKEYMessage
-{
-  /* < private > */
-  GstMiniObject mini_object;
-
-  /* < public > */
-  guint8 version;
-  GstMIKEYType type;
-  gboolean V;
-  GstMIKEYPRFFunc prf_func;
-  guint32 CSB_id;
-  GstMIKEYMapType map_type;
-  GArray *map_info;
-  GArray *payloads;
-};
-
-
-GST_SDP_API
-GstMIKEYMessage *           gst_mikey_message_new               (void);
-
-GST_SDP_API
-GstMIKEYMessage *           gst_mikey_message_new_from_data     (gconstpointer data, gsize size,
-                                                                 GstMIKEYDecryptInfo *info, GError **error);
-
-GST_SDP_API
-GstMIKEYMessage *           gst_mikey_message_new_from_bytes    (GBytes *bytes, GstMIKEYDecryptInfo *info,
-                                                                 GError **error);
-
-GST_SDP_API
-GBytes *                    gst_mikey_message_to_bytes          (GstMIKEYMessage *msg, GstMIKEYEncryptInfo *info,
-                                                                 GError **error);
-<<<<<<< HEAD
-GstMIKEYMessage *           gst_mikey_message_new_from_caps     (GstCaps *caps);
-gboolean                    gst_mikey_message_to_caps           (const GstMIKEYMessage *msg, GstCaps *caps);
-=======
-
-GST_SDP_API
-GstMIKEYMessage *           gst_mikey_message_new_from_caps     (GstCaps *caps);
-
-GST_SDP_API
-gboolean                    gst_mikey_message_to_caps           (const GstMIKEYMessage *msg, GstCaps *caps);
-
-GST_SDP_API
->>>>>>> 2bb37b36
-gchar *                     gst_mikey_message_base64_encode     (GstMIKEYMessage* msg);
-
-/**
- * gst_mikey_message_ref:
- * @message: The message to refcount
- *
- * Increase the refcount of this message.
- *
- * Returns: (transfer full): @message (for convenience when doing assignments)
- *
- * Since: 1.4
- */
-static inline GstMIKEYMessage *
-gst_mikey_message_ref (GstMIKEYMessage * message)
-{
-  return (GstMIKEYMessage *) gst_mini_object_ref (GST_MINI_OBJECT_CAST (message));
-}
-
-/**
- * gst_mikey_message_unref:
- * @message: (transfer full): the message to refcount
- *
- * Decrease the refcount of an message, freeing it if the refcount reaches 0.
- *
- * Since: 1.4
- */
-static inline void
-gst_mikey_message_unref (GstMIKEYMessage * message)
-{
-  gst_mini_object_unref (GST_MINI_OBJECT_CAST (message));
-}
-
-/**
- * gst_mikey_message_copy:
- * @message: a #GstMIKEYMessage.
- *
- * Create a copy of the given message.
- *
- * Returns: (transfer full): a new copy of @message.
- *
- * Since: 1.4
- */
-static inline GstMIKEYMessage *
-gst_mikey_message_copy (const GstMIKEYMessage * message)
-{
-  return (GstMIKEYMessage *) gst_mini_object_copy (GST_MINI_OBJECT_CONST_CAST (message));
-}
-
-
-GST_SDP_API
-gboolean                    gst_mikey_message_set_info          (GstMIKEYMessage *msg,
-                                                                 guint8 version, GstMIKEYType type, gboolean V,
-                                                                 GstMIKEYPRFFunc prf_func, guint32 CSB_id,
-                                                                 GstMIKEYMapType map_type);
-
-GST_SDP_API
-guint                       gst_mikey_message_get_n_cs          (const GstMIKEYMessage *msg);
-
-/* SRTP crypto sessions */
-
-GST_SDP_API
-const GstMIKEYMapSRTP *     gst_mikey_message_get_cs_srtp       (const GstMIKEYMessage *msg, guint idx);
-
-GST_SDP_API
-gboolean                    gst_mikey_message_insert_cs_srtp    (GstMIKEYMessage *msg, gint idx,
-                                                                 const GstMIKEYMapSRTP *map);
-
-GST_SDP_API
-gboolean                    gst_mikey_message_replace_cs_srtp   (GstMIKEYMessage *msg, gint idx,
-                                                                 const GstMIKEYMapSRTP *map);
-
-GST_SDP_API
-gboolean                    gst_mikey_message_remove_cs_srtp    (GstMIKEYMessage *msg, gint idx);
-
-GST_SDP_API
-gboolean                    gst_mikey_message_add_cs_srtp       (GstMIKEYMessage *msg,
-                                                                 guint8 policy, guint32 ssrc, guint32 roc);
-
-/* adding/retrieving payloads */
-
-GST_SDP_API
-guint                       gst_mikey_message_get_n_payloads    (const GstMIKEYMessage *msg);
-
-GST_SDP_API
-const GstMIKEYPayload *     gst_mikey_message_get_payload       (const GstMIKEYMessage *msg, guint idx);
-
-GST_SDP_API
-const GstMIKEYPayload *     gst_mikey_message_find_payload      (const GstMIKEYMessage *msg,
-                                                                 GstMIKEYPayloadType type, guint nth);
-
-GST_SDP_API
-gboolean                    gst_mikey_message_remove_payload    (GstMIKEYMessage *msg, guint idx);
-
-GST_SDP_API
-gboolean                    gst_mikey_message_insert_payload    (GstMIKEYMessage *msg, guint idx,
-                                                                 GstMIKEYPayload *payload);
-
-GST_SDP_API
-gboolean                    gst_mikey_message_add_payload       (GstMIKEYMessage *msg,
-                                                                 GstMIKEYPayload *payload);
-
-GST_SDP_API
-gboolean                    gst_mikey_message_replace_payload   (GstMIKEYMessage *msg, guint idx,
-                                                                 GstMIKEYPayload *payload);
-
-
-/* Key data transport payload (KEMAC) */
-/* Envelope data payload (PKE) */
-
-GST_SDP_API
-gboolean                    gst_mikey_message_add_pke           (GstMIKEYMessage *msg,
-                                                                 GstMIKEYCacheType C,
-                                                                 guint16 data_len, const guint8 *data);
-/* DH data payload (DH) */
-/* Signature payload (SIGN) */
-
-/* Timestamp payload (T) */
-
-GST_SDP_API
-gboolean                    gst_mikey_message_add_t             (GstMIKEYMessage *msg,
-                                                                 GstMIKEYTSType type, const guint8 *ts_value);
-
-GST_SDP_API
-gboolean                    gst_mikey_message_add_t_now_ntp_utc (GstMIKEYMessage *msg);
-/* ID payload (ID) */
-/* Certificate Payload (CERT) */
-/* Cert hash payload (CHASH)*/
-/* Ver msg payload (V) */
-/* Security Policy payload (SP)*/
-/* RAND payload (RAND) */
-
-GST_SDP_API
-gboolean                    gst_mikey_message_add_rand          (GstMIKEYMessage *msg,
-                                                                 guint8 len, const guint8 *rand);
-
-GST_SDP_API
-gboolean                    gst_mikey_message_add_rand_len      (GstMIKEYMessage *msg, guint8 len);
-
-/* Error payload (ERR) */
-/* Key data sub-payload */
-/* General Extension Payload */
-
-
-#ifdef G_DEFINE_AUTOPTR_CLEANUP_FUNC
-G_DEFINE_AUTOPTR_CLEANUP_FUNC(GstMIKEYMessage, gst_mikey_message_unref)
-#endif
-
-#ifdef G_DEFINE_AUTOPTR_CLEANUP_FUNC
-G_DEFINE_AUTOPTR_CLEANUP_FUNC(GstMIKEYPayload, gst_mikey_payload_unref)
-#endif
-
-G_END_DECLS
-
-#endif /* __GST_MIKEY_H__ */+/* GStreamer
+ * Copyright (C) <2014> Wim Taymans <wim.taymans@gmail.com>
+ *
+ * gstmikey.h: various helper functions to manipulate mikey messages
+ *
+ * This library is free software; you can redistribute it and/or
+ * modify it under the terms of the GNU Library General Public
+ * License as published by the Free Software Foundation; either
+ * version 2 of the License, or (at your option) any later version.
+ *
+ * This library is distributed in the hope that it will be useful,
+ * but WITHOUT ANY WARRANTY; without even the implied warranty of
+ * MERCHANTABILITY or FITNESS FOR A PARTICULAR PURPOSE.  See the GNU
+ * Library General Public License for more details.
+ *
+ * You should have received a copy of the GNU Library General Public
+ * License along with this library; if not, write to the
+ * Free Software Foundation, Inc., 51 Franklin St, Fifth Floor,
+ * Boston, MA 02110-1301, USA.
+ */
+
+#ifndef __GST_MIKEY_H__
+#define __GST_MIKEY_H__
+
+#include <gst/gst.h>
+#include <gst/sdp/sdp-prelude.h>
+
+G_BEGIN_DECLS
+
+GST_SDP_API
+GType gst_mikey_message_get_type(void);
+#define GST_TYPE_MIKEY_MESSAGE (gst_mikey_message_get_type())
+
+typedef struct _GstMIKEYMessage GstMIKEYMessage;
+typedef struct _GstMIKEYEncryptInfo GstMIKEYEncryptInfo;
+typedef struct _GstMIKEYDecryptInfo GstMIKEYDecryptInfo;
+
+/**
+ * GST_MIKEY_VERSION:
+ *
+ * The supported MIKEY version 1.
+ */
+#define GST_MIKEY_VERSION 1
+
+/**
+ * GstMIKEYType:
+ * @GST_MIKEY_TYPE_INVALID: Invalid type
+ * @GST_MIKEY_TYPE_PSK_INIT: Initiator's pre-shared key message
+ * @GST_MIKEY_TYPE_PSK_VERIFY: Verification message of a Pre-shared key message
+ * @GST_MIKEY_TYPE_PK_INIT: Initiator's public-key transport message
+ * @GST_MIKEY_TYPE_PK_VERIFY: Verification message of a public-key message
+ * @GST_MIKEY_TYPE_DH_INIT: Initiator's DH exchange message
+ * @GST_MIKEY_TYPE_DH_RESP: Responder's DH exchange message
+ * @GST_MIKEY_TYPE_ERROR: Error message
+ *
+ * Different MIKEY data types.
+ */
+typedef enum
+{
+  GST_MIKEY_TYPE_INVALID    = -1,
+  GST_MIKEY_TYPE_PSK_INIT   = 0,
+  GST_MIKEY_TYPE_PSK_VERIFY = 1,
+  GST_MIKEY_TYPE_PK_INIT    = 2,
+  GST_MIKEY_TYPE_PK_VERIFY  = 3,
+  GST_MIKEY_TYPE_DH_INIT    = 4,
+  GST_MIKEY_TYPE_DH_RESP    = 5,
+  GST_MIKEY_TYPE_ERROR      = 6
+} GstMIKEYType;
+
+/**
+ * GstMIKEYPayloadType:
+ * @GST_MIKEY_PT_LAST: Last payload
+ * @GST_MIKEY_PT_KEMAC: Key data transport payload
+ * @GST_MIKEY_PT_PKE: Envelope data payload
+ * @GST_MIKEY_PT_DH: DH data payload
+ * @GST_MIKEY_PT_SIGN: Signature payload
+ * @GST_MIKEY_PT_T: Timestamp payload
+ * @GST_MIKEY_PT_ID: ID payload
+ * @GST_MIKEY_PT_CERT: Certificate Payload
+ * @GST_MIKEY_PT_CHASH: Cert hash payload
+ * @GST_MIKEY_PT_V: Verfication message payload
+ * @GST_MIKEY_PT_SP: Security Policy payload
+ * @GST_MIKEY_PT_RAND: RAND payload
+ * @GST_MIKEY_PT_ERR: Error payload
+ * @GST_MIKEY_PT_KEY_DATA: Key data sub-payload
+ * @GST_MIKEY_PT_GEN_EXT: General Extension Payload
+
+ * Different MIKEY Payload types.
+ */
+typedef enum
+{
+  GST_MIKEY_PT_LAST      = 0,
+  GST_MIKEY_PT_KEMAC     = 1,
+  GST_MIKEY_PT_PKE       = 2,
+  GST_MIKEY_PT_DH        = 3,
+  GST_MIKEY_PT_SIGN      = 4,
+  GST_MIKEY_PT_T         = 5,
+  GST_MIKEY_PT_ID        = 6,
+  GST_MIKEY_PT_CERT      = 7,
+  GST_MIKEY_PT_CHASH     = 8,
+  GST_MIKEY_PT_V         = 9,
+  GST_MIKEY_PT_SP        = 10,
+  GST_MIKEY_PT_RAND      = 11,
+  GST_MIKEY_PT_ERR       = 12,
+  GST_MIKEY_PT_KEY_DATA  = 20,
+  GST_MIKEY_PT_GEN_EXT   = 21
+} GstMIKEYPayloadType;
+
+/**
+ * GstMIKEYPRFFunc:
+ * @GST_MIKEY_PRF_MIKEY_1: MIKEY-1 PRF function
+ *
+ * The PRF function that has been/will be used for key derivation
+ */
+typedef enum
+{
+  GST_MIKEY_PRF_MIKEY_1  = 0
+} GstMIKEYPRFFunc;
+
+/**
+ * GstMIKEYMapType:
+ * @GST_MIKEY_MAP_TYPE_SRTP:
+ *
+ * Specifies the method of uniquely mapping Crypto Sessions to the security
+ * protocol sessions.
+ */
+typedef enum
+{
+  GST_MIKEY_MAP_TYPE_SRTP  = 0
+} GstMIKEYMapType;
+
+/**
+ * GstMIKEYMapSRTP:
+ * @policy: The security policy applied for the stream with @ssrc
+ * @ssrc: the SSRC that must be used for the stream
+ * @roc: current rollover counter
+ *
+ * The Security policy Map item for SRTP
+ */
+typedef struct {
+  guint8  policy;
+  guint32 ssrc;
+  guint32 roc;
+} GstMIKEYMapSRTP;
+
+typedef struct _GstMIKEYPayload GstMIKEYPayload;
+
+GST_SDP_API
+GType gst_mikey_payload_get_type(void);
+#define GST_TYPE_MIKEY_PAYLOAD (gst_mikey_payload_get_type())
+
+/**
+ * GstMIKEYPayload:
+ * @type: the payload type
+ * @len: length of the payload
+ *
+ * Hold the common fields for all payloads
+ */
+struct _GstMIKEYPayload {
+  /* < private > */
+  GstMiniObject mini_object;
+
+  /* < public > */
+  GstMIKEYPayloadType type;
+  guint len;
+};
+
+GST_SDP_API
+GstMIKEYPayload *   gst_mikey_payload_new      (GstMIKEYPayloadType type);
+
+/**
+ * gst_mikey_payload_ref:
+ * @payload: The payload to refcount
+ *
+ * Increase the refcount of this payload.
+ *
+ * Returns: (transfer full): @payload (for convenience when doing assignments)
+ *
+ * Since: 1.4
+ */
+static inline GstMIKEYPayload *
+gst_mikey_payload_ref (GstMIKEYPayload * payload)
+{
+  return (GstMIKEYPayload *) gst_mini_object_ref (GST_MINI_OBJECT_CAST (payload));
+}
+
+/**
+ * gst_mikey_payload_unref:
+ * @payload: (transfer full): the payload to refcount
+ *
+ * Decrease the refcount of an payload, freeing it if the refcount reaches 0.
+ *
+ * Since: 1.4
+ */
+static inline void
+gst_mikey_payload_unref (GstMIKEYPayload * payload)
+{
+  gst_mini_object_unref (GST_MINI_OBJECT_CAST (payload));
+}
+
+/**
+ * gst_mikey_payload_copy:
+ * @payload: a #GstMIKEYPayload.
+ *
+ * Create a copy of the given payload.
+ *
+ * Returns: (transfer full): a new copy of @payload.
+ *
+ * Since: 1.4
+ */
+static inline GstMIKEYPayload *
+gst_mikey_payload_copy (const GstMIKEYPayload * payload)
+{
+  return (GstMIKEYPayload *) gst_mini_object_copy (GST_MINI_OBJECT_CONST_CAST (payload));
+}
+
+/**
+ * GstMIKEYEncAlg:
+ * @GST_MIKEY_ENC_NULL: no encryption
+ * @GST_MIKEY_ENC_AES_CM_128: AES-CM using a 128-bit key
+ * @GST_MIKEY_ENC_AES_KW_128: AES Key Wrap using a 128-bit key
+ *
+ * The encryption algorithm used to encrypt the Encr data field
+ */
+typedef enum
+{
+  GST_MIKEY_ENC_NULL        = 0,
+  GST_MIKEY_ENC_AES_CM_128  = 1,
+  GST_MIKEY_ENC_AES_KW_128  = 2
+} GstMIKEYEncAlg;
+
+/**
+ * GstMIKEYMacAlg:
+ * @GST_MIKEY_MAC_NULL: no authentication
+ * @GST_MIKEY_MAC_HMAC_SHA_1_160: HMAC-SHA-1-160
+ *
+ * Specifies the authentication algorithm used
+ */
+typedef enum
+{
+  GST_MIKEY_MAC_NULL            = 0,
+  GST_MIKEY_MAC_HMAC_SHA_1_160  = 1
+} GstMIKEYMacAlg;
+
+/**
+ * GstMIKEYPayloadKEMAC:
+ * @pt: the common #GstMIKEYPayload
+ * @enc_alg: the #GstMIKEYEncAlg
+ * @mac_alg: the #GstMIKEYMacAlg
+ * @subpayloads: the subpayloads
+ *
+ * A structure holding the KEMAC payload
+ */
+typedef struct {
+  GstMIKEYPayload pt;
+
+  GstMIKEYEncAlg  enc_alg;
+  GstMIKEYMacAlg  mac_alg;
+  GArray *subpayloads;
+} GstMIKEYPayloadKEMAC;
+
+GST_SDP_API
+gboolean                gst_mikey_payload_kemac_set        (GstMIKEYPayload *payload,
+                                                            GstMIKEYEncAlg enc_alg,
+                                                            GstMIKEYMacAlg mac_alg);
+
+GST_SDP_API
+guint                   gst_mikey_payload_kemac_get_n_sub  (const GstMIKEYPayload *payload);
+
+GST_SDP_API
+const GstMIKEYPayload * gst_mikey_payload_kemac_get_sub    (const GstMIKEYPayload *payload, guint idx);
+
+GST_SDP_API
+gboolean                gst_mikey_payload_kemac_remove_sub (GstMIKEYPayload *payload, guint idx);
+
+GST_SDP_API
+gboolean                gst_mikey_payload_kemac_add_sub    (GstMIKEYPayload *payload,
+                                                            GstMIKEYPayload *newpay);
+
+/**
+ * GstMIKEYCacheType:
+ * @GST_MIKEY_CACHE_NONE: The envelope key MUST NOT be cached
+ * @GST_MIKEY_CACHE_ALWAYS: The envelope key MUST be cached
+ * @GST_MIKEY_CACHE_FOR_CSB: The envelope key MUST be cached, but only
+ *                           to be used for the specific CSB.
+ *
+ * The different cache types
+ */
+typedef enum
+{
+  GST_MIKEY_CACHE_NONE       = 0,
+  GST_MIKEY_CACHE_ALWAYS     = 1,
+  GST_MIKEY_CACHE_FOR_CSB    = 2
+} GstMIKEYCacheType;
+
+/**
+ * GstMIKEYPayloadPKE:
+ * @pt: the common #GstMIKEYPayload
+ * @C: envelope key cache indicator
+ * @data_len: length of @data
+ * @data: the encrypted envelope key
+ *
+ * The Envelope data payload contains the encrypted envelope key that is
+ * used in the public-key transport to protect the data in the Key data
+ * transport payload.  The encryption algorithm used is implicit from
+ * the certificate/public key used.
+ */
+typedef struct {
+  GstMIKEYPayload pt;
+
+  GstMIKEYCacheType C;
+  guint16           data_len;
+  guint8           *data;
+} GstMIKEYPayloadPKE;
+
+GST_SDP_API
+gboolean               gst_mikey_payload_pke_set     (GstMIKEYPayload *payload,
+                                                      GstMIKEYCacheType C,
+                                                      guint16 data_len, const guint8 *data);
+
+
+/**
+ * GstMIKEYTSType:
+ * @GST_MIKEY_TS_TYPE_NTP_UTC: an NTP time in UTC timezone
+ * @GST_MIKEY_TS_TYPE_NTP: an NTP time
+ * @GST_MIKEY_TS_TYPE_COUNTER: a counter
+ *
+ * Specifies the timestamp type.
+ */
+typedef enum
+{
+  GST_MIKEY_TS_TYPE_NTP_UTC  = 0,
+  GST_MIKEY_TS_TYPE_NTP      = 1,
+  GST_MIKEY_TS_TYPE_COUNTER  = 2
+} GstMIKEYTSType;
+
+/**
+ * GstMIKEYPayloadT:
+ * @pt: the payload header
+ * @type: a #GstMIKEYTSType
+ * @ts_value: the timestamp value
+ *
+ * The timestamp payload carries the timestamp information
+ */
+typedef struct {
+  GstMIKEYPayload pt;
+
+  GstMIKEYTSType  type;
+  guint8         *ts_value;
+} GstMIKEYPayloadT;
+
+GST_SDP_API
+gboolean   gst_mikey_payload_t_set   (GstMIKEYPayload *payload,
+                                      GstMIKEYTSType type, const guint8 *ts_value);
+
+/**
+ * GstMIKEYPayloadSPParam:
+ * @type: specifies the type of the parameter
+ * @len: specifies the length of @val
+ * @val: specifies the value of the parameter
+ *
+ * A Type/Length/Value field for security paramaters
+ */
+typedef struct {
+  guint8  type;
+  guint8  len;
+  guint8 *val;
+} GstMIKEYPayloadSPParam;
+
+/**
+ * GstMIKEYSecProto:
+ * @GST_MIKEY_SEC_PROTO_SRTP:
+ *
+ * Specifies the security protocol
+ */
+typedef enum
+{
+  GST_MIKEY_SEC_PROTO_SRTP  = 0
+} GstMIKEYSecProto;
+
+/**
+ * GstMIKEYSecSRTP:
+ * @GST_MIKEY_SP_SRTP_ENC_ALG: Encryption algorithm
+ * @GST_MIKEY_SP_SRTP_ENC_KEY_LEN: Session Encr. key length
+ * @GST_MIKEY_SP_SRTP_AUTH_ALG: Authentication algorithm
+ * @GST_MIKEY_SP_SRTP_AUTH_KEY_LEN: Session Auth. key length
+ * @GST_MIKEY_SP_SRTP_SALT_KEY_LEN: Session Salt key length
+ * @GST_MIKEY_SP_SRTP_PRF: SRTP Pseudo Random Function
+ * @GST_MIKEY_SP_SRTP_KEY_DERIV_RATE: Key derivation rate
+ * @GST_MIKEY_SP_SRTP_SRTP_ENC: SRTP encryption off/on, 0 if off, 1 if on
+ * @GST_MIKEY_SP_SRTP_SRTCP_ENC: SRTCP encryption off/on, 0 if off, 1 if on
+ * @GST_MIKEY_SP_SRTP_FEC_ORDER: sender's FEC order
+ * @GST_MIKEY_SP_SRTP_SRTP_AUTH: SRTP authentication off/on, 0 if off, 1 if on
+ * @GST_MIKEY_SP_SRTP_AUTH_TAG_LEN: Authentication tag length
+ * @GST_MIKEY_SP_SRTP_SRTP_PREFIX_LEN: SRTP prefix length
+ *
+ * This policy specifies the parameters for SRTP and SRTCP
+ */
+typedef enum
+{
+  GST_MIKEY_SP_SRTP_ENC_ALG         =    0,
+  GST_MIKEY_SP_SRTP_ENC_KEY_LEN     =    1,
+  GST_MIKEY_SP_SRTP_AUTH_ALG        =    2,
+  GST_MIKEY_SP_SRTP_AUTH_KEY_LEN    =    3,
+  GST_MIKEY_SP_SRTP_SALT_KEY_LEN    =    4,
+  GST_MIKEY_SP_SRTP_PRF             =    5,
+  GST_MIKEY_SP_SRTP_KEY_DERIV_RATE  =    6,
+  GST_MIKEY_SP_SRTP_SRTP_ENC        =    7,
+  GST_MIKEY_SP_SRTP_SRTCP_ENC       =    8,
+  GST_MIKEY_SP_SRTP_FEC_ORDER       =    9,
+  GST_MIKEY_SP_SRTP_SRTP_AUTH       =   10,
+  GST_MIKEY_SP_SRTP_AUTH_TAG_LEN    =   11,
+  GST_MIKEY_SP_SRTP_SRTP_PREFIX_LEN =   12
+} GstMIKEYSecSRTP;
+
+/**
+ * GstMIKEYPayloadSP:
+ * @pt: the payload header
+ * @policy: the policy number
+ * @proto: the security protocol
+ * @params: array of #GstMIKEYPayloadPSParam
+ *
+ * The Security Policy payload defines a set of policies that apply to a
+ * specific security protocol
+ */
+typedef struct {
+  GstMIKEYPayload pt;
+
+  guint policy;
+  GstMIKEYSecProto proto;
+  GArray *params;
+} GstMIKEYPayloadSP;
+
+GST_SDP_API
+gboolean            gst_mikey_payload_sp_set          (GstMIKEYPayload *payload,
+                                                       guint policy, GstMIKEYSecProto proto);
+GST_SDP_API
+guint               gst_mikey_payload_sp_get_n_params (const GstMIKEYPayload *payload);
+
+GST_SDP_API
+const GstMIKEYPayloadSPParam *
+                    gst_mikey_payload_sp_get_param    (const GstMIKEYPayload *payload, guint idx);
+
+GST_SDP_API
+gboolean            gst_mikey_payload_sp_remove_param (GstMIKEYPayload *payload, guint idx);
+
+GST_SDP_API
+gboolean            gst_mikey_payload_sp_add_param    (GstMIKEYPayload *payload,
+                                                       guint8 type, guint8 len, const guint8 *val);
+
+/**
+ * GstMIKEYPayloadRAND:
+ * @pt: the payload header
+ * @len: the length of @rand
+ * @rand: random values
+ *
+ * The RAND payload consists of a (pseudo-)random bit-string
+ */
+typedef struct {
+  GstMIKEYPayload pt;
+
+  guint8  len;
+  guint8 *rand;
+} GstMIKEYPayloadRAND;
+
+GST_SDP_API
+gboolean   gst_mikey_payload_rand_set     (GstMIKEYPayload *payload,
+                                           guint8 len, const guint8 *rand);
+
+/**
+ * GstMIKEYKeyDataType:
+ * @GST_MIKEY_KD_TGK: a TEK Generation Key
+ * @GST_MIKEY_KD_TEK: Traffic-Encrypting Key
+ *
+ * The type of key.
+ */
+typedef enum
+{
+  GST_MIKEY_KD_TGK      = 0,
+  GST_MIKEY_KD_TEK      = 2,
+} GstMIKEYKeyDataType;
+
+/**
+ * GstMIKEYKVType:
+ * @GST_MIKEY_KV_NULL: No specific usage rule
+ * @GST_MIKEY_KV_SPI: The key is associated with the SPI/MKI
+ * @GST_MIKEY_KV_INTERVAL: The key has a start and expiration time
+ *
+ * The key validity type
+ */
+typedef enum
+{
+  GST_MIKEY_KV_NULL      = 0,
+  GST_MIKEY_KV_SPI       = 1,
+  GST_MIKEY_KV_INTERVAL  = 2,
+} GstMIKEYKVType;
+
+/**
+ * GstMIKEYPayloadKeyData:
+ * @pt: the payload header
+ * @type: the #GstMIKEYKeyDataType of @key_data
+ * @key_len: length of @key_data
+ * @key_dat: the key data
+ * @salt_len: the length of @salt_data, can be 0
+ * @salt_data: salt data
+ * @kv_type: the Key Validity type
+ * @kv_len: length of @kv_data
+ * @kv_data: key validity data
+ *
+ * The Key data payload contains key material. It should be added as sub
+ * payload to the KEMAC.
+ */
+typedef struct {
+  GstMIKEYPayload pt;
+
+  GstMIKEYKeyDataType key_type;
+  guint16  key_len;
+  guint8  *key_data;
+  guint16  salt_len;
+  guint8  *salt_data;
+  GstMIKEYKVType kv_type;
+  guint8   kv_len[2];
+  guint8  *kv_data[2];
+} GstMIKEYPayloadKeyData;
+
+GST_SDP_API
+gboolean   gst_mikey_payload_key_data_set_key      (GstMIKEYPayload *payload,
+                                                    GstMIKEYKeyDataType key_type,
+                                                    guint16 key_len, const guint8 *key_data);
+
+GST_SDP_API
+gboolean   gst_mikey_payload_key_data_set_salt     (GstMIKEYPayload *payload,
+                                                    guint16 salt_len, const guint8 *salt_data);
+
+GST_SDP_API
+gboolean   gst_mikey_payload_key_data_set_spi      (GstMIKEYPayload *payload,
+                                                    guint8 spi_len, const guint8 *spi_data);
+
+GST_SDP_API
+gboolean   gst_mikey_payload_key_data_set_interval (GstMIKEYPayload *payload,
+                                                    guint8 vf_len, const guint8 *vf_data,
+                                                    guint8 vt_len, const guint8 *vt_data);
+
+/**
+ * GstMIKEYMessage:
+ * @version: the version
+ * @type: the #GstMIKEYType message type
+ * @V: verify flag
+ * @prf_func: a #GstMIKEYPRFFunc
+ * @CSB_id: Identifies the Crypto Session Bundle
+ * @map_type: a #GstMIKEYMapType
+ * @map_info: map info array of type depending on @map_type
+ * @payloads: the payload array of #GstMIKEYPayload
+ *
+ * Structure holding the information of the MIKEY message
+ */
+struct _GstMIKEYMessage
+{
+  /* < private > */
+  GstMiniObject mini_object;
+
+  /* < public > */
+  guint8 version;
+  GstMIKEYType type;
+  gboolean V;
+  GstMIKEYPRFFunc prf_func;
+  guint32 CSB_id;
+  GstMIKEYMapType map_type;
+  GArray *map_info;
+  GArray *payloads;
+};
+
+
+GST_SDP_API
+GstMIKEYMessage *           gst_mikey_message_new               (void);
+
+GST_SDP_API
+GstMIKEYMessage *           gst_mikey_message_new_from_data     (gconstpointer data, gsize size,
+                                                                 GstMIKEYDecryptInfo *info, GError **error);
+
+GST_SDP_API
+GstMIKEYMessage *           gst_mikey_message_new_from_bytes    (GBytes *bytes, GstMIKEYDecryptInfo *info,
+                                                                 GError **error);
+
+GST_SDP_API
+GBytes *                    gst_mikey_message_to_bytes          (GstMIKEYMessage *msg, GstMIKEYEncryptInfo *info,
+                                                                 GError **error);
+
+GST_SDP_API
+GstMIKEYMessage *           gst_mikey_message_new_from_caps     (GstCaps *caps);
+
+GST_SDP_API
+gboolean                    gst_mikey_message_to_caps           (const GstMIKEYMessage *msg, GstCaps *caps);
+
+GST_SDP_API
+gchar *                     gst_mikey_message_base64_encode     (GstMIKEYMessage* msg);
+
+/**
+ * gst_mikey_message_ref:
+ * @message: The message to refcount
+ *
+ * Increase the refcount of this message.
+ *
+ * Returns: (transfer full): @message (for convenience when doing assignments)
+ *
+ * Since: 1.4
+ */
+static inline GstMIKEYMessage *
+gst_mikey_message_ref (GstMIKEYMessage * message)
+{
+  return (GstMIKEYMessage *) gst_mini_object_ref (GST_MINI_OBJECT_CAST (message));
+}
+
+/**
+ * gst_mikey_message_unref:
+ * @message: (transfer full): the message to refcount
+ *
+ * Decrease the refcount of an message, freeing it if the refcount reaches 0.
+ *
+ * Since: 1.4
+ */
+static inline void
+gst_mikey_message_unref (GstMIKEYMessage * message)
+{
+  gst_mini_object_unref (GST_MINI_OBJECT_CAST (message));
+}
+
+/**
+ * gst_mikey_message_copy:
+ * @message: a #GstMIKEYMessage.
+ *
+ * Create a copy of the given message.
+ *
+ * Returns: (transfer full): a new copy of @message.
+ *
+ * Since: 1.4
+ */
+static inline GstMIKEYMessage *
+gst_mikey_message_copy (const GstMIKEYMessage * message)
+{
+  return (GstMIKEYMessage *) gst_mini_object_copy (GST_MINI_OBJECT_CONST_CAST (message));
+}
+
+
+GST_SDP_API
+gboolean                    gst_mikey_message_set_info          (GstMIKEYMessage *msg,
+                                                                 guint8 version, GstMIKEYType type, gboolean V,
+                                                                 GstMIKEYPRFFunc prf_func, guint32 CSB_id,
+                                                                 GstMIKEYMapType map_type);
+
+GST_SDP_API
+guint                       gst_mikey_message_get_n_cs          (const GstMIKEYMessage *msg);
+
+/* SRTP crypto sessions */
+
+GST_SDP_API
+const GstMIKEYMapSRTP *     gst_mikey_message_get_cs_srtp       (const GstMIKEYMessage *msg, guint idx);
+
+GST_SDP_API
+gboolean                    gst_mikey_message_insert_cs_srtp    (GstMIKEYMessage *msg, gint idx,
+                                                                 const GstMIKEYMapSRTP *map);
+
+GST_SDP_API
+gboolean                    gst_mikey_message_replace_cs_srtp   (GstMIKEYMessage *msg, gint idx,
+                                                                 const GstMIKEYMapSRTP *map);
+
+GST_SDP_API
+gboolean                    gst_mikey_message_remove_cs_srtp    (GstMIKEYMessage *msg, gint idx);
+
+GST_SDP_API
+gboolean                    gst_mikey_message_add_cs_srtp       (GstMIKEYMessage *msg,
+                                                                 guint8 policy, guint32 ssrc, guint32 roc);
+
+/* adding/retrieving payloads */
+
+GST_SDP_API
+guint                       gst_mikey_message_get_n_payloads    (const GstMIKEYMessage *msg);
+
+GST_SDP_API
+const GstMIKEYPayload *     gst_mikey_message_get_payload       (const GstMIKEYMessage *msg, guint idx);
+
+GST_SDP_API
+const GstMIKEYPayload *     gst_mikey_message_find_payload      (const GstMIKEYMessage *msg,
+                                                                 GstMIKEYPayloadType type, guint nth);
+
+GST_SDP_API
+gboolean                    gst_mikey_message_remove_payload    (GstMIKEYMessage *msg, guint idx);
+
+GST_SDP_API
+gboolean                    gst_mikey_message_insert_payload    (GstMIKEYMessage *msg, guint idx,
+                                                                 GstMIKEYPayload *payload);
+
+GST_SDP_API
+gboolean                    gst_mikey_message_add_payload       (GstMIKEYMessage *msg,
+                                                                 GstMIKEYPayload *payload);
+
+GST_SDP_API
+gboolean                    gst_mikey_message_replace_payload   (GstMIKEYMessage *msg, guint idx,
+                                                                 GstMIKEYPayload *payload);
+
+
+/* Key data transport payload (KEMAC) */
+/* Envelope data payload (PKE) */
+
+GST_SDP_API
+gboolean                    gst_mikey_message_add_pke           (GstMIKEYMessage *msg,
+                                                                 GstMIKEYCacheType C,
+                                                                 guint16 data_len, const guint8 *data);
+/* DH data payload (DH) */
+/* Signature payload (SIGN) */
+
+/* Timestamp payload (T) */
+
+GST_SDP_API
+gboolean                    gst_mikey_message_add_t             (GstMIKEYMessage *msg,
+                                                                 GstMIKEYTSType type, const guint8 *ts_value);
+
+GST_SDP_API
+gboolean                    gst_mikey_message_add_t_now_ntp_utc (GstMIKEYMessage *msg);
+/* ID payload (ID) */
+/* Certificate Payload (CERT) */
+/* Cert hash payload (CHASH)*/
+/* Ver msg payload (V) */
+/* Security Policy payload (SP)*/
+/* RAND payload (RAND) */
+
+GST_SDP_API
+gboolean                    gst_mikey_message_add_rand          (GstMIKEYMessage *msg,
+                                                                 guint8 len, const guint8 *rand);
+
+GST_SDP_API
+gboolean                    gst_mikey_message_add_rand_len      (GstMIKEYMessage *msg, guint8 len);
+
+/* Error payload (ERR) */
+/* Key data sub-payload */
+/* General Extension Payload */
+
+
+#ifdef G_DEFINE_AUTOPTR_CLEANUP_FUNC
+G_DEFINE_AUTOPTR_CLEANUP_FUNC(GstMIKEYMessage, gst_mikey_message_unref)
+#endif
+
+#ifdef G_DEFINE_AUTOPTR_CLEANUP_FUNC
+G_DEFINE_AUTOPTR_CLEANUP_FUNC(GstMIKEYPayload, gst_mikey_payload_unref)
+#endif
+
+G_END_DECLS
+
+#endif /* __GST_MIKEY_H__ */