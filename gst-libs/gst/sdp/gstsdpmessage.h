/* GStreamer
 * Copyright (C) <2005,2006> Wim Taymans <wim@fluendo.com>
 *
 * This library is free software; you can redistribute it and/or
 * modify it under the terms of the GNU Library General Public
 * License as published by the Free Software Foundation; either
 * version 2 of the License, or (at your option) any later version.
 *
 * This library is distributed in the hope that it will be useful,
 * but WITHOUT ANY WARRANTY; without even the implied warranty of
 * MERCHANTABILITY or FITNESS FOR A PARTICULAR PURPOSE.  See the GNU
 * Library General Public License for more details.
 *
 * You should have received a copy of the GNU Library General Public
 * License along with this library; if not, write to the
 * Free Software Foundation, Inc., 51 Franklin St, Fifth Floor,
 * Boston, MA 02110-1301, USA.
 */
/*
 * Unless otherwise indicated, Source Code is licensed under MIT license.
 * See further explanation attached in License Statement (distributed in the file
 * LICENSE).
 *
 * Permission is hereby granted, free of charge, to any person obtaining a copy of
 * this software and associated documentation files (the "Software"), to deal in
 * the Software without restriction, including without limitation the rights to
 * use, copy, modify, merge, publish, distribute, sublicense, and/or sell copies
 * of the Software, and to permit persons to whom the Software is furnished to do
 * so, subject to the following conditions:
 *
 * The above copyright notice and this permission notice shall be included in all
 * copies or substantial portions of the Software.
 *
 * THE SOFTWARE IS PROVIDED "AS IS", WITHOUT WARRANTY OF ANY KIND, EXPRESS OR
 * IMPLIED, INCLUDING BUT NOT LIMITED TO THE WARRANTIES OF MERCHANTABILITY,
 * FITNESS FOR A PARTICULAR PURPOSE AND NONINFRINGEMENT. IN NO EVENT SHALL THE
 * AUTHORS OR COPYRIGHT HOLDERS BE LIABLE FOR ANY CLAIM, DAMAGES OR OTHER
 * LIABILITY, WHETHER IN AN ACTION OF CONTRACT, TORT OR OTHERWISE, ARISING FROM,
 * OUT OF OR IN CONNECTION WITH THE SOFTWARE OR THE USE OR OTHER DEALINGS IN THE
 * SOFTWARE.
 */

#ifndef __GST_SDP_MESSAGE_H__
#define __GST_SDP_MESSAGE_H__

#include "gstmikey.h"

#include <glib.h>
#include <gst/gst.h>
#include <gst/sdp/sdp.h>

G_BEGIN_DECLS

/**
 * GstSDPOrigin:
 * @username: the user's login on the originating host, or it is "-"
 *    if the originating host does not support the concept of user ids.
 * @sess_id: is a numeric string such that the tuple of @username, @sess_id,
 *    @nettype, @addrtype and @addr form a globally unique identifier for the
 *    session.
 * @sess_version: a version number for this announcement
 * @nettype: the type of network. "IN" is defined to have the meaning
 *    "Internet".
 * @addrtype: the type of @addr.
 * @addr: the globally unique address of the machine from which the session was
 *     created.
 *
 * The contents of the SDP "o=" field which gives the originator of the session
 * (their username and the address of the user's host) plus a session id and
 * session version number.
 */
typedef struct {
  gchar *username;
  gchar *sess_id;
  gchar *sess_version;
  gchar *nettype;
  gchar *addrtype;
  gchar *addr;
} GstSDPOrigin;

/**
 * GstSDPConnection:
 * @nettype: the type of network. "IN" is defined to have the meaning
 *    "Internet".
 * @addrtype: the type of @address.
 * @address: the address
 * @ttl: the time to live of the address
 * @addr_number: the number of layers
 *
 * The contents of the SDP "c=" field which contains connection data.
 */
typedef struct {
  gchar *nettype;
  gchar *addrtype;
  gchar *address;
  guint  ttl;
  guint  addr_number;
} GstSDPConnection;

GST_SDP_API
GstSDPResult    gst_sdp_connection_set   (GstSDPConnection *conn,
                                          const gchar *nettype,
                                          const gchar *addrtype,
                                          const gchar *address,
                                          guint ttl, guint addr_number);

GST_SDP_API
GstSDPResult    gst_sdp_connection_clear (GstSDPConnection *conn);


/**
 * GST_SDP_BWTYPE_CT:
 *
 * The Conference Total bandwidth modifier.
 */
#define GST_SDP_BWTYPE_CT               "CT"
/**
 * GST_SDP_BWTYPE_AS:
 *
 * The Application-Specific Maximum bandwidth modifier.
 */
#define GST_SDP_BWTYPE_AS               "AS"
/**
 * GST_SDP_BWTYPE_EXT_PREFIX:
 *
 * The extension prefix bandwidth modifier.
 */
#define GST_SDP_BWTYPE_EXT_PREFIX       "X-"

/**
 * GST_SDP_BWTYPE_RS:
 *
 * RTCP bandwidth allocated to active data senders (RFC 3556).
 */
#define GST_SDP_BWTYPE_RS               "RS"
/**
 * GST_SDP_BWTYPE_RR:
 *
 * RTCP bandwidth allocated to data receivers (RFC 3556).
 */
#define GST_SDP_BWTYPE_RR               "RR"
/**
 * GST_SDP_BWTYPE_TIAS:
 *
 * Transport Independent Application Specific Maximum bandwidth (RFC 3890).
 */
#define GST_SDP_BWTYPE_TIAS             "TIAS"


/**
 * GstSDPBandwidth:
 * @bwtype: the bandwidth modifier type
 * @bandwidth: the bandwidth in kilobits per second
 *
 * The contents of the SDP "b=" field which specifies the proposed bandwidth to
 * be used by the session or media.
 */
typedef struct {
  gchar *bwtype;
  guint  bandwidth;
} GstSDPBandwidth;

GST_SDP_API
GstSDPResult    gst_sdp_bandwidth_set    (GstSDPBandwidth *bw, const gchar *bwtype,
                                          guint bandwidth);

GST_SDP_API
GstSDPResult    gst_sdp_bandwidth_clear  (GstSDPBandwidth *bw);

/**
 * GstSDPTime:
 * @start: start time for the conference. The value is the decimal
 *     representation of Network Time Protocol (NTP) time values in seconds
 * @stop: stop time for the conference. The value is the decimal
 *     representation of Network Time Protocol (NTP) time values in seconds
 * @repeat: repeat times for a session
 *
 * The contents of the SDP "t=" field which specify the start and stop times for
 * a conference session.
 */
typedef struct {
  gchar  *start;
  gchar  *stop;
  GArray *repeat;
} GstSDPTime;

GST_SDP_API
GstSDPResult    gst_sdp_time_set    (GstSDPTime *t, const gchar *start,
                                     const gchar *stop, const gchar **repeat);

GST_SDP_API
GstSDPResult    gst_sdp_time_clear  (GstSDPTime *t);

/**
 * GstSDPZone:
 * @time: the NTP time that a time zone adjustment happens
 * @typed_time: the offset from the time when the session was first scheduled
 *
 * The contents of the SDP "z=" field which allows the sender to
 * specify a list of time zone adjustments and offsets from the base
 * time.
 */
typedef struct {
  gchar *time;
  gchar *typed_time;
} GstSDPZone;

GST_SDP_API
GstSDPResult    gst_sdp_zone_set    (GstSDPZone *zone, const gchar *adj_time,
                                     const gchar *typed_time);

GST_SDP_API
GstSDPResult    gst_sdp_zone_clear  (GstSDPZone *zone);


/**
 * GstSDPKey:
 * @type: the encryption type
 * @data: the encryption data
 *
 * The contents of the SDP "k=" field which is used to convey encryption
 * keys.
 */
typedef struct {
  gchar *type;
  gchar *data;
} GstSDPKey;

/**
 * GstSDPAttribute:
 * @key: the attribute key
 * @value: the attribute value or NULL when it was a property attribute
 *
 * The contents of the SDP "a=" field which contains a key/value pair.
 */
typedef struct {
  gchar *key;
  gchar *value;
} GstSDPAttribute;

GST_SDP_API
GstSDPResult    gst_sdp_attribute_set    (GstSDPAttribute *attr, const gchar *key,
                                          const gchar *value);

GST_SDP_API
GstSDPResult    gst_sdp_attribute_clear  (GstSDPAttribute *attr);

/**
 * GstSDPMedia:
 * @media: the media type
 * @port: the transport port to which the media stream will be sent
 * @num_ports: the number of ports or -1 if only one port was specified
 * @proto: the transport protocol
 * @fmts: an array of #gchar formats
 * @information: the media title
 * @connections: array of #GstSDPConnection with media connection information
 * @bandwidths: array of #GstSDPBandwidth with media bandwidth information
 * @key: the encryption key
 * @attributes: array of #GstSDPAttribute with the additional media attributes
 *
 * The contents of the SDP "m=" field with all related fields.
 */
typedef struct {
  gchar            *media;
  guint             port;
  guint             num_ports;
  gchar            *proto;
  GArray           *fmts;
  gchar            *information;
  GArray           *connections;
  GArray           *bandwidths;
  GstSDPKey         key;
  GArray           *attributes;
} GstSDPMedia;

/**
 * GstSDPMessage:
 * @version: the protocol version
 * @origin: owner/creator and session identifier
 * @session_name: session name
 * @information: session information
 * @uri: URI of description
 * @emails: array of #gchar with email addresses
 * @phones: array of #gchar with phone numbers
 * @connection: connection information for the session
 * @bandwidths: array of #GstSDPBandwidth with bandwidth information
 * @times: array of #GstSDPTime with time descriptions
 * @zones: array of #GstSDPZone with time zone adjustments
 * @key: encryption key
 * @attributes: array of #GstSDPAttribute with session attributes
 * @medias: array of #GstSDPMedia with media descriptions
 *
 * The contents of the SDP message.
 */
typedef struct {
  gchar            *version;
  GstSDPOrigin      origin;
  gchar            *session_name;
  gchar            *information;
  gchar            *uri;
  GArray           *emails;
  GArray           *phones;
  GstSDPConnection  connection;
  GArray           *bandwidths;
  GArray           *times;
  GArray           *zones;
  GstSDPKey         key;
  GArray           *attributes;
  GArray           *medias;
} GstSDPMessage;


GST_SDP_API
GType                   gst_sdp_message_get_type            (void);

#define GST_TYPE_SDP_MESSAGE           (gst_sdp_message_get_type())
#define GST_SDP_MESSAGE_CAST(object)   ((GstSDPMessage *)(object))
#define GST_SDP_MESSAGE(object)        (GST_SDP_MESSAGE_CAST(object))

/* Session descriptions */

GST_SDP_API
GstSDPResult            gst_sdp_message_new                 (GstSDPMessage **msg);

GST_SDP_API
GstSDPResult            gst_sdp_message_init                (GstSDPMessage *msg);

GST_SDP_API
GstSDPResult            gst_sdp_message_uninit              (GstSDPMessage *msg);

GST_SDP_API
GstSDPResult            gst_sdp_message_free                (GstSDPMessage *msg);

GST_SDP_API
GstSDPResult            gst_sdp_message_copy                (const GstSDPMessage *msg, GstSDPMessage **copy);

GST_SDP_API
GstSDPResult            gst_sdp_message_parse_buffer        (const guint8 *data, guint size, GstSDPMessage *msg);

GST_SDP_API
gchar*                  gst_sdp_message_as_text             (const GstSDPMessage *msg);

/* convert from/to uri */

GST_SDP_API
GstSDPResult            gst_sdp_message_parse_uri           (const gchar *uri, GstSDPMessage *msg);

GST_SDP_API
gchar*                  gst_sdp_message_as_uri              (const gchar *scheme, const GstSDPMessage *msg);

/* utils */

GST_SDP_API
gboolean                gst_sdp_address_is_multicast        (const gchar *nettype, const gchar *addrtype,
                                                             const gchar *addr);
/* v=.. */

GST_SDP_API
const gchar*            gst_sdp_message_get_version         (const GstSDPMessage *msg);

GST_SDP_API
GstSDPResult            gst_sdp_message_set_version         (GstSDPMessage *msg, const gchar *version);

/* o=<username> <sess-id> <sess-version> <nettype> <addrtype> <unicast-address> */

GST_SDP_API
const GstSDPOrigin*     gst_sdp_message_get_origin          (const GstSDPMessage *msg);

GST_SDP_API
GstSDPResult            gst_sdp_message_set_origin          (GstSDPMessage *msg, const gchar *username,
                                                             const gchar *sess_id, const gchar *sess_version,
                                                             const gchar *nettype, const gchar *addrtype,
                                                             const gchar *addr);

/* s=<session name> */

GST_SDP_API
const gchar*            gst_sdp_message_get_session_name    (const GstSDPMessage *msg);

GST_SDP_API
GstSDPResult            gst_sdp_message_set_session_name    (GstSDPMessage *msg, const gchar *session_name);

/* i=<session description> */

GST_SDP_API
const gchar*            gst_sdp_message_get_information     (const GstSDPMessage *msg);

GST_SDP_API
GstSDPResult            gst_sdp_message_set_information     (GstSDPMessage *msg, const gchar *information);

/* u=<uri> */

GST_SDP_API
const gchar*            gst_sdp_message_get_uri             (const GstSDPMessage *msg);

GST_SDP_API
GstSDPResult            gst_sdp_message_set_uri             (GstSDPMessage *msg, const gchar *uri);

/* e=<email-address> */

GST_SDP_API
guint                   gst_sdp_message_emails_len          (const GstSDPMessage *msg);

GST_SDP_API
const gchar*            gst_sdp_message_get_email           (const GstSDPMessage *msg, guint idx);

GST_SDP_API
GstSDPResult            gst_sdp_message_insert_email        (GstSDPMessage *msg, gint idx,
                                                             const gchar *email);

GST_SDP_API
GstSDPResult            gst_sdp_message_replace_email       (GstSDPMessage *msg, guint idx,
                                                             const gchar *email);

GST_SDP_API
GstSDPResult            gst_sdp_message_remove_email        (GstSDPMessage *msg, guint idx);

GST_SDP_API
GstSDPResult            gst_sdp_message_add_email           (GstSDPMessage *msg, const gchar *email);

/* p=<phone-number> */

GST_SDP_API
guint                   gst_sdp_message_phones_len          (const GstSDPMessage *msg);

GST_SDP_API
const gchar*            gst_sdp_message_get_phone           (const GstSDPMessage *msg, guint idx);

GST_SDP_API
GstSDPResult            gst_sdp_message_insert_phone        (GstSDPMessage *msg, gint idx,
                                                             const gchar *phone);

GST_SDP_API
GstSDPResult            gst_sdp_message_replace_phone       (GstSDPMessage *msg, guint idx,
                                                             const gchar *phone);

GST_SDP_API
GstSDPResult            gst_sdp_message_remove_phone        (GstSDPMessage *msg, guint idx);

GST_SDP_API
GstSDPResult            gst_sdp_message_add_phone           (GstSDPMessage *msg, const gchar *phone);

/* c=<nettype> <addrtype> <connection-address>[/<ttl>][/<number of addresses>] */

GST_SDP_API
const GstSDPConnection* gst_sdp_message_get_connection      (const GstSDPMessage *msg);

GST_SDP_API
GstSDPResult            gst_sdp_message_set_connection      (GstSDPMessage *msg, const gchar *nettype,
                                                             const gchar *addrtype, const gchar *address,
                                                             guint ttl, guint addr_number);
/* b=<bwtype>:<bandwidth> */

GST_SDP_API
guint                   gst_sdp_message_bandwidths_len      (const GstSDPMessage *msg);

GST_SDP_API
const GstSDPBandwidth*  gst_sdp_message_get_bandwidth       (const GstSDPMessage *msg, guint idx);

GST_SDP_API
GstSDPResult            gst_sdp_message_insert_bandwidth    (GstSDPMessage * msg, gint idx,
                                                             GstSDPBandwidth * bw);

GST_SDP_API
GstSDPResult            gst_sdp_message_replace_bandwidth   (GstSDPMessage * msg, guint idx,
                                                             GstSDPBandwidth * bw);

GST_SDP_API
GstSDPResult            gst_sdp_message_remove_bandwidth    (GstSDPMessage * msg, guint idx);

GST_SDP_API
GstSDPResult            gst_sdp_message_add_bandwidth       (GstSDPMessage *msg, const gchar *bwtype,
                                                             guint bandwidth);

/* t=<start-time> <stop-time> and
 * r=<repeat interval> <active duration> <offsets from start-time> */

GST_SDP_API
guint                   gst_sdp_message_times_len           (const GstSDPMessage *msg);

GST_SDP_API
const GstSDPTime*       gst_sdp_message_get_time            (const GstSDPMessage *msg, guint idx);

GST_SDP_API
GstSDPResult            gst_sdp_message_insert_time         (GstSDPMessage *msg, gint idx,
                                                             GstSDPTime *t);

GST_SDP_API
GstSDPResult            gst_sdp_message_replace_time        (GstSDPMessage *msg, guint idx,
                                                             GstSDPTime *t);

GST_SDP_API
GstSDPResult            gst_sdp_message_remove_time         (GstSDPMessage *msg, guint idx);

GST_SDP_API
GstSDPResult            gst_sdp_message_add_time            (GstSDPMessage *msg, const gchar *start,
                                                             const gchar *stop, const gchar **repeat);

/* z=<adjustment time> <offset> <adjustment time> <offset> .... */

GST_SDP_API
guint                   gst_sdp_message_zones_len           (const GstSDPMessage *msg);

GST_SDP_API
const GstSDPZone*       gst_sdp_message_get_zone            (const GstSDPMessage *msg, guint idx);

GST_SDP_API
GstSDPResult            gst_sdp_message_insert_zone         (GstSDPMessage *msg, gint idx,
                                                             GstSDPZone *zone);

GST_SDP_API
GstSDPResult            gst_sdp_message_replace_zone        (GstSDPMessage *msg, guint idx,
                                                             GstSDPZone *zone);

GST_SDP_API
GstSDPResult            gst_sdp_message_remove_zone         (GstSDPMessage *msg, guint idx);

GST_SDP_API
GstSDPResult            gst_sdp_message_add_zone            (GstSDPMessage *msg, const gchar *adj_time,
                                                             const gchar *typed_time);

/* k=<method>[:<encryption key>] */

GST_SDP_API
const GstSDPKey*        gst_sdp_message_get_key             (const GstSDPMessage *msg);

GST_SDP_API
GstSDPResult            gst_sdp_message_set_key             (GstSDPMessage *msg, const gchar *type,
                                                             const gchar *data);
/* a=... */

GST_SDP_API
guint                   gst_sdp_message_attributes_len      (const GstSDPMessage *msg);

GST_SDP_API
const GstSDPAttribute*  gst_sdp_message_get_attribute       (const GstSDPMessage *msg, guint idx);

GST_SDP_API
const gchar*            gst_sdp_message_get_attribute_val   (const GstSDPMessage *msg,
                                                             const gchar *key);

GST_SDP_API
const gchar*            gst_sdp_message_get_attribute_val_n (const GstSDPMessage *msg,
                                                             const gchar *key, guint nth);

GST_SDP_API
GstSDPResult            gst_sdp_message_insert_attribute    (GstSDPMessage *msg, gint idx,
                                                             GstSDPAttribute *attr);

GST_SDP_API
GstSDPResult            gst_sdp_message_replace_attribute   (GstSDPMessage *msg, guint idx,
                                                             GstSDPAttribute *attr);

GST_SDP_API
GstSDPResult            gst_sdp_message_remove_attribute    (GstSDPMessage *msg, guint idx);

GST_SDP_API
GstSDPResult            gst_sdp_message_add_attribute       (GstSDPMessage *msg, const gchar *key,
                                                             const gchar *value);

/* m=.. sections */

GST_SDP_API
guint                   gst_sdp_message_medias_len          (const GstSDPMessage *msg);

GST_SDP_API
const GstSDPMedia*      gst_sdp_message_get_media           (const GstSDPMessage *msg, guint idx);

GST_SDP_API
GstSDPResult            gst_sdp_message_add_media           (GstSDPMessage *msg, GstSDPMedia *media);

GST_SDP_API
GstSDPResult            gst_sdp_message_dump                (const GstSDPMessage *msg);

/* Media descriptions */

GST_SDP_API
GstSDPResult            gst_sdp_media_new                   (GstSDPMedia **media);

GST_SDP_API
GstSDPResult            gst_sdp_media_init                  (GstSDPMedia *media);

GST_SDP_API
GstSDPResult            gst_sdp_media_uninit                (GstSDPMedia *media);

GST_SDP_API
GstSDPResult            gst_sdp_media_free                  (GstSDPMedia *media);

GST_SDP_API
GstSDPResult            gst_sdp_media_copy                  (const GstSDPMedia *media, GstSDPMedia **copy);

GST_SDP_API
gchar*                  gst_sdp_media_as_text               (const GstSDPMedia *media);

/* m=<media> <port>/<number of ports> <proto> <fmt> ... */

GST_SDP_API
const gchar*            gst_sdp_media_get_media             (const GstSDPMedia *media);

GST_SDP_API
GstSDPResult            gst_sdp_media_set_media             (GstSDPMedia *media, const gchar *med);

GST_SDP_API
guint                   gst_sdp_media_get_port              (const GstSDPMedia *media);

GST_SDP_API
guint                   gst_sdp_media_get_num_ports         (const GstSDPMedia *media);

GST_SDP_API
GstSDPResult            gst_sdp_media_set_port_info         (GstSDPMedia *media, guint port,
                                                             guint num_ports);

GST_SDP_API
const gchar*            gst_sdp_media_get_proto             (const GstSDPMedia *media);

GST_SDP_API
GstSDPResult            gst_sdp_media_set_proto             (GstSDPMedia *media, const gchar *proto);

GST_SDP_API
guint                   gst_sdp_media_formats_len           (const GstSDPMedia *media);

GST_SDP_API
const gchar*            gst_sdp_media_get_format            (const GstSDPMedia *media, guint idx);

GST_SDP_API
GstSDPResult            gst_sdp_media_insert_format         (GstSDPMedia *media, gint idx,
                                                             const gchar *format);

GST_SDP_API
GstSDPResult            gst_sdp_media_replace_format        (GstSDPMedia *media, guint idx,
                                                             const gchar *format);

GST_SDP_API
GstSDPResult            gst_sdp_media_remove_format         (GstSDPMedia *media, guint idx);

GST_SDP_API
GstSDPResult            gst_sdp_media_add_format            (GstSDPMedia *media, const gchar *format);

/* i=<session description> */

GST_SDP_API
const gchar*            gst_sdp_media_get_information       (const GstSDPMedia *media);

GST_SDP_API
GstSDPResult            gst_sdp_media_set_information       (GstSDPMedia *media, const gchar *information);

/* c=<nettype> <addrtype> <connection-address>[/<ttl>][/<number of addresses>] */

GST_SDP_API
guint                   gst_sdp_media_connections_len       (const GstSDPMedia *media);

GST_SDP_API
const GstSDPConnection* gst_sdp_media_get_connection        (const GstSDPMedia *media, guint idx);

GST_SDP_API
GstSDPResult            gst_sdp_media_insert_connection     (GstSDPMedia *media, gint idx,
                                                             GstSDPConnection *conn);

GST_SDP_API
GstSDPResult            gst_sdp_media_replace_connection    (GstSDPMedia *media, guint idx,
                                                             GstSDPConnection *conn);

GST_SDP_API
GstSDPResult            gst_sdp_media_remove_connection     (GstSDPMedia *media, guint idx);

GST_SDP_API
GstSDPResult            gst_sdp_media_add_connection        (GstSDPMedia *media,
                                                             const gchar *nettype,
                                                             const gchar *addrtype,
                                                             const gchar *address,
                                                             guint ttl, guint addr_number);

/* b=<bwtype>:<bandwidth> */

GST_SDP_API
guint                   gst_sdp_media_bandwidths_len        (const GstSDPMedia *media);

GST_SDP_API
const GstSDPBandwidth*  gst_sdp_media_get_bandwidth         (const GstSDPMedia *media, guint idx);

GST_SDP_API
GstSDPResult            gst_sdp_media_insert_bandwidth      (GstSDPMedia *media, gint idx,
                                                             GstSDPBandwidth *bw);

GST_SDP_API
GstSDPResult            gst_sdp_media_replace_bandwidth     (GstSDPMedia *media, guint idx,
                                                             GstSDPBandwidth *bw);

GST_SDP_API
GstSDPResult            gst_sdp_media_remove_bandwidth      (GstSDPMedia *media, guint idx);

GST_SDP_API
GstSDPResult            gst_sdp_media_add_bandwidth         (GstSDPMedia *media, const gchar *bwtype,
                                                             guint bandwidth);

/* k=<method>:<encryption key> */

GST_SDP_API
const GstSDPKey*        gst_sdp_media_get_key               (const GstSDPMedia *media);

GST_SDP_API
GstSDPResult            gst_sdp_media_set_key               (GstSDPMedia *media, const gchar *type,
                                                             const gchar *data);
/* a=... */

GST_SDP_API
guint                   gst_sdp_media_attributes_len        (const GstSDPMedia *media);

GST_SDP_API
const GstSDPAttribute * gst_sdp_media_get_attribute         (const GstSDPMedia *media, guint idx);

GST_SDP_API
const gchar*            gst_sdp_media_get_attribute_val     (const GstSDPMedia *media, const gchar *key);

GST_SDP_API
const gchar*            gst_sdp_media_get_attribute_val_n   (const GstSDPMedia *media, const gchar *key,
                                                             guint nth);

GST_SDP_API
GstSDPResult            gst_sdp_media_insert_attribute      (GstSDPMedia *media, gint idx,
                                                             GstSDPAttribute *attr);

GST_SDP_API
GstSDPResult            gst_sdp_media_replace_attribute     (GstSDPMedia *media, guint idx,
                                                             GstSDPAttribute *attr);

GST_SDP_API
GstSDPResult            gst_sdp_media_remove_attribute      (GstSDPMedia *media, guint idx);

GST_SDP_API
GstSDPResult            gst_sdp_media_add_attribute         (GstSDPMedia *media, const gchar *key,
                                                             const gchar *value);

GST_SDP_API
GstCaps*                gst_sdp_media_get_caps_from_media   (const GstSDPMedia *media, gint pt);

GST_SDP_API
GstSDPResult            gst_sdp_media_set_media_from_caps   (const GstCaps* caps, GstSDPMedia *media);

GST_SDP_API
gchar *                 gst_sdp_make_keymgmt                (const gchar *uri, const gchar *base64);
<<<<<<< HEAD
GstSDPResult            gst_sdp_message_parse_keymgmt       (const GstSDPMessage *msg, GstMIKEYMessage **mikey);
GstSDPResult            gst_sdp_media_parse_keymgmt         (const GstSDPMedia *media, GstMIKEYMessage **mikey);
=======

GST_SDP_API
GstSDPResult            gst_sdp_message_parse_keymgmt       (const GstSDPMessage *msg, GstMIKEYMessage **mikey);

GST_SDP_API
GstSDPResult            gst_sdp_media_parse_keymgmt         (const GstSDPMedia *media, GstMIKEYMessage **mikey);

GST_SDP_API
>>>>>>> 2bb37b36
GstSDPResult            gst_sdp_message_attributes_to_caps  (const GstSDPMessage *msg, GstCaps *caps);

GST_SDP_API
GstSDPResult            gst_sdp_media_attributes_to_caps    (const GstSDPMedia *media, GstCaps *caps);

#ifdef G_DEFINE_AUTOPTR_CLEANUP_FUNC
G_DEFINE_AUTOPTR_CLEANUP_FUNC(GstSDPMessage, gst_sdp_message_free)
#endif

G_END_DECLS

#endif /* __GST_SDP_MESSAGE_H__ */<|MERGE_RESOLUTION|>--- conflicted
+++ resolved
@@ -1,766 +1,761 @@
-/* GStreamer
- * Copyright (C) <2005,2006> Wim Taymans <wim@fluendo.com>
- *
- * This library is free software; you can redistribute it and/or
- * modify it under the terms of the GNU Library General Public
- * License as published by the Free Software Foundation; either
- * version 2 of the License, or (at your option) any later version.
- *
- * This library is distributed in the hope that it will be useful,
- * but WITHOUT ANY WARRANTY; without even the implied warranty of
- * MERCHANTABILITY or FITNESS FOR A PARTICULAR PURPOSE.  See the GNU
- * Library General Public License for more details.
- *
- * You should have received a copy of the GNU Library General Public
- * License along with this library; if not, write to the
- * Free Software Foundation, Inc., 51 Franklin St, Fifth Floor,
- * Boston, MA 02110-1301, USA.
- */
-/*
- * Unless otherwise indicated, Source Code is licensed under MIT license.
- * See further explanation attached in License Statement (distributed in the file
- * LICENSE).
- *
- * Permission is hereby granted, free of charge, to any person obtaining a copy of
- * this software and associated documentation files (the "Software"), to deal in
- * the Software without restriction, including without limitation the rights to
- * use, copy, modify, merge, publish, distribute, sublicense, and/or sell copies
- * of the Software, and to permit persons to whom the Software is furnished to do
- * so, subject to the following conditions:
- *
- * The above copyright notice and this permission notice shall be included in all
- * copies or substantial portions of the Software.
- *
- * THE SOFTWARE IS PROVIDED "AS IS", WITHOUT WARRANTY OF ANY KIND, EXPRESS OR
- * IMPLIED, INCLUDING BUT NOT LIMITED TO THE WARRANTIES OF MERCHANTABILITY,
- * FITNESS FOR A PARTICULAR PURPOSE AND NONINFRINGEMENT. IN NO EVENT SHALL THE
- * AUTHORS OR COPYRIGHT HOLDERS BE LIABLE FOR ANY CLAIM, DAMAGES OR OTHER
- * LIABILITY, WHETHER IN AN ACTION OF CONTRACT, TORT OR OTHERWISE, ARISING FROM,
- * OUT OF OR IN CONNECTION WITH THE SOFTWARE OR THE USE OR OTHER DEALINGS IN THE
- * SOFTWARE.
- */
-
-#ifndef __GST_SDP_MESSAGE_H__
-#define __GST_SDP_MESSAGE_H__
-
-#include "gstmikey.h"
-
-#include <glib.h>
-#include <gst/gst.h>
-#include <gst/sdp/sdp.h>
-
-G_BEGIN_DECLS
-
-/**
- * GstSDPOrigin:
- * @username: the user's login on the originating host, or it is "-"
- *    if the originating host does not support the concept of user ids.
- * @sess_id: is a numeric string such that the tuple of @username, @sess_id,
- *    @nettype, @addrtype and @addr form a globally unique identifier for the
- *    session.
- * @sess_version: a version number for this announcement
- * @nettype: the type of network. "IN" is defined to have the meaning
- *    "Internet".
- * @addrtype: the type of @addr.
- * @addr: the globally unique address of the machine from which the session was
- *     created.
- *
- * The contents of the SDP "o=" field which gives the originator of the session
- * (their username and the address of the user's host) plus a session id and
- * session version number.
- */
-typedef struct {
-  gchar *username;
-  gchar *sess_id;
-  gchar *sess_version;
-  gchar *nettype;
-  gchar *addrtype;
-  gchar *addr;
-} GstSDPOrigin;
-
-/**
- * GstSDPConnection:
- * @nettype: the type of network. "IN" is defined to have the meaning
- *    "Internet".
- * @addrtype: the type of @address.
- * @address: the address
- * @ttl: the time to live of the address
- * @addr_number: the number of layers
- *
- * The contents of the SDP "c=" field which contains connection data.
- */
-typedef struct {
-  gchar *nettype;
-  gchar *addrtype;
-  gchar *address;
-  guint  ttl;
-  guint  addr_number;
-} GstSDPConnection;
-
-GST_SDP_API
-GstSDPResult    gst_sdp_connection_set   (GstSDPConnection *conn,
-                                          const gchar *nettype,
-                                          const gchar *addrtype,
-                                          const gchar *address,
-                                          guint ttl, guint addr_number);
-
-GST_SDP_API
-GstSDPResult    gst_sdp_connection_clear (GstSDPConnection *conn);
-
-
-/**
- * GST_SDP_BWTYPE_CT:
- *
- * The Conference Total bandwidth modifier.
- */
-#define GST_SDP_BWTYPE_CT               "CT"
-/**
- * GST_SDP_BWTYPE_AS:
- *
- * The Application-Specific Maximum bandwidth modifier.
- */
-#define GST_SDP_BWTYPE_AS               "AS"
-/**
- * GST_SDP_BWTYPE_EXT_PREFIX:
- *
- * The extension prefix bandwidth modifier.
- */
-#define GST_SDP_BWTYPE_EXT_PREFIX       "X-"
-
-/**
- * GST_SDP_BWTYPE_RS:
- *
- * RTCP bandwidth allocated to active data senders (RFC 3556).
- */
-#define GST_SDP_BWTYPE_RS               "RS"
-/**
- * GST_SDP_BWTYPE_RR:
- *
- * RTCP bandwidth allocated to data receivers (RFC 3556).
- */
-#define GST_SDP_BWTYPE_RR               "RR"
-/**
- * GST_SDP_BWTYPE_TIAS:
- *
- * Transport Independent Application Specific Maximum bandwidth (RFC 3890).
- */
-#define GST_SDP_BWTYPE_TIAS             "TIAS"
-
-
-/**
- * GstSDPBandwidth:
- * @bwtype: the bandwidth modifier type
- * @bandwidth: the bandwidth in kilobits per second
- *
- * The contents of the SDP "b=" field which specifies the proposed bandwidth to
- * be used by the session or media.
- */
-typedef struct {
-  gchar *bwtype;
-  guint  bandwidth;
-} GstSDPBandwidth;
-
-GST_SDP_API
-GstSDPResult    gst_sdp_bandwidth_set    (GstSDPBandwidth *bw, const gchar *bwtype,
-                                          guint bandwidth);
-
-GST_SDP_API
-GstSDPResult    gst_sdp_bandwidth_clear  (GstSDPBandwidth *bw);
-
-/**
- * GstSDPTime:
- * @start: start time for the conference. The value is the decimal
- *     representation of Network Time Protocol (NTP) time values in seconds
- * @stop: stop time for the conference. The value is the decimal
- *     representation of Network Time Protocol (NTP) time values in seconds
- * @repeat: repeat times for a session
- *
- * The contents of the SDP "t=" field which specify the start and stop times for
- * a conference session.
- */
-typedef struct {
-  gchar  *start;
-  gchar  *stop;
-  GArray *repeat;
-} GstSDPTime;
-
-GST_SDP_API
-GstSDPResult    gst_sdp_time_set    (GstSDPTime *t, const gchar *start,
-                                     const gchar *stop, const gchar **repeat);
-
-GST_SDP_API
-GstSDPResult    gst_sdp_time_clear  (GstSDPTime *t);
-
-/**
- * GstSDPZone:
- * @time: the NTP time that a time zone adjustment happens
- * @typed_time: the offset from the time when the session was first scheduled
- *
- * The contents of the SDP "z=" field which allows the sender to
- * specify a list of time zone adjustments and offsets from the base
- * time.
- */
-typedef struct {
-  gchar *time;
-  gchar *typed_time;
-} GstSDPZone;
-
-GST_SDP_API
-GstSDPResult    gst_sdp_zone_set    (GstSDPZone *zone, const gchar *adj_time,
-                                     const gchar *typed_time);
-
-GST_SDP_API
-GstSDPResult    gst_sdp_zone_clear  (GstSDPZone *zone);
-
-
-/**
- * GstSDPKey:
- * @type: the encryption type
- * @data: the encryption data
- *
- * The contents of the SDP "k=" field which is used to convey encryption
- * keys.
- */
-typedef struct {
-  gchar *type;
-  gchar *data;
-} GstSDPKey;
-
-/**
- * GstSDPAttribute:
- * @key: the attribute key
- * @value: the attribute value or NULL when it was a property attribute
- *
- * The contents of the SDP "a=" field which contains a key/value pair.
- */
-typedef struct {
-  gchar *key;
-  gchar *value;
-} GstSDPAttribute;
-
-GST_SDP_API
-GstSDPResult    gst_sdp_attribute_set    (GstSDPAttribute *attr, const gchar *key,
-                                          const gchar *value);
-
-GST_SDP_API
-GstSDPResult    gst_sdp_attribute_clear  (GstSDPAttribute *attr);
-
-/**
- * GstSDPMedia:
- * @media: the media type
- * @port: the transport port to which the media stream will be sent
- * @num_ports: the number of ports or -1 if only one port was specified
- * @proto: the transport protocol
- * @fmts: an array of #gchar formats
- * @information: the media title
- * @connections: array of #GstSDPConnection with media connection information
- * @bandwidths: array of #GstSDPBandwidth with media bandwidth information
- * @key: the encryption key
- * @attributes: array of #GstSDPAttribute with the additional media attributes
- *
- * The contents of the SDP "m=" field with all related fields.
- */
-typedef struct {
-  gchar            *media;
-  guint             port;
-  guint             num_ports;
-  gchar            *proto;
-  GArray           *fmts;
-  gchar            *information;
-  GArray           *connections;
-  GArray           *bandwidths;
-  GstSDPKey         key;
-  GArray           *attributes;
-} GstSDPMedia;
-
-/**
- * GstSDPMessage:
- * @version: the protocol version
- * @origin: owner/creator and session identifier
- * @session_name: session name
- * @information: session information
- * @uri: URI of description
- * @emails: array of #gchar with email addresses
- * @phones: array of #gchar with phone numbers
- * @connection: connection information for the session
- * @bandwidths: array of #GstSDPBandwidth with bandwidth information
- * @times: array of #GstSDPTime with time descriptions
- * @zones: array of #GstSDPZone with time zone adjustments
- * @key: encryption key
- * @attributes: array of #GstSDPAttribute with session attributes
- * @medias: array of #GstSDPMedia with media descriptions
- *
- * The contents of the SDP message.
- */
-typedef struct {
-  gchar            *version;
-  GstSDPOrigin      origin;
-  gchar            *session_name;
-  gchar            *information;
-  gchar            *uri;
-  GArray           *emails;
-  GArray           *phones;
-  GstSDPConnection  connection;
-  GArray           *bandwidths;
-  GArray           *times;
-  GArray           *zones;
-  GstSDPKey         key;
-  GArray           *attributes;
-  GArray           *medias;
-} GstSDPMessage;
-
-
-GST_SDP_API
-GType                   gst_sdp_message_get_type            (void);
-
-#define GST_TYPE_SDP_MESSAGE           (gst_sdp_message_get_type())
-#define GST_SDP_MESSAGE_CAST(object)   ((GstSDPMessage *)(object))
-#define GST_SDP_MESSAGE(object)        (GST_SDP_MESSAGE_CAST(object))
-
-/* Session descriptions */
-
-GST_SDP_API
-GstSDPResult            gst_sdp_message_new                 (GstSDPMessage **msg);
-
-GST_SDP_API
-GstSDPResult            gst_sdp_message_init                (GstSDPMessage *msg);
-
-GST_SDP_API
-GstSDPResult            gst_sdp_message_uninit              (GstSDPMessage *msg);
-
-GST_SDP_API
-GstSDPResult            gst_sdp_message_free                (GstSDPMessage *msg);
-
-GST_SDP_API
-GstSDPResult            gst_sdp_message_copy                (const GstSDPMessage *msg, GstSDPMessage **copy);
-
-GST_SDP_API
-GstSDPResult            gst_sdp_message_parse_buffer        (const guint8 *data, guint size, GstSDPMessage *msg);
-
-GST_SDP_API
-gchar*                  gst_sdp_message_as_text             (const GstSDPMessage *msg);
-
-/* convert from/to uri */
-
-GST_SDP_API
-GstSDPResult            gst_sdp_message_parse_uri           (const gchar *uri, GstSDPMessage *msg);
-
-GST_SDP_API
-gchar*                  gst_sdp_message_as_uri              (const gchar *scheme, const GstSDPMessage *msg);
-
-/* utils */
-
-GST_SDP_API
-gboolean                gst_sdp_address_is_multicast        (const gchar *nettype, const gchar *addrtype,
-                                                             const gchar *addr);
-/* v=.. */
-
-GST_SDP_API
-const gchar*            gst_sdp_message_get_version         (const GstSDPMessage *msg);
-
-GST_SDP_API
-GstSDPResult            gst_sdp_message_set_version         (GstSDPMessage *msg, const gchar *version);
-
-/* o=<username> <sess-id> <sess-version> <nettype> <addrtype> <unicast-address> */
-
-GST_SDP_API
-const GstSDPOrigin*     gst_sdp_message_get_origin          (const GstSDPMessage *msg);
-
-GST_SDP_API
-GstSDPResult            gst_sdp_message_set_origin          (GstSDPMessage *msg, const gchar *username,
-                                                             const gchar *sess_id, const gchar *sess_version,
-                                                             const gchar *nettype, const gchar *addrtype,
-                                                             const gchar *addr);
-
-/* s=<session name> */
-
-GST_SDP_API
-const gchar*            gst_sdp_message_get_session_name    (const GstSDPMessage *msg);
-
-GST_SDP_API
-GstSDPResult            gst_sdp_message_set_session_name    (GstSDPMessage *msg, const gchar *session_name);
-
-/* i=<session description> */
-
-GST_SDP_API
-const gchar*            gst_sdp_message_get_information     (const GstSDPMessage *msg);
-
-GST_SDP_API
-GstSDPResult            gst_sdp_message_set_information     (GstSDPMessage *msg, const gchar *information);
-
-/* u=<uri> */
-
-GST_SDP_API
-const gchar*            gst_sdp_message_get_uri             (const GstSDPMessage *msg);
-
-GST_SDP_API
-GstSDPResult            gst_sdp_message_set_uri             (GstSDPMessage *msg, const gchar *uri);
-
-/* e=<email-address> */
-
-GST_SDP_API
-guint                   gst_sdp_message_emails_len          (const GstSDPMessage *msg);
-
-GST_SDP_API
-const gchar*            gst_sdp_message_get_email           (const GstSDPMessage *msg, guint idx);
-
-GST_SDP_API
-GstSDPResult            gst_sdp_message_insert_email        (GstSDPMessage *msg, gint idx,
-                                                             const gchar *email);
-
-GST_SDP_API
-GstSDPResult            gst_sdp_message_replace_email       (GstSDPMessage *msg, guint idx,
-                                                             const gchar *email);
-
-GST_SDP_API
-GstSDPResult            gst_sdp_message_remove_email        (GstSDPMessage *msg, guint idx);
-
-GST_SDP_API
-GstSDPResult            gst_sdp_message_add_email           (GstSDPMessage *msg, const gchar *email);
-
-/* p=<phone-number> */
-
-GST_SDP_API
-guint                   gst_sdp_message_phones_len          (const GstSDPMessage *msg);
-
-GST_SDP_API
-const gchar*            gst_sdp_message_get_phone           (const GstSDPMessage *msg, guint idx);
-
-GST_SDP_API
-GstSDPResult            gst_sdp_message_insert_phone        (GstSDPMessage *msg, gint idx,
-                                                             const gchar *phone);
-
-GST_SDP_API
-GstSDPResult            gst_sdp_message_replace_phone       (GstSDPMessage *msg, guint idx,
-                                                             const gchar *phone);
-
-GST_SDP_API
-GstSDPResult            gst_sdp_message_remove_phone        (GstSDPMessage *msg, guint idx);
-
-GST_SDP_API
-GstSDPResult            gst_sdp_message_add_phone           (GstSDPMessage *msg, const gchar *phone);
-
-/* c=<nettype> <addrtype> <connection-address>[/<ttl>][/<number of addresses>] */
-
-GST_SDP_API
-const GstSDPConnection* gst_sdp_message_get_connection      (const GstSDPMessage *msg);
-
-GST_SDP_API
-GstSDPResult            gst_sdp_message_set_connection      (GstSDPMessage *msg, const gchar *nettype,
-                                                             const gchar *addrtype, const gchar *address,
-                                                             guint ttl, guint addr_number);
-/* b=<bwtype>:<bandwidth> */
-
-GST_SDP_API
-guint                   gst_sdp_message_bandwidths_len      (const GstSDPMessage *msg);
-
-GST_SDP_API
-const GstSDPBandwidth*  gst_sdp_message_get_bandwidth       (const GstSDPMessage *msg, guint idx);
-
-GST_SDP_API
-GstSDPResult            gst_sdp_message_insert_bandwidth    (GstSDPMessage * msg, gint idx,
-                                                             GstSDPBandwidth * bw);
-
-GST_SDP_API
-GstSDPResult            gst_sdp_message_replace_bandwidth   (GstSDPMessage * msg, guint idx,
-                                                             GstSDPBandwidth * bw);
-
-GST_SDP_API
-GstSDPResult            gst_sdp_message_remove_bandwidth    (GstSDPMessage * msg, guint idx);
-
-GST_SDP_API
-GstSDPResult            gst_sdp_message_add_bandwidth       (GstSDPMessage *msg, const gchar *bwtype,
-                                                             guint bandwidth);
-
-/* t=<start-time> <stop-time> and
- * r=<repeat interval> <active duration> <offsets from start-time> */
-
-GST_SDP_API
-guint                   gst_sdp_message_times_len           (const GstSDPMessage *msg);
-
-GST_SDP_API
-const GstSDPTime*       gst_sdp_message_get_time            (const GstSDPMessage *msg, guint idx);
-
-GST_SDP_API
-GstSDPResult            gst_sdp_message_insert_time         (GstSDPMessage *msg, gint idx,
-                                                             GstSDPTime *t);
-
-GST_SDP_API
-GstSDPResult            gst_sdp_message_replace_time        (GstSDPMessage *msg, guint idx,
-                                                             GstSDPTime *t);
-
-GST_SDP_API
-GstSDPResult            gst_sdp_message_remove_time         (GstSDPMessage *msg, guint idx);
-
-GST_SDP_API
-GstSDPResult            gst_sdp_message_add_time            (GstSDPMessage *msg, const gchar *start,
-                                                             const gchar *stop, const gchar **repeat);
-
-/* z=<adjustment time> <offset> <adjustment time> <offset> .... */
-
-GST_SDP_API
-guint                   gst_sdp_message_zones_len           (const GstSDPMessage *msg);
-
-GST_SDP_API
-const GstSDPZone*       gst_sdp_message_get_zone            (const GstSDPMessage *msg, guint idx);
-
-GST_SDP_API
-GstSDPResult            gst_sdp_message_insert_zone         (GstSDPMessage *msg, gint idx,
-                                                             GstSDPZone *zone);
-
-GST_SDP_API
-GstSDPResult            gst_sdp_message_replace_zone        (GstSDPMessage *msg, guint idx,
-                                                             GstSDPZone *zone);
-
-GST_SDP_API
-GstSDPResult            gst_sdp_message_remove_zone         (GstSDPMessage *msg, guint idx);
-
-GST_SDP_API
-GstSDPResult            gst_sdp_message_add_zone            (GstSDPMessage *msg, const gchar *adj_time,
-                                                             const gchar *typed_time);
-
-/* k=<method>[:<encryption key>] */
-
-GST_SDP_API
-const GstSDPKey*        gst_sdp_message_get_key             (const GstSDPMessage *msg);
-
-GST_SDP_API
-GstSDPResult            gst_sdp_message_set_key             (GstSDPMessage *msg, const gchar *type,
-                                                             const gchar *data);
-/* a=... */
-
-GST_SDP_API
-guint                   gst_sdp_message_attributes_len      (const GstSDPMessage *msg);
-
-GST_SDP_API
-const GstSDPAttribute*  gst_sdp_message_get_attribute       (const GstSDPMessage *msg, guint idx);
-
-GST_SDP_API
-const gchar*            gst_sdp_message_get_attribute_val   (const GstSDPMessage *msg,
-                                                             const gchar *key);
-
-GST_SDP_API
-const gchar*            gst_sdp_message_get_attribute_val_n (const GstSDPMessage *msg,
-                                                             const gchar *key, guint nth);
-
-GST_SDP_API
-GstSDPResult            gst_sdp_message_insert_attribute    (GstSDPMessage *msg, gint idx,
-                                                             GstSDPAttribute *attr);
-
-GST_SDP_API
-GstSDPResult            gst_sdp_message_replace_attribute   (GstSDPMessage *msg, guint idx,
-                                                             GstSDPAttribute *attr);
-
-GST_SDP_API
-GstSDPResult            gst_sdp_message_remove_attribute    (GstSDPMessage *msg, guint idx);
-
-GST_SDP_API
-GstSDPResult            gst_sdp_message_add_attribute       (GstSDPMessage *msg, const gchar *key,
-                                                             const gchar *value);
-
-/* m=.. sections */
-
-GST_SDP_API
-guint                   gst_sdp_message_medias_len          (const GstSDPMessage *msg);
-
-GST_SDP_API
-const GstSDPMedia*      gst_sdp_message_get_media           (const GstSDPMessage *msg, guint idx);
-
-GST_SDP_API
-GstSDPResult            gst_sdp_message_add_media           (GstSDPMessage *msg, GstSDPMedia *media);
-
-GST_SDP_API
-GstSDPResult            gst_sdp_message_dump                (const GstSDPMessage *msg);
-
-/* Media descriptions */
-
-GST_SDP_API
-GstSDPResult            gst_sdp_media_new                   (GstSDPMedia **media);
-
-GST_SDP_API
-GstSDPResult            gst_sdp_media_init                  (GstSDPMedia *media);
-
-GST_SDP_API
-GstSDPResult            gst_sdp_media_uninit                (GstSDPMedia *media);
-
-GST_SDP_API
-GstSDPResult            gst_sdp_media_free                  (GstSDPMedia *media);
-
-GST_SDP_API
-GstSDPResult            gst_sdp_media_copy                  (const GstSDPMedia *media, GstSDPMedia **copy);
-
-GST_SDP_API
-gchar*                  gst_sdp_media_as_text               (const GstSDPMedia *media);
-
-/* m=<media> <port>/<number of ports> <proto> <fmt> ... */
-
-GST_SDP_API
-const gchar*            gst_sdp_media_get_media             (const GstSDPMedia *media);
-
-GST_SDP_API
-GstSDPResult            gst_sdp_media_set_media             (GstSDPMedia *media, const gchar *med);
-
-GST_SDP_API
-guint                   gst_sdp_media_get_port              (const GstSDPMedia *media);
-
-GST_SDP_API
-guint                   gst_sdp_media_get_num_ports         (const GstSDPMedia *media);
-
-GST_SDP_API
-GstSDPResult            gst_sdp_media_set_port_info         (GstSDPMedia *media, guint port,
-                                                             guint num_ports);
-
-GST_SDP_API
-const gchar*            gst_sdp_media_get_proto             (const GstSDPMedia *media);
-
-GST_SDP_API
-GstSDPResult            gst_sdp_media_set_proto             (GstSDPMedia *media, const gchar *proto);
-
-GST_SDP_API
-guint                   gst_sdp_media_formats_len           (const GstSDPMedia *media);
-
-GST_SDP_API
-const gchar*            gst_sdp_media_get_format            (const GstSDPMedia *media, guint idx);
-
-GST_SDP_API
-GstSDPResult            gst_sdp_media_insert_format         (GstSDPMedia *media, gint idx,
-                                                             const gchar *format);
-
-GST_SDP_API
-GstSDPResult            gst_sdp_media_replace_format        (GstSDPMedia *media, guint idx,
-                                                             const gchar *format);
-
-GST_SDP_API
-GstSDPResult            gst_sdp_media_remove_format         (GstSDPMedia *media, guint idx);
-
-GST_SDP_API
-GstSDPResult            gst_sdp_media_add_format            (GstSDPMedia *media, const gchar *format);
-
-/* i=<session description> */
-
-GST_SDP_API
-const gchar*            gst_sdp_media_get_information       (const GstSDPMedia *media);
-
-GST_SDP_API
-GstSDPResult            gst_sdp_media_set_information       (GstSDPMedia *media, const gchar *information);
-
-/* c=<nettype> <addrtype> <connection-address>[/<ttl>][/<number of addresses>] */
-
-GST_SDP_API
-guint                   gst_sdp_media_connections_len       (const GstSDPMedia *media);
-
-GST_SDP_API
-const GstSDPConnection* gst_sdp_media_get_connection        (const GstSDPMedia *media, guint idx);
-
-GST_SDP_API
-GstSDPResult            gst_sdp_media_insert_connection     (GstSDPMedia *media, gint idx,
-                                                             GstSDPConnection *conn);
-
-GST_SDP_API
-GstSDPResult            gst_sdp_media_replace_connection    (GstSDPMedia *media, guint idx,
-                                                             GstSDPConnection *conn);
-
-GST_SDP_API
-GstSDPResult            gst_sdp_media_remove_connection     (GstSDPMedia *media, guint idx);
-
-GST_SDP_API
-GstSDPResult            gst_sdp_media_add_connection        (GstSDPMedia *media,
-                                                             const gchar *nettype,
-                                                             const gchar *addrtype,
-                                                             const gchar *address,
-                                                             guint ttl, guint addr_number);
-
-/* b=<bwtype>:<bandwidth> */
-
-GST_SDP_API
-guint                   gst_sdp_media_bandwidths_len        (const GstSDPMedia *media);
-
-GST_SDP_API
-const GstSDPBandwidth*  gst_sdp_media_get_bandwidth         (const GstSDPMedia *media, guint idx);
-
-GST_SDP_API
-GstSDPResult            gst_sdp_media_insert_bandwidth      (GstSDPMedia *media, gint idx,
-                                                             GstSDPBandwidth *bw);
-
-GST_SDP_API
-GstSDPResult            gst_sdp_media_replace_bandwidth     (GstSDPMedia *media, guint idx,
-                                                             GstSDPBandwidth *bw);
-
-GST_SDP_API
-GstSDPResult            gst_sdp_media_remove_bandwidth      (GstSDPMedia *media, guint idx);
-
-GST_SDP_API
-GstSDPResult            gst_sdp_media_add_bandwidth         (GstSDPMedia *media, const gchar *bwtype,
-                                                             guint bandwidth);
-
-/* k=<method>:<encryption key> */
-
-GST_SDP_API
-const GstSDPKey*        gst_sdp_media_get_key               (const GstSDPMedia *media);
-
-GST_SDP_API
-GstSDPResult            gst_sdp_media_set_key               (GstSDPMedia *media, const gchar *type,
-                                                             const gchar *data);
-/* a=... */
-
-GST_SDP_API
-guint                   gst_sdp_media_attributes_len        (const GstSDPMedia *media);
-
-GST_SDP_API
-const GstSDPAttribute * gst_sdp_media_get_attribute         (const GstSDPMedia *media, guint idx);
-
-GST_SDP_API
-const gchar*            gst_sdp_media_get_attribute_val     (const GstSDPMedia *media, const gchar *key);
-
-GST_SDP_API
-const gchar*            gst_sdp_media_get_attribute_val_n   (const GstSDPMedia *media, const gchar *key,
-                                                             guint nth);
-
-GST_SDP_API
-GstSDPResult            gst_sdp_media_insert_attribute      (GstSDPMedia *media, gint idx,
-                                                             GstSDPAttribute *attr);
-
-GST_SDP_API
-GstSDPResult            gst_sdp_media_replace_attribute     (GstSDPMedia *media, guint idx,
-                                                             GstSDPAttribute *attr);
-
-GST_SDP_API
-GstSDPResult            gst_sdp_media_remove_attribute      (GstSDPMedia *media, guint idx);
-
-GST_SDP_API
-GstSDPResult            gst_sdp_media_add_attribute         (GstSDPMedia *media, const gchar *key,
-                                                             const gchar *value);
-
-GST_SDP_API
-GstCaps*                gst_sdp_media_get_caps_from_media   (const GstSDPMedia *media, gint pt);
-
-GST_SDP_API
-GstSDPResult            gst_sdp_media_set_media_from_caps   (const GstCaps* caps, GstSDPMedia *media);
-
-GST_SDP_API
-gchar *                 gst_sdp_make_keymgmt                (const gchar *uri, const gchar *base64);
-<<<<<<< HEAD
-GstSDPResult            gst_sdp_message_parse_keymgmt       (const GstSDPMessage *msg, GstMIKEYMessage **mikey);
-GstSDPResult            gst_sdp_media_parse_keymgmt         (const GstSDPMedia *media, GstMIKEYMessage **mikey);
-=======
-
-GST_SDP_API
-GstSDPResult            gst_sdp_message_parse_keymgmt       (const GstSDPMessage *msg, GstMIKEYMessage **mikey);
-
-GST_SDP_API
-GstSDPResult            gst_sdp_media_parse_keymgmt         (const GstSDPMedia *media, GstMIKEYMessage **mikey);
-
-GST_SDP_API
->>>>>>> 2bb37b36
-GstSDPResult            gst_sdp_message_attributes_to_caps  (const GstSDPMessage *msg, GstCaps *caps);
-
-GST_SDP_API
-GstSDPResult            gst_sdp_media_attributes_to_caps    (const GstSDPMedia *media, GstCaps *caps);
-
-#ifdef G_DEFINE_AUTOPTR_CLEANUP_FUNC
-G_DEFINE_AUTOPTR_CLEANUP_FUNC(GstSDPMessage, gst_sdp_message_free)
-#endif
-
-G_END_DECLS
-
-#endif /* __GST_SDP_MESSAGE_H__ */+/* GStreamer
+ * Copyright (C) <2005,2006> Wim Taymans <wim@fluendo.com>
+ *
+ * This library is free software; you can redistribute it and/or
+ * modify it under the terms of the GNU Library General Public
+ * License as published by the Free Software Foundation; either
+ * version 2 of the License, or (at your option) any later version.
+ *
+ * This library is distributed in the hope that it will be useful,
+ * but WITHOUT ANY WARRANTY; without even the implied warranty of
+ * MERCHANTABILITY or FITNESS FOR A PARTICULAR PURPOSE.  See the GNU
+ * Library General Public License for more details.
+ *
+ * You should have received a copy of the GNU Library General Public
+ * License along with this library; if not, write to the
+ * Free Software Foundation, Inc., 51 Franklin St, Fifth Floor,
+ * Boston, MA 02110-1301, USA.
+ */
+/*
+ * Unless otherwise indicated, Source Code is licensed under MIT license.
+ * See further explanation attached in License Statement (distributed in the file
+ * LICENSE).
+ *
+ * Permission is hereby granted, free of charge, to any person obtaining a copy of
+ * this software and associated documentation files (the "Software"), to deal in
+ * the Software without restriction, including without limitation the rights to
+ * use, copy, modify, merge, publish, distribute, sublicense, and/or sell copies
+ * of the Software, and to permit persons to whom the Software is furnished to do
+ * so, subject to the following conditions:
+ *
+ * The above copyright notice and this permission notice shall be included in all
+ * copies or substantial portions of the Software.
+ *
+ * THE SOFTWARE IS PROVIDED "AS IS", WITHOUT WARRANTY OF ANY KIND, EXPRESS OR
+ * IMPLIED, INCLUDING BUT NOT LIMITED TO THE WARRANTIES OF MERCHANTABILITY,
+ * FITNESS FOR A PARTICULAR PURPOSE AND NONINFRINGEMENT. IN NO EVENT SHALL THE
+ * AUTHORS OR COPYRIGHT HOLDERS BE LIABLE FOR ANY CLAIM, DAMAGES OR OTHER
+ * LIABILITY, WHETHER IN AN ACTION OF CONTRACT, TORT OR OTHERWISE, ARISING FROM,
+ * OUT OF OR IN CONNECTION WITH THE SOFTWARE OR THE USE OR OTHER DEALINGS IN THE
+ * SOFTWARE.
+ */
+
+#ifndef __GST_SDP_MESSAGE_H__
+#define __GST_SDP_MESSAGE_H__
+
+#include "gstmikey.h"
+
+#include <glib.h>
+#include <gst/gst.h>
+#include <gst/sdp/sdp.h>
+
+G_BEGIN_DECLS
+
+/**
+ * GstSDPOrigin:
+ * @username: the user's login on the originating host, or it is "-"
+ *    if the originating host does not support the concept of user ids.
+ * @sess_id: is a numeric string such that the tuple of @username, @sess_id,
+ *    @nettype, @addrtype and @addr form a globally unique identifier for the
+ *    session.
+ * @sess_version: a version number for this announcement
+ * @nettype: the type of network. "IN" is defined to have the meaning
+ *    "Internet".
+ * @addrtype: the type of @addr.
+ * @addr: the globally unique address of the machine from which the session was
+ *     created.
+ *
+ * The contents of the SDP "o=" field which gives the originator of the session
+ * (their username and the address of the user's host) plus a session id and
+ * session version number.
+ */
+typedef struct {
+  gchar *username;
+  gchar *sess_id;
+  gchar *sess_version;
+  gchar *nettype;
+  gchar *addrtype;
+  gchar *addr;
+} GstSDPOrigin;
+
+/**
+ * GstSDPConnection:
+ * @nettype: the type of network. "IN" is defined to have the meaning
+ *    "Internet".
+ * @addrtype: the type of @address.
+ * @address: the address
+ * @ttl: the time to live of the address
+ * @addr_number: the number of layers
+ *
+ * The contents of the SDP "c=" field which contains connection data.
+ */
+typedef struct {
+  gchar *nettype;
+  gchar *addrtype;
+  gchar *address;
+  guint  ttl;
+  guint  addr_number;
+} GstSDPConnection;
+
+GST_SDP_API
+GstSDPResult    gst_sdp_connection_set   (GstSDPConnection *conn,
+                                          const gchar *nettype,
+                                          const gchar *addrtype,
+                                          const gchar *address,
+                                          guint ttl, guint addr_number);
+
+GST_SDP_API
+GstSDPResult    gst_sdp_connection_clear (GstSDPConnection *conn);
+
+
+/**
+ * GST_SDP_BWTYPE_CT:
+ *
+ * The Conference Total bandwidth modifier.
+ */
+#define GST_SDP_BWTYPE_CT               "CT"
+/**
+ * GST_SDP_BWTYPE_AS:
+ *
+ * The Application-Specific Maximum bandwidth modifier.
+ */
+#define GST_SDP_BWTYPE_AS               "AS"
+/**
+ * GST_SDP_BWTYPE_EXT_PREFIX:
+ *
+ * The extension prefix bandwidth modifier.
+ */
+#define GST_SDP_BWTYPE_EXT_PREFIX       "X-"
+
+/**
+ * GST_SDP_BWTYPE_RS:
+ *
+ * RTCP bandwidth allocated to active data senders (RFC 3556).
+ */
+#define GST_SDP_BWTYPE_RS               "RS"
+/**
+ * GST_SDP_BWTYPE_RR:
+ *
+ * RTCP bandwidth allocated to data receivers (RFC 3556).
+ */
+#define GST_SDP_BWTYPE_RR               "RR"
+/**
+ * GST_SDP_BWTYPE_TIAS:
+ *
+ * Transport Independent Application Specific Maximum bandwidth (RFC 3890).
+ */
+#define GST_SDP_BWTYPE_TIAS             "TIAS"
+
+
+/**
+ * GstSDPBandwidth:
+ * @bwtype: the bandwidth modifier type
+ * @bandwidth: the bandwidth in kilobits per second
+ *
+ * The contents of the SDP "b=" field which specifies the proposed bandwidth to
+ * be used by the session or media.
+ */
+typedef struct {
+  gchar *bwtype;
+  guint  bandwidth;
+} GstSDPBandwidth;
+
+GST_SDP_API
+GstSDPResult    gst_sdp_bandwidth_set    (GstSDPBandwidth *bw, const gchar *bwtype,
+                                          guint bandwidth);
+
+GST_SDP_API
+GstSDPResult    gst_sdp_bandwidth_clear  (GstSDPBandwidth *bw);
+
+/**
+ * GstSDPTime:
+ * @start: start time for the conference. The value is the decimal
+ *     representation of Network Time Protocol (NTP) time values in seconds
+ * @stop: stop time for the conference. The value is the decimal
+ *     representation of Network Time Protocol (NTP) time values in seconds
+ * @repeat: repeat times for a session
+ *
+ * The contents of the SDP "t=" field which specify the start and stop times for
+ * a conference session.
+ */
+typedef struct {
+  gchar  *start;
+  gchar  *stop;
+  GArray *repeat;
+} GstSDPTime;
+
+GST_SDP_API
+GstSDPResult    gst_sdp_time_set    (GstSDPTime *t, const gchar *start,
+                                     const gchar *stop, const gchar **repeat);
+
+GST_SDP_API
+GstSDPResult    gst_sdp_time_clear  (GstSDPTime *t);
+
+/**
+ * GstSDPZone:
+ * @time: the NTP time that a time zone adjustment happens
+ * @typed_time: the offset from the time when the session was first scheduled
+ *
+ * The contents of the SDP "z=" field which allows the sender to
+ * specify a list of time zone adjustments and offsets from the base
+ * time.
+ */
+typedef struct {
+  gchar *time;
+  gchar *typed_time;
+} GstSDPZone;
+
+GST_SDP_API
+GstSDPResult    gst_sdp_zone_set    (GstSDPZone *zone, const gchar *adj_time,
+                                     const gchar *typed_time);
+
+GST_SDP_API
+GstSDPResult    gst_sdp_zone_clear  (GstSDPZone *zone);
+
+
+/**
+ * GstSDPKey:
+ * @type: the encryption type
+ * @data: the encryption data
+ *
+ * The contents of the SDP "k=" field which is used to convey encryption
+ * keys.
+ */
+typedef struct {
+  gchar *type;
+  gchar *data;
+} GstSDPKey;
+
+/**
+ * GstSDPAttribute:
+ * @key: the attribute key
+ * @value: the attribute value or NULL when it was a property attribute
+ *
+ * The contents of the SDP "a=" field which contains a key/value pair.
+ */
+typedef struct {
+  gchar *key;
+  gchar *value;
+} GstSDPAttribute;
+
+GST_SDP_API
+GstSDPResult    gst_sdp_attribute_set    (GstSDPAttribute *attr, const gchar *key,
+                                          const gchar *value);
+
+GST_SDP_API
+GstSDPResult    gst_sdp_attribute_clear  (GstSDPAttribute *attr);
+
+/**
+ * GstSDPMedia:
+ * @media: the media type
+ * @port: the transport port to which the media stream will be sent
+ * @num_ports: the number of ports or -1 if only one port was specified
+ * @proto: the transport protocol
+ * @fmts: an array of #gchar formats
+ * @information: the media title
+ * @connections: array of #GstSDPConnection with media connection information
+ * @bandwidths: array of #GstSDPBandwidth with media bandwidth information
+ * @key: the encryption key
+ * @attributes: array of #GstSDPAttribute with the additional media attributes
+ *
+ * The contents of the SDP "m=" field with all related fields.
+ */
+typedef struct {
+  gchar            *media;
+  guint             port;
+  guint             num_ports;
+  gchar            *proto;
+  GArray           *fmts;
+  gchar            *information;
+  GArray           *connections;
+  GArray           *bandwidths;
+  GstSDPKey         key;
+  GArray           *attributes;
+} GstSDPMedia;
+
+/**
+ * GstSDPMessage:
+ * @version: the protocol version
+ * @origin: owner/creator and session identifier
+ * @session_name: session name
+ * @information: session information
+ * @uri: URI of description
+ * @emails: array of #gchar with email addresses
+ * @phones: array of #gchar with phone numbers
+ * @connection: connection information for the session
+ * @bandwidths: array of #GstSDPBandwidth with bandwidth information
+ * @times: array of #GstSDPTime with time descriptions
+ * @zones: array of #GstSDPZone with time zone adjustments
+ * @key: encryption key
+ * @attributes: array of #GstSDPAttribute with session attributes
+ * @medias: array of #GstSDPMedia with media descriptions
+ *
+ * The contents of the SDP message.
+ */
+typedef struct {
+  gchar            *version;
+  GstSDPOrigin      origin;
+  gchar            *session_name;
+  gchar            *information;
+  gchar            *uri;
+  GArray           *emails;
+  GArray           *phones;
+  GstSDPConnection  connection;
+  GArray           *bandwidths;
+  GArray           *times;
+  GArray           *zones;
+  GstSDPKey         key;
+  GArray           *attributes;
+  GArray           *medias;
+} GstSDPMessage;
+
+
+GST_SDP_API
+GType                   gst_sdp_message_get_type            (void);
+
+#define GST_TYPE_SDP_MESSAGE           (gst_sdp_message_get_type())
+#define GST_SDP_MESSAGE_CAST(object)   ((GstSDPMessage *)(object))
+#define GST_SDP_MESSAGE(object)        (GST_SDP_MESSAGE_CAST(object))
+
+/* Session descriptions */
+
+GST_SDP_API
+GstSDPResult            gst_sdp_message_new                 (GstSDPMessage **msg);
+
+GST_SDP_API
+GstSDPResult            gst_sdp_message_init                (GstSDPMessage *msg);
+
+GST_SDP_API
+GstSDPResult            gst_sdp_message_uninit              (GstSDPMessage *msg);
+
+GST_SDP_API
+GstSDPResult            gst_sdp_message_free                (GstSDPMessage *msg);
+
+GST_SDP_API
+GstSDPResult            gst_sdp_message_copy                (const GstSDPMessage *msg, GstSDPMessage **copy);
+
+GST_SDP_API
+GstSDPResult            gst_sdp_message_parse_buffer        (const guint8 *data, guint size, GstSDPMessage *msg);
+
+GST_SDP_API
+gchar*                  gst_sdp_message_as_text             (const GstSDPMessage *msg);
+
+/* convert from/to uri */
+
+GST_SDP_API
+GstSDPResult            gst_sdp_message_parse_uri           (const gchar *uri, GstSDPMessage *msg);
+
+GST_SDP_API
+gchar*                  gst_sdp_message_as_uri              (const gchar *scheme, const GstSDPMessage *msg);
+
+/* utils */
+
+GST_SDP_API
+gboolean                gst_sdp_address_is_multicast        (const gchar *nettype, const gchar *addrtype,
+                                                             const gchar *addr);
+/* v=.. */
+
+GST_SDP_API
+const gchar*            gst_sdp_message_get_version         (const GstSDPMessage *msg);
+
+GST_SDP_API
+GstSDPResult            gst_sdp_message_set_version         (GstSDPMessage *msg, const gchar *version);
+
+/* o=<username> <sess-id> <sess-version> <nettype> <addrtype> <unicast-address> */
+
+GST_SDP_API
+const GstSDPOrigin*     gst_sdp_message_get_origin          (const GstSDPMessage *msg);
+
+GST_SDP_API
+GstSDPResult            gst_sdp_message_set_origin          (GstSDPMessage *msg, const gchar *username,
+                                                             const gchar *sess_id, const gchar *sess_version,
+                                                             const gchar *nettype, const gchar *addrtype,
+                                                             const gchar *addr);
+
+/* s=<session name> */
+
+GST_SDP_API
+const gchar*            gst_sdp_message_get_session_name    (const GstSDPMessage *msg);
+
+GST_SDP_API
+GstSDPResult            gst_sdp_message_set_session_name    (GstSDPMessage *msg, const gchar *session_name);
+
+/* i=<session description> */
+
+GST_SDP_API
+const gchar*            gst_sdp_message_get_information     (const GstSDPMessage *msg);
+
+GST_SDP_API
+GstSDPResult            gst_sdp_message_set_information     (GstSDPMessage *msg, const gchar *information);
+
+/* u=<uri> */
+
+GST_SDP_API
+const gchar*            gst_sdp_message_get_uri             (const GstSDPMessage *msg);
+
+GST_SDP_API
+GstSDPResult            gst_sdp_message_set_uri             (GstSDPMessage *msg, const gchar *uri);
+
+/* e=<email-address> */
+
+GST_SDP_API
+guint                   gst_sdp_message_emails_len          (const GstSDPMessage *msg);
+
+GST_SDP_API
+const gchar*            gst_sdp_message_get_email           (const GstSDPMessage *msg, guint idx);
+
+GST_SDP_API
+GstSDPResult            gst_sdp_message_insert_email        (GstSDPMessage *msg, gint idx,
+                                                             const gchar *email);
+
+GST_SDP_API
+GstSDPResult            gst_sdp_message_replace_email       (GstSDPMessage *msg, guint idx,
+                                                             const gchar *email);
+
+GST_SDP_API
+GstSDPResult            gst_sdp_message_remove_email        (GstSDPMessage *msg, guint idx);
+
+GST_SDP_API
+GstSDPResult            gst_sdp_message_add_email           (GstSDPMessage *msg, const gchar *email);
+
+/* p=<phone-number> */
+
+GST_SDP_API
+guint                   gst_sdp_message_phones_len          (const GstSDPMessage *msg);
+
+GST_SDP_API
+const gchar*            gst_sdp_message_get_phone           (const GstSDPMessage *msg, guint idx);
+
+GST_SDP_API
+GstSDPResult            gst_sdp_message_insert_phone        (GstSDPMessage *msg, gint idx,
+                                                             const gchar *phone);
+
+GST_SDP_API
+GstSDPResult            gst_sdp_message_replace_phone       (GstSDPMessage *msg, guint idx,
+                                                             const gchar *phone);
+
+GST_SDP_API
+GstSDPResult            gst_sdp_message_remove_phone        (GstSDPMessage *msg, guint idx);
+
+GST_SDP_API
+GstSDPResult            gst_sdp_message_add_phone           (GstSDPMessage *msg, const gchar *phone);
+
+/* c=<nettype> <addrtype> <connection-address>[/<ttl>][/<number of addresses>] */
+
+GST_SDP_API
+const GstSDPConnection* gst_sdp_message_get_connection      (const GstSDPMessage *msg);
+
+GST_SDP_API
+GstSDPResult            gst_sdp_message_set_connection      (GstSDPMessage *msg, const gchar *nettype,
+                                                             const gchar *addrtype, const gchar *address,
+                                                             guint ttl, guint addr_number);
+/* b=<bwtype>:<bandwidth> */
+
+GST_SDP_API
+guint                   gst_sdp_message_bandwidths_len      (const GstSDPMessage *msg);
+
+GST_SDP_API
+const GstSDPBandwidth*  gst_sdp_message_get_bandwidth       (const GstSDPMessage *msg, guint idx);
+
+GST_SDP_API
+GstSDPResult            gst_sdp_message_insert_bandwidth    (GstSDPMessage * msg, gint idx,
+                                                             GstSDPBandwidth * bw);
+
+GST_SDP_API
+GstSDPResult            gst_sdp_message_replace_bandwidth   (GstSDPMessage * msg, guint idx,
+                                                             GstSDPBandwidth * bw);
+
+GST_SDP_API
+GstSDPResult            gst_sdp_message_remove_bandwidth    (GstSDPMessage * msg, guint idx);
+
+GST_SDP_API
+GstSDPResult            gst_sdp_message_add_bandwidth       (GstSDPMessage *msg, const gchar *bwtype,
+                                                             guint bandwidth);
+
+/* t=<start-time> <stop-time> and
+ * r=<repeat interval> <active duration> <offsets from start-time> */
+
+GST_SDP_API
+guint                   gst_sdp_message_times_len           (const GstSDPMessage *msg);
+
+GST_SDP_API
+const GstSDPTime*       gst_sdp_message_get_time            (const GstSDPMessage *msg, guint idx);
+
+GST_SDP_API
+GstSDPResult            gst_sdp_message_insert_time         (GstSDPMessage *msg, gint idx,
+                                                             GstSDPTime *t);
+
+GST_SDP_API
+GstSDPResult            gst_sdp_message_replace_time        (GstSDPMessage *msg, guint idx,
+                                                             GstSDPTime *t);
+
+GST_SDP_API
+GstSDPResult            gst_sdp_message_remove_time         (GstSDPMessage *msg, guint idx);
+
+GST_SDP_API
+GstSDPResult            gst_sdp_message_add_time            (GstSDPMessage *msg, const gchar *start,
+                                                             const gchar *stop, const gchar **repeat);
+
+/* z=<adjustment time> <offset> <adjustment time> <offset> .... */
+
+GST_SDP_API
+guint                   gst_sdp_message_zones_len           (const GstSDPMessage *msg);
+
+GST_SDP_API
+const GstSDPZone*       gst_sdp_message_get_zone            (const GstSDPMessage *msg, guint idx);
+
+GST_SDP_API
+GstSDPResult            gst_sdp_message_insert_zone         (GstSDPMessage *msg, gint idx,
+                                                             GstSDPZone *zone);
+
+GST_SDP_API
+GstSDPResult            gst_sdp_message_replace_zone        (GstSDPMessage *msg, guint idx,
+                                                             GstSDPZone *zone);
+
+GST_SDP_API
+GstSDPResult            gst_sdp_message_remove_zone         (GstSDPMessage *msg, guint idx);
+
+GST_SDP_API
+GstSDPResult            gst_sdp_message_add_zone            (GstSDPMessage *msg, const gchar *adj_time,
+                                                             const gchar *typed_time);
+
+/* k=<method>[:<encryption key>] */
+
+GST_SDP_API
+const GstSDPKey*        gst_sdp_message_get_key             (const GstSDPMessage *msg);
+
+GST_SDP_API
+GstSDPResult            gst_sdp_message_set_key             (GstSDPMessage *msg, const gchar *type,
+                                                             const gchar *data);
+/* a=... */
+
+GST_SDP_API
+guint                   gst_sdp_message_attributes_len      (const GstSDPMessage *msg);
+
+GST_SDP_API
+const GstSDPAttribute*  gst_sdp_message_get_attribute       (const GstSDPMessage *msg, guint idx);
+
+GST_SDP_API
+const gchar*            gst_sdp_message_get_attribute_val   (const GstSDPMessage *msg,
+                                                             const gchar *key);
+
+GST_SDP_API
+const gchar*            gst_sdp_message_get_attribute_val_n (const GstSDPMessage *msg,
+                                                             const gchar *key, guint nth);
+
+GST_SDP_API
+GstSDPResult            gst_sdp_message_insert_attribute    (GstSDPMessage *msg, gint idx,
+                                                             GstSDPAttribute *attr);
+
+GST_SDP_API
+GstSDPResult            gst_sdp_message_replace_attribute   (GstSDPMessage *msg, guint idx,
+                                                             GstSDPAttribute *attr);
+
+GST_SDP_API
+GstSDPResult            gst_sdp_message_remove_attribute    (GstSDPMessage *msg, guint idx);
+
+GST_SDP_API
+GstSDPResult            gst_sdp_message_add_attribute       (GstSDPMessage *msg, const gchar *key,
+                                                             const gchar *value);
+
+/* m=.. sections */
+
+GST_SDP_API
+guint                   gst_sdp_message_medias_len          (const GstSDPMessage *msg);
+
+GST_SDP_API
+const GstSDPMedia*      gst_sdp_message_get_media           (const GstSDPMessage *msg, guint idx);
+
+GST_SDP_API
+GstSDPResult            gst_sdp_message_add_media           (GstSDPMessage *msg, GstSDPMedia *media);
+
+GST_SDP_API
+GstSDPResult            gst_sdp_message_dump                (const GstSDPMessage *msg);
+
+/* Media descriptions */
+
+GST_SDP_API
+GstSDPResult            gst_sdp_media_new                   (GstSDPMedia **media);
+
+GST_SDP_API
+GstSDPResult            gst_sdp_media_init                  (GstSDPMedia *media);
+
+GST_SDP_API
+GstSDPResult            gst_sdp_media_uninit                (GstSDPMedia *media);
+
+GST_SDP_API
+GstSDPResult            gst_sdp_media_free                  (GstSDPMedia *media);
+
+GST_SDP_API
+GstSDPResult            gst_sdp_media_copy                  (const GstSDPMedia *media, GstSDPMedia **copy);
+
+GST_SDP_API
+gchar*                  gst_sdp_media_as_text               (const GstSDPMedia *media);
+
+/* m=<media> <port>/<number of ports> <proto> <fmt> ... */
+
+GST_SDP_API
+const gchar*            gst_sdp_media_get_media             (const GstSDPMedia *media);
+
+GST_SDP_API
+GstSDPResult            gst_sdp_media_set_media             (GstSDPMedia *media, const gchar *med);
+
+GST_SDP_API
+guint                   gst_sdp_media_get_port              (const GstSDPMedia *media);
+
+GST_SDP_API
+guint                   gst_sdp_media_get_num_ports         (const GstSDPMedia *media);
+
+GST_SDP_API
+GstSDPResult            gst_sdp_media_set_port_info         (GstSDPMedia *media, guint port,
+                                                             guint num_ports);
+
+GST_SDP_API
+const gchar*            gst_sdp_media_get_proto             (const GstSDPMedia *media);
+
+GST_SDP_API
+GstSDPResult            gst_sdp_media_set_proto             (GstSDPMedia *media, const gchar *proto);
+
+GST_SDP_API
+guint                   gst_sdp_media_formats_len           (const GstSDPMedia *media);
+
+GST_SDP_API
+const gchar*            gst_sdp_media_get_format            (const GstSDPMedia *media, guint idx);
+
+GST_SDP_API
+GstSDPResult            gst_sdp_media_insert_format         (GstSDPMedia *media, gint idx,
+                                                             const gchar *format);
+
+GST_SDP_API
+GstSDPResult            gst_sdp_media_replace_format        (GstSDPMedia *media, guint idx,
+                                                             const gchar *format);
+
+GST_SDP_API
+GstSDPResult            gst_sdp_media_remove_format         (GstSDPMedia *media, guint idx);
+
+GST_SDP_API
+GstSDPResult            gst_sdp_media_add_format            (GstSDPMedia *media, const gchar *format);
+
+/* i=<session description> */
+
+GST_SDP_API
+const gchar*            gst_sdp_media_get_information       (const GstSDPMedia *media);
+
+GST_SDP_API
+GstSDPResult            gst_sdp_media_set_information       (GstSDPMedia *media, const gchar *information);
+
+/* c=<nettype> <addrtype> <connection-address>[/<ttl>][/<number of addresses>] */
+
+GST_SDP_API
+guint                   gst_sdp_media_connections_len       (const GstSDPMedia *media);
+
+GST_SDP_API
+const GstSDPConnection* gst_sdp_media_get_connection        (const GstSDPMedia *media, guint idx);
+
+GST_SDP_API
+GstSDPResult            gst_sdp_media_insert_connection     (GstSDPMedia *media, gint idx,
+                                                             GstSDPConnection *conn);
+
+GST_SDP_API
+GstSDPResult            gst_sdp_media_replace_connection    (GstSDPMedia *media, guint idx,
+                                                             GstSDPConnection *conn);
+
+GST_SDP_API
+GstSDPResult            gst_sdp_media_remove_connection     (GstSDPMedia *media, guint idx);
+
+GST_SDP_API
+GstSDPResult            gst_sdp_media_add_connection        (GstSDPMedia *media,
+                                                             const gchar *nettype,
+                                                             const gchar *addrtype,
+                                                             const gchar *address,
+                                                             guint ttl, guint addr_number);
+
+/* b=<bwtype>:<bandwidth> */
+
+GST_SDP_API
+guint                   gst_sdp_media_bandwidths_len        (const GstSDPMedia *media);
+
+GST_SDP_API
+const GstSDPBandwidth*  gst_sdp_media_get_bandwidth         (const GstSDPMedia *media, guint idx);
+
+GST_SDP_API
+GstSDPResult            gst_sdp_media_insert_bandwidth      (GstSDPMedia *media, gint idx,
+                                                             GstSDPBandwidth *bw);
+
+GST_SDP_API
+GstSDPResult            gst_sdp_media_replace_bandwidth     (GstSDPMedia *media, guint idx,
+                                                             GstSDPBandwidth *bw);
+
+GST_SDP_API
+GstSDPResult            gst_sdp_media_remove_bandwidth      (GstSDPMedia *media, guint idx);
+
+GST_SDP_API
+GstSDPResult            gst_sdp_media_add_bandwidth         (GstSDPMedia *media, const gchar *bwtype,
+                                                             guint bandwidth);
+
+/* k=<method>:<encryption key> */
+
+GST_SDP_API
+const GstSDPKey*        gst_sdp_media_get_key               (const GstSDPMedia *media);
+
+GST_SDP_API
+GstSDPResult            gst_sdp_media_set_key               (GstSDPMedia *media, const gchar *type,
+                                                             const gchar *data);
+/* a=... */
+
+GST_SDP_API
+guint                   gst_sdp_media_attributes_len        (const GstSDPMedia *media);
+
+GST_SDP_API
+const GstSDPAttribute * gst_sdp_media_get_attribute         (const GstSDPMedia *media, guint idx);
+
+GST_SDP_API
+const gchar*            gst_sdp_media_get_attribute_val     (const GstSDPMedia *media, const gchar *key);
+
+GST_SDP_API
+const gchar*            gst_sdp_media_get_attribute_val_n   (const GstSDPMedia *media, const gchar *key,
+                                                             guint nth);
+
+GST_SDP_API
+GstSDPResult            gst_sdp_media_insert_attribute      (GstSDPMedia *media, gint idx,
+                                                             GstSDPAttribute *attr);
+
+GST_SDP_API
+GstSDPResult            gst_sdp_media_replace_attribute     (GstSDPMedia *media, guint idx,
+                                                             GstSDPAttribute *attr);
+
+GST_SDP_API
+GstSDPResult            gst_sdp_media_remove_attribute      (GstSDPMedia *media, guint idx);
+
+GST_SDP_API
+GstSDPResult            gst_sdp_media_add_attribute         (GstSDPMedia *media, const gchar *key,
+                                                             const gchar *value);
+
+GST_SDP_API
+GstCaps*                gst_sdp_media_get_caps_from_media   (const GstSDPMedia *media, gint pt);
+
+GST_SDP_API
+GstSDPResult            gst_sdp_media_set_media_from_caps   (const GstCaps* caps, GstSDPMedia *media);
+
+GST_SDP_API
+gchar *                 gst_sdp_make_keymgmt                (const gchar *uri, const gchar *base64);
+
+GST_SDP_API
+GstSDPResult            gst_sdp_message_parse_keymgmt       (const GstSDPMessage *msg, GstMIKEYMessage **mikey);
+
+GST_SDP_API
+GstSDPResult            gst_sdp_media_parse_keymgmt         (const GstSDPMedia *media, GstMIKEYMessage **mikey);
+
+GST_SDP_API
+GstSDPResult            gst_sdp_message_attributes_to_caps  (const GstSDPMessage *msg, GstCaps *caps);
+
+GST_SDP_API
+GstSDPResult            gst_sdp_media_attributes_to_caps    (const GstSDPMedia *media, GstCaps *caps);
+
+#ifdef G_DEFINE_AUTOPTR_CLEANUP_FUNC
+G_DEFINE_AUTOPTR_CLEANUP_FUNC(GstSDPMessage, gst_sdp_message_free)
+#endif
+
+G_END_DECLS
+
+#endif /* __GST_SDP_MESSAGE_H__ */