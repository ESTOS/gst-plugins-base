--- conflicted
+++ resolved
@@ -954,11 +954,7 @@
         _16_235, SMPTE240M, SMPTE240M, SMPTE240M),
     MAKE_COLORIMETRY_TEST ("sRGB", "sRGB", "sRGB",
         _0_255, RGB, SRGB, BT709),
-<<<<<<< HEAD
-    MAKE_COLORIMETRY_TEST ("bt2020" , "bt2020", "bt2020",
-=======
     MAKE_COLORIMETRY_TEST ("bt2020", "bt2020", "bt2020",
->>>>>>> 2bb37b36
         _16_235, BT2020, BT2020_12, BT2020),
     MAKE_COLORIMETRY_TEST ("1:4:0:0", "1:4:0:0", NULL,
         _0_255, BT601, UNKNOWN, UNKNOWN),
