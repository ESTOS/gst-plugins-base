--- conflicted
+++ resolved
@@ -41,20 +41,7 @@
 
 struct _GstPlaySinkVideoConvert
 {
-<<<<<<< HEAD
-  GstBin parent;
-
-  /* < private > */
-  GMutex *lock;
-
-  GstPad *sinkpad, *sink_proxypad;
-  gulong sink_proxypad_block_id;
-  GstSegment segment;
-
-  GstPad *srcpad;
-=======
   GstPlaySinkConvertBin parent;
->>>>>>> 3df415d4
 
 };
 
