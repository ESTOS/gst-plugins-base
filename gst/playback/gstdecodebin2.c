--- conflicted
+++ resolved
@@ -3369,15 +3369,11 @@
         if (peer) {
           parent = gst_pad_get_parent_element (peer);
           if (parent == sink) {
-<<<<<<< HEAD
             caps = gst_pad_get_current_caps (pad);
-=======
-            caps = gst_pad_get_negotiated_caps (pad);
             if (srcpad) {
               gst_object_ref (pad);
               *srcpad = pad;
             }
->>>>>>> 3df415d4
             done = TRUE;
           }
 
