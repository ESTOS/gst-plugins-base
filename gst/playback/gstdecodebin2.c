/* GStreamer
 * Copyright (C) <2006> Edward Hervey <edward@fluendo.com>
 * Copyright (C) <2009> Sebastian Dröge <sebastian.droege@collabora.co.uk>
 * Copyright (C) <2011> Hewlett-Packard Development Company, L.P.
 *   Author: Sebastian Dröge <sebastian.droege@collabora.co.uk>, Collabora Ltd.
 *
 * This library is free software; you can redistribute it and/or
 * modify it under the terms of the GNU Library General Public
 * License as published by the Free Software Foundation; either
 * version 2 of the License, or (at your option) any later version.
 *
 * This library is distributed in the hope that it will be useful,
 * but WITHOUT ANY WARRANTY; without even the implied warranty of
 * MERCHANTABILITY or FITNESS FOR A PARTICULAR PURPOSE.  See the GNU
 * Library General Public License for more details.
 *
 * You should have received a copy of the GNU Library General Public
 * License along with this library; if not, write to the
 * Free Software Foundation, Inc., 59 Temple Place - Suite 330,
 * Boston, MA 02111-1307, USA.
 */

/**
 * SECTION:element-decodebin
 *
 * #GstBin that auto-magically constructs a decoding pipeline using available
 * decoders and demuxers via auto-plugging.
 *
 * decodebin is considered stable now and replaces the old #decodebin element.
 * #uridecodebin uses decodebin internally and is often more convenient to
 * use, as it creates a suitable source element as well.
 */

/* Implementation notes:
 *
 * The following section describes how decodebin works internally.
 *
 * The first part of decodebin is its typefind element, which tries
 * to determine the media type of the input stream. If the type is found
 * autoplugging starts.
 *
 * decodebin internally organizes the elements it autoplugged into GstDecodeChains
 * and GstDecodeGroups. A decode chain is a single chain of decoding, this
 * means that if decodebin every autoplugs an element with two+ srcpads
 * (e.g. a demuxer) this will end the chain and everything following this
 * demuxer will be put into decode groups below the chain. Otherwise,
 * if an element has a single srcpad that outputs raw data the decode chain
 * is ended too and a GstDecodePad is stored and blocked.
 *
 * A decode group combines a number of chains that are created by a
 * demuxer element. All those chains are connected through a multiqueue to
 * the demuxer. A new group for the same demuxer is only created if the
 * demuxer has signaled no-more-pads, in which case all following pads
 * create a new chain in the new group.
 *
 * This continues until the top-level decode chain is complete. A decode
 * chain is complete if it either ends with a blocked endpad, if autoplugging
 * stopped because no suitable plugins could be found or if the active group
 * is complete. A decode group on the other hand is complete if all child
 * chains are complete.
 *
 * If this happens at some point, all endpads of all active groups are exposed.
 * For this decodebin adds the endpads, signals no-more-pads and then unblocks
 * them. Now playback starts.
 *
 * If one of the chains that end on a endpad receives EOS decodebin checks
 * if all chains and groups are drained. In that case everything goes into EOS.
 * If there is a chain where the active group is drained but there exist next
 * groups, the active group is hidden (endpads are removed) and the next group
 * is exposed. This means that in some cases more pads may be created even
 * after the initial no-more-pads signal. This happens for example with
 * so-called "chained oggs", most commonly found among ogg/vorbis internet
 * radio streams.
 *
 * Note 1: If we're talking about blocked endpads this really means that the
 * *target* pads of the endpads are blocked. Pads that are exposed to the outside
 * should never ever be blocked!
 *
 * Note 2: If a group is complete and the parent's chain demuxer adds new pads
 * but never signaled no-more-pads this additional pads will be ignored!
 *
 */

#ifdef HAVE_CONFIG_H
#include "config.h"
#endif

/* FIXME 0.11: suppress warnings for deprecated API such as GStaticRecMutex
 * with newer GLib versions (>= 2.31.0) */
#define GLIB_DISABLE_DEPRECATION_WARNINGS

#include <gst/gst-i18n-plugin.h>

#include <string.h>
#include <gst/gst.h>
#include <gst/pbutils/pbutils.h>

#include "gstplay-marshal.h"
#include "gstplay-enum.h"
#include "gstplayback.h"
#include "gstrawcaps.h"

#include "gst/glib-compat-private.h"

/* generic templates */
static GstStaticPadTemplate decoder_bin_sink_template =
GST_STATIC_PAD_TEMPLATE ("sink",
    GST_PAD_SINK,
    GST_PAD_ALWAYS,
    GST_STATIC_CAPS_ANY);

static GstStaticPadTemplate decoder_bin_src_template =
GST_STATIC_PAD_TEMPLATE ("src_%u",
    GST_PAD_SRC,
    GST_PAD_SOMETIMES,
    GST_STATIC_CAPS_ANY);

GST_DEBUG_CATEGORY_STATIC (gst_decode_bin_debug);
#define GST_CAT_DEFAULT gst_decode_bin_debug

typedef struct _GstPendingPad GstPendingPad;
typedef struct _GstDecodeElement GstDecodeElement;
typedef struct _GstDecodeChain GstDecodeChain;
typedef struct _GstDecodeGroup GstDecodeGroup;
typedef struct _GstDecodePad GstDecodePad;
typedef GstGhostPadClass GstDecodePadClass;
typedef struct _GstDecodeBin GstDecodeBin;
typedef struct _GstDecodeBinClass GstDecodeBinClass;

#define GST_TYPE_DECODE_BIN             (gst_decode_bin_get_type())
#define GST_DECODE_BIN_CAST(obj)        ((GstDecodeBin*)(obj))
#define GST_DECODE_BIN(obj)             (G_TYPE_CHECK_INSTANCE_CAST((obj),GST_TYPE_DECODE_BIN,GstDecodeBin))
#define GST_DECODE_BIN_CLASS(klass)     (G_TYPE_CHECK_CLASS_CAST((klass),GST_TYPE_DECODE_BIN,GstDecodeBinClass))
#define GST_IS_DECODE_BIN(obj)          (G_TYPE_CHECK_INSTANCE_TYPE((obj),GST_TYPE_DECODE_BIN))
#define GST_IS_DECODE_BIN_CLASS(klass)  (G_TYPE_CHECK_CLASS_TYPE((klass),GST_TYPE_DECODE_BIN))

/**
 *  GstDecodeBin:
 *
 *  The opaque #GstDecodeBin data structure
 */
struct _GstDecodeBin
{
  GstBin bin;                   /* we extend GstBin */

  /* properties */
  GstCaps *caps;                /* caps on which to stop decoding */
  gchar *encoding;              /* encoding of subtitles */
  gboolean use_buffering;       /* configure buffering on multiqueues */
  gint low_percent;
  gint high_percent;
  guint max_size_bytes;
  guint max_size_buffers;
  guint64 max_size_time;
  gboolean post_stream_topology;

  GstElement *typefind;         /* this holds the typefind object */

  GMutex *expose_lock;          /* Protects exposal and removal of groups */
  GstDecodeChain *decode_chain; /* Top level decode chain */
  guint nbpads;                 /* unique identifier for source pads */

  GMutex *factories_lock;
  guint32 factories_cookie;     /* Cookie from last time when factories was updated */
  GList *factories;             /* factories we can use for selecting elements */

  GMutex *subtitle_lock;        /* Protects changes to subtitles and encoding */
  GList *subtitles;             /* List of elements with subtitle-encoding,
                                 * protected by above mutex! */

  gboolean have_type;           /* if we received the have_type signal */
  guint have_type_id;           /* signal id for have-type from typefind */

  gboolean async_pending;       /* async-start has been emitted */

  GMutex *dyn_lock;             /* lock protecting pad blocking */
  gboolean shutdown;            /* if we are shutting down */
  GList *blocked_pads;          /* pads that have set to block */

  gboolean expose_allstreams;   /* Whether to expose unknow type streams or not */

  GList *filtered;              /* elements for which error messages are filtered */
};

struct _GstDecodeBinClass
{
  GstBinClass parent_class;

  /* signal fired when we found a pad that we cannot decode */
  void (*unknown_type) (GstElement * element, GstPad * pad, GstCaps * caps);

  /* signal fired to know if we continue trying to decode the given caps */
    gboolean (*autoplug_continue) (GstElement * element, GstPad * pad,
      GstCaps * caps);
  /* signal fired to get a list of factories to try to autoplug */
  GValueArray *(*autoplug_factories) (GstElement * element, GstPad * pad,
      GstCaps * caps);
  /* signal fired to sort the factories */
  GValueArray *(*autoplug_sort) (GstElement * element, GstPad * pad,
      GstCaps * caps, GValueArray * factories);
  /* signal fired to select from the proposed list of factories */
    GstAutoplugSelectResult (*autoplug_select) (GstElement * element,
      GstPad * pad, GstCaps * caps, GstElementFactory * factory);

  /* fired when the last group is drained */
  void (*drained) (GstElement * element);
};

/* signals */
enum
{
  SIGNAL_UNKNOWN_TYPE,
  SIGNAL_AUTOPLUG_CONTINUE,
  SIGNAL_AUTOPLUG_FACTORIES,
  SIGNAL_AUTOPLUG_SELECT,
  SIGNAL_AUTOPLUG_SORT,
  SIGNAL_DRAINED,
  LAST_SIGNAL
};

/* automatic sizes, while prerolling we buffer up to 2MB, we ignore time
 * and buffers in this case. */
#define AUTO_PREROLL_SIZE_BYTES                  2 * 1024 * 1024
#define AUTO_PREROLL_SIZE_BUFFERS                0
#define AUTO_PREROLL_NOT_SEEKABLE_SIZE_TIME      10 * GST_SECOND
#define AUTO_PREROLL_SEEKABLE_SIZE_TIME          0

/* whan playing, keep a max of 2MB of data but try to keep the number of buffers
 * as low as possible (try to aim for 5 buffers) */
#define AUTO_PLAY_SIZE_BYTES        2 * 1024 * 1024
#define AUTO_PLAY_SIZE_BUFFERS      5
#define AUTO_PLAY_SIZE_TIME         0

#define DEFAULT_SUBTITLE_ENCODING NULL
#define DEFAULT_USE_BUFFERING     FALSE
#define DEFAULT_LOW_PERCENT       10
#define DEFAULT_HIGH_PERCENT      99
/* by default we use the automatic values above */
#define DEFAULT_MAX_SIZE_BYTES    0
#define DEFAULT_MAX_SIZE_BUFFERS  0
#define DEFAULT_MAX_SIZE_TIME     0
#define DEFAULT_POST_STREAM_TOPOLOGY FALSE
#define DEFAULT_EXPOSE_ALL_STREAMS  TRUE

/* Properties */
enum
{
  PROP_0,
  PROP_CAPS,
  PROP_SUBTITLE_ENCODING,
  PROP_SINK_CAPS,
  PROP_USE_BUFFERING,
  PROP_LOW_PERCENT,
  PROP_HIGH_PERCENT,
  PROP_MAX_SIZE_BYTES,
  PROP_MAX_SIZE_BUFFERS,
  PROP_MAX_SIZE_TIME,
  PROP_POST_STREAM_TOPOLOGY,
  PROP_EXPOSE_ALL_STREAMS,
  PROP_LAST
};

static GstBinClass *parent_class;
static guint gst_decode_bin_signals[LAST_SIGNAL] = { 0 };

static GstStaticCaps default_raw_caps = GST_STATIC_CAPS (DEFAULT_RAW_CAPS);

static void do_async_start (GstDecodeBin * dbin);
static void do_async_done (GstDecodeBin * dbin);

static void type_found (GstElement * typefind, guint probability,
    GstCaps * caps, GstDecodeBin * decode_bin);

static void decodebin_set_queue_size (GstDecodeBin * dbin,
    GstElement * multiqueue, gboolean preroll, gboolean seekable);

static gboolean gst_decode_bin_autoplug_continue (GstElement * element,
    GstPad * pad, GstCaps * caps);
static GValueArray *gst_decode_bin_autoplug_factories (GstElement *
    element, GstPad * pad, GstCaps * caps);
static GValueArray *gst_decode_bin_autoplug_sort (GstElement * element,
    GstPad * pad, GstCaps * caps, GValueArray * factories);
static GstAutoplugSelectResult gst_decode_bin_autoplug_select (GstElement *
    element, GstPad * pad, GstCaps * caps, GstElementFactory * factory);

static void gst_decode_bin_set_property (GObject * object, guint prop_id,
    const GValue * value, GParamSpec * pspec);
static void gst_decode_bin_get_property (GObject * object, guint prop_id,
    GValue * value, GParamSpec * pspec);
static void gst_decode_bin_set_caps (GstDecodeBin * dbin, GstCaps * caps);
static GstCaps *gst_decode_bin_get_caps (GstDecodeBin * dbin);
static void caps_notify_cb (GstPad * pad, GParamSpec * unused,
    GstDecodeChain * chain);

static GstPad *find_sink_pad (GstElement * element);
static GstStateChangeReturn gst_decode_bin_change_state (GstElement * element,
    GstStateChange transition);
static void gst_decode_bin_handle_message (GstBin * bin, GstMessage * message);

static gboolean check_upstream_seekable (GstDecodeBin * dbin, GstPad * pad);

#define EXPOSE_LOCK(dbin) G_STMT_START {				\
    GST_LOG_OBJECT (dbin,						\
		    "expose locking from thread %p",			\
		    g_thread_self ());					\
    g_mutex_lock (GST_DECODE_BIN_CAST(dbin)->expose_lock);		\
    GST_LOG_OBJECT (dbin,						\
		    "expose locked from thread %p",			\
		    g_thread_self ());					\
} G_STMT_END

#define EXPOSE_UNLOCK(dbin) G_STMT_START {				\
    GST_LOG_OBJECT (dbin,						\
		    "expose unlocking from thread %p",			\
		    g_thread_self ());					\
    g_mutex_unlock (GST_DECODE_BIN_CAST(dbin)->expose_lock);		\
} G_STMT_END

#define DYN_LOCK(dbin) G_STMT_START {			\
    GST_LOG_OBJECT (dbin,						\
		    "dynlocking from thread %p",			\
		    g_thread_self ());					\
    g_mutex_lock (GST_DECODE_BIN_CAST(dbin)->dyn_lock);			\
    GST_LOG_OBJECT (dbin,						\
		    "dynlocked from thread %p",				\
		    g_thread_self ());					\
} G_STMT_END

#define DYN_UNLOCK(dbin) G_STMT_START {			\
    GST_LOG_OBJECT (dbin,						\
		    "dynunlocking from thread %p",			\
		    g_thread_self ());					\
    g_mutex_unlock (GST_DECODE_BIN_CAST(dbin)->dyn_lock);		\
} G_STMT_END

#define SUBTITLE_LOCK(dbin) G_STMT_START {				\
    GST_LOG_OBJECT (dbin,						\
		    "subtitle locking from thread %p",			\
		    g_thread_self ());					\
    g_mutex_lock (GST_DECODE_BIN_CAST(dbin)->subtitle_lock);		\
    GST_LOG_OBJECT (dbin,						\
		    "subtitle lock from thread %p",			\
		    g_thread_self ());					\
} G_STMT_END

#define SUBTITLE_UNLOCK(dbin) G_STMT_START {				\
    GST_LOG_OBJECT (dbin,						\
		    "subtitle unlocking from thread %p",		\
		    g_thread_self ());					\
    g_mutex_unlock (GST_DECODE_BIN_CAST(dbin)->subtitle_lock);		\
} G_STMT_END

struct _GstPendingPad
{
  GstPad *pad;
  GstDecodeChain *chain;
  gulong event_probe_id;
};

struct _GstDecodeElement
{
  GstElement *element;
  GstElement *capsfilter;       /* Optional capsfilter for Parser/Convert */
};

/* GstDecodeGroup
 *
 * Streams belonging to the same group/chain of a media file
 *
 * When changing something here lock the parent chain!
 */
struct _GstDecodeGroup
{
  GstDecodeBin *dbin;
  GstDecodeChain *parent;

  GstElement *multiqueue;       /* Used for linking all child chains */
  gulong overrunsig;            /* the overrun signal for multiqueue */

  gboolean overrun;             /* TRUE if the multiqueue signaled overrun. This
                                 * means that we should really expose the group */

  gboolean no_more_pads;        /* TRUE if the demuxer signaled no-more-pads */
  gboolean drained;             /* TRUE if the all children are drained */

  GList *children;              /* List of GstDecodeChains in this group */

  GList *reqpads;               /* List of RequestPads for multiqueue, there is
                                 * exactly one RequestPad per child chain */
};

struct _GstDecodeChain
{
  GstDecodeGroup *parent;
  GstDecodeBin *dbin;

  GMutex *lock;                 /* Protects this chain and its groups */

  GstPad *pad;                  /* srcpad that caused creation of this chain */

  gboolean demuxer;             /* TRUE if elements->data is a demuxer */
  gboolean seekable;            /* TRUE if this chain ends on a demuxer and is seekable */
  GList *elements;              /* All elements in this group, first
                                   is the latest and most downstream element */

  /* Note: there are only groups if the last element of this chain
   * is a demuxer, otherwise the chain will end with an endpad.
   * The other way around this means, that endpad only exists if this
   * chain doesn't end with a demuxer! */

  GstDecodeGroup *active_group; /* Currently active group */
  GList *next_groups;           /* head is newest group, tail is next group.
                                   a new group will be created only if the head
                                   group had no-more-pads. If it's only exposed
                                   all new pads will be ignored! */
  GList *pending_pads;          /* Pads that have no fixed caps yet */

  GstDecodePad *endpad;         /* Pad of this chain that could be exposed */
  gboolean deadend;             /* This chain is incomplete and can't be completed,
                                   e.g. no suitable decoder could be found
                                   e.g. stream got EOS without buffers
                                 */
  GstCaps *endcaps;             /* Caps that were used when linking to the endpad
                                   or that resulted in the deadend
                                 */

  /* FIXME: This should be done directly via a thread! */
  GList *old_groups;            /* Groups that should be freed later */
};

static void gst_decode_chain_free (GstDecodeChain * chain);
static GstDecodeChain *gst_decode_chain_new (GstDecodeBin * dbin,
    GstDecodeGroup * group, GstPad * pad);
static void gst_decode_group_hide (GstDecodeGroup * group);
static void gst_decode_group_free (GstDecodeGroup * group);
static GstDecodeGroup *gst_decode_group_new (GstDecodeBin * dbin,
    GstDecodeChain * chain);
static gboolean gst_decode_chain_is_complete (GstDecodeChain * chain);
static gboolean gst_decode_chain_expose (GstDecodeChain * chain,
    GList ** endpads, gboolean * missing_plugin);
static gboolean gst_decode_chain_is_drained (GstDecodeChain * chain);
static gboolean gst_decode_group_is_complete (GstDecodeGroup * group);
static GstPad *gst_decode_group_control_demuxer_pad (GstDecodeGroup * group,
    GstPad * pad);
static gboolean gst_decode_group_is_drained (GstDecodeGroup * group);

static gboolean gst_decode_bin_expose (GstDecodeBin * dbin);

#define CHAIN_MUTEX_LOCK(chain) G_STMT_START {				\
    GST_LOG_OBJECT (chain->dbin,					\
		    "locking chain %p from thread %p",			\
		    chain, g_thread_self ());				\
    g_mutex_lock (chain->lock);						\
    GST_LOG_OBJECT (chain->dbin,					\
		    "locked chain %p from thread %p",			\
		    chain, g_thread_self ());				\
} G_STMT_END

#define CHAIN_MUTEX_UNLOCK(chain) G_STMT_START {                        \
    GST_LOG_OBJECT (chain->dbin,					\
		    "unlocking chain %p from thread %p",		\
		    chain, g_thread_self ());				\
    g_mutex_unlock (chain->lock);					\
} G_STMT_END

/* GstDecodePad
 *
 * GstPad private used for source pads of chains
 */
struct _GstDecodePad
{
  GstGhostPad parent;
  GstDecodeBin *dbin;
  GstDecodeChain *chain;

  gboolean blocked;             /* the *target* pad is blocked */
  gboolean exposed;             /* the pad is exposed */
  gboolean drained;             /* an EOS has been seen on the pad */

  gulong block_id;
};

GType gst_decode_pad_get_type (void);
G_DEFINE_TYPE (GstDecodePad, gst_decode_pad, GST_TYPE_GHOST_PAD);
#define GST_TYPE_DECODE_PAD (gst_decode_pad_get_type ())
#define GST_DECODE_PAD(obj) (G_TYPE_CHECK_INSTANCE_CAST((obj),GST_TYPE_DECODE_PAD,GstDecodePad))

static GstDecodePad *gst_decode_pad_new (GstDecodeBin * dbin, GstPad * pad,
    GstDecodeChain * chain);
static void gst_decode_pad_activate (GstDecodePad * dpad,
    GstDecodeChain * chain);
static void gst_decode_pad_unblock (GstDecodePad * dpad);
static void gst_decode_pad_set_blocked (GstDecodePad * dpad, gboolean blocked);

static void gst_pending_pad_free (GstPendingPad * ppad);
static GstPadProbeReturn pad_event_cb (GstPad * pad, GstPadProbeInfo * info,
    gpointer data);

/********************************
 * Standard GObject boilerplate *
 ********************************/

static void gst_decode_bin_class_init (GstDecodeBinClass * klass);
static void gst_decode_bin_init (GstDecodeBin * decode_bin);
static void gst_decode_bin_dispose (GObject * object);
static void gst_decode_bin_finalize (GObject * object);

static GType
gst_decode_bin_get_type (void)
{
  static GType gst_decode_bin_type = 0;

  if (!gst_decode_bin_type) {
    static const GTypeInfo gst_decode_bin_info = {
      sizeof (GstDecodeBinClass),
      NULL,
      NULL,
      (GClassInitFunc) gst_decode_bin_class_init,
      NULL,
      NULL,
      sizeof (GstDecodeBin),
      0,
      (GInstanceInitFunc) gst_decode_bin_init,
      NULL
    };

    gst_decode_bin_type =
        g_type_register_static (GST_TYPE_BIN, "GstDecodeBin",
        &gst_decode_bin_info, 0);
  }

  return gst_decode_bin_type;
}

static gboolean
_gst_boolean_accumulator (GSignalInvocationHint * ihint,
    GValue * return_accu, const GValue * handler_return, gpointer dummy)
{
  gboolean myboolean;

  myboolean = g_value_get_boolean (handler_return);
  if (!(ihint->run_type & G_SIGNAL_RUN_CLEANUP))
    g_value_set_boolean (return_accu, myboolean);

  /* stop emission if FALSE */
  return myboolean;
}

/* we collect the first result */
static gboolean
_gst_array_accumulator (GSignalInvocationHint * ihint,
    GValue * return_accu, const GValue * handler_return, gpointer dummy)
{
  gpointer array;

  array = g_value_get_boxed (handler_return);
  if (!(ihint->run_type & G_SIGNAL_RUN_CLEANUP))
    g_value_set_boxed (return_accu, array);

  return FALSE;
}

static gboolean
_gst_select_accumulator (GSignalInvocationHint * ihint,
    GValue * return_accu, const GValue * handler_return, gpointer dummy)
{
  GstAutoplugSelectResult res;

  res = g_value_get_enum (handler_return);
  if (!(ihint->run_type & G_SIGNAL_RUN_CLEANUP))
    g_value_set_enum (return_accu, res);

  return FALSE;
}

static gboolean
_gst_array_hasvalue_accumulator (GSignalInvocationHint * ihint,
    GValue * return_accu, const GValue * handler_return, gpointer dummy)
{
  gpointer array;

  array = g_value_get_boxed (handler_return);
  if (!(ihint->run_type & G_SIGNAL_RUN_CLEANUP))
    g_value_set_boxed (return_accu, array);

  if (array != NULL)
    return FALSE;

  return TRUE;
}

static void
gst_decode_bin_class_init (GstDecodeBinClass * klass)
{
  GObjectClass *gobject_klass;
  GstElementClass *gstelement_klass;
  GstBinClass *gstbin_klass;

  gobject_klass = (GObjectClass *) klass;
  gstelement_klass = (GstElementClass *) klass;
  gstbin_klass = (GstBinClass *) klass;

  parent_class = g_type_class_peek_parent (klass);

  gobject_klass->dispose = gst_decode_bin_dispose;
  gobject_klass->finalize = gst_decode_bin_finalize;
  gobject_klass->set_property = gst_decode_bin_set_property;
  gobject_klass->get_property = gst_decode_bin_get_property;

  /**
   * GstDecodeBin::unknown-type:
   * @bin: The decodebin.
   * @pad: The new pad containing caps that cannot be resolved to a 'final'
   *       stream type.
   * @caps: The #GstCaps of the pad that cannot be resolved.
   *
   * This signal is emitted when a pad for which there is no further possible
   * decoding is added to the decodebin.
   */
  gst_decode_bin_signals[SIGNAL_UNKNOWN_TYPE] =
      g_signal_new ("unknown-type", G_TYPE_FROM_CLASS (klass),
      G_SIGNAL_RUN_LAST, G_STRUCT_OFFSET (GstDecodeBinClass, unknown_type),
      NULL, NULL, gst_marshal_VOID__OBJECT_BOXED, G_TYPE_NONE, 2,
      GST_TYPE_PAD, GST_TYPE_CAPS);

  /**
   * GstDecodeBin::autoplug-continue:
   * @bin: The decodebin.
   * @pad: The #GstPad.
   * @caps: The #GstCaps found.
   *
   * This signal is emitted whenever decodebin finds a new stream. It is
   * emitted before looking for any elements that can handle that stream.
   *
   * <note>
   *   Invocation of signal handlers stops after the first signal handler
   *   returns #FALSE. Signal handlers are invoked in the order they were
   *   connected in.
   * </note>
   *
   * Returns: #TRUE if you wish decodebin to look for elements that can
   * handle the given @caps. If #FALSE, those caps will be considered as
   * final and the pad will be exposed as such (see 'pad-added' signal of
   * #GstElement).
   */
  gst_decode_bin_signals[SIGNAL_AUTOPLUG_CONTINUE] =
      g_signal_new ("autoplug-continue", G_TYPE_FROM_CLASS (klass),
      G_SIGNAL_RUN_LAST, G_STRUCT_OFFSET (GstDecodeBinClass, autoplug_continue),
      _gst_boolean_accumulator, NULL, gst_play_marshal_BOOLEAN__OBJECT_BOXED,
      G_TYPE_BOOLEAN, 2, GST_TYPE_PAD, GST_TYPE_CAPS);

  /**
   * GstDecodeBin::autoplug-factories:
   * @bin: The decodebin.
   * @pad: The #GstPad.
   * @caps: The #GstCaps found.
   *
   * This function is emited when an array of possible factories for @caps on
   * @pad is needed. Decodebin will by default return an array with all
   * compatible factories, sorted by rank.
   *
   * If this function returns NULL, @pad will be exposed as a final caps.
   *
   * If this function returns an empty array, the pad will be considered as
   * having an unhandled type media type.
   *
   * <note>
   *   Only the signal handler that is connected first will ever by invoked.
   *   Don't connect signal handlers with the #G_CONNECT_AFTER flag to this
   *   signal, they will never be invoked!
   * </note>
   *
   * Returns: a #GValueArray* with a list of factories to try. The factories are
   * by default tried in the returned order or based on the index returned by
   * "autoplug-select".
   */
  gst_decode_bin_signals[SIGNAL_AUTOPLUG_FACTORIES] =
      g_signal_new ("autoplug-factories", G_TYPE_FROM_CLASS (klass),
      G_SIGNAL_RUN_LAST, G_STRUCT_OFFSET (GstDecodeBinClass,
          autoplug_factories), _gst_array_accumulator, NULL,
      gst_play_marshal_BOXED__OBJECT_BOXED, G_TYPE_VALUE_ARRAY, 2,
      GST_TYPE_PAD, GST_TYPE_CAPS);

  /**
   * GstDecodeBin::autoplug-sort:
   * @bin: The decodebin.
   * @pad: The #GstPad.
   * @caps: The #GstCaps.
   * @factories: A #GValueArray of possible #GstElementFactory to use.
   *
   * Once decodebin has found the possible #GstElementFactory objects to try
   * for @caps on @pad, this signal is emited. The purpose of the signal is for
   * the application to perform additional sorting or filtering on the element
   * factory array.
   *
   * The callee should copy and modify @factories or return #NULL if the
   * order should not change.
   *
   * <note>
   *   Invocation of signal handlers stops after one signal handler has
   *   returned something else than #NULL. Signal handlers are invoked in
   *   the order they were connected in.
   *   Don't connect signal handlers with the #G_CONNECT_AFTER flag to this
   *   signal, they will never be invoked!
   * </note>
   *
   * Returns: A new sorted array of #GstElementFactory objects.
   */
  gst_decode_bin_signals[SIGNAL_AUTOPLUG_SORT] =
      g_signal_new ("autoplug-sort", G_TYPE_FROM_CLASS (klass),
      G_SIGNAL_RUN_LAST, G_STRUCT_OFFSET (GstDecodeBinClass, autoplug_sort),
      _gst_array_hasvalue_accumulator, NULL,
      gst_play_marshal_BOXED__OBJECT_BOXED_BOXED, G_TYPE_VALUE_ARRAY, 3,
      GST_TYPE_PAD, GST_TYPE_CAPS, G_TYPE_VALUE_ARRAY);

  /**
   * GstDecodeBin::autoplug-select:
   * @bin: The decodebin.
   * @pad: The #GstPad.
   * @caps: The #GstCaps.
   * @factory: A #GstElementFactory to use.
   *
   * This signal is emitted once decodebin has found all the possible
   * #GstElementFactory that can be used to handle the given @caps. For each of
   * those factories, this signal is emitted.
   *
   * The signal handler should return a #GST_TYPE_AUTOPLUG_SELECT_RESULT enum
   * value indicating what decodebin should do next.
   *
   * A value of #GST_AUTOPLUG_SELECT_TRY will try to autoplug an element from
   * @factory.
   *
   * A value of #GST_AUTOPLUG_SELECT_EXPOSE will expose @pad without plugging
   * any element to it.
   *
   * A value of #GST_AUTOPLUG_SELECT_SKIP will skip @factory and move to the
   * next factory.
   *
   * <note>
   *   Only the signal handler that is connected first will ever by invoked.
   *   Don't connect signal handlers with the #G_CONNECT_AFTER flag to this
   *   signal, they will never be invoked!
   * </note>
   *
   * Returns: a #GST_TYPE_AUTOPLUG_SELECT_RESULT that indicates the required
   * operation. the default handler will always return
   * #GST_AUTOPLUG_SELECT_TRY.
   */
  gst_decode_bin_signals[SIGNAL_AUTOPLUG_SELECT] =
      g_signal_new ("autoplug-select", G_TYPE_FROM_CLASS (klass),
      G_SIGNAL_RUN_LAST, G_STRUCT_OFFSET (GstDecodeBinClass, autoplug_select),
      _gst_select_accumulator, NULL,
      gst_play_marshal_ENUM__OBJECT_BOXED_OBJECT,
      GST_TYPE_AUTOPLUG_SELECT_RESULT, 3, GST_TYPE_PAD, GST_TYPE_CAPS,
      GST_TYPE_ELEMENT_FACTORY);

  /**
   * GstDecodeBin::drained
   * @bin: The decodebin
   *
   * This signal is emitted once decodebin has finished decoding all the data.
   *
   * Since: 0.10.16
   */
  gst_decode_bin_signals[SIGNAL_DRAINED] =
      g_signal_new ("drained", G_TYPE_FROM_CLASS (klass),
      G_SIGNAL_RUN_LAST, G_STRUCT_OFFSET (GstDecodeBinClass, drained),
      NULL, NULL, gst_marshal_VOID__VOID, G_TYPE_NONE, 0, G_TYPE_NONE);

  g_object_class_install_property (gobject_klass, PROP_CAPS,
      g_param_spec_boxed ("caps", "Caps", "The caps on which to stop decoding.",
          GST_TYPE_CAPS, G_PARAM_READWRITE | G_PARAM_STATIC_STRINGS));

  g_object_class_install_property (gobject_klass, PROP_SUBTITLE_ENCODING,
      g_param_spec_string ("subtitle-encoding", "subtitle encoding",
          "Encoding to assume if input subtitles are not in UTF-8 encoding. "
          "If not set, the GST_SUBTITLE_ENCODING environment variable will "
          "be checked for an encoding to use. If that is not set either, "
          "ISO-8859-15 will be assumed.", NULL,
          G_PARAM_READWRITE | G_PARAM_STATIC_STRINGS));

  g_object_class_install_property (gobject_klass, PROP_SINK_CAPS,
      g_param_spec_boxed ("sink-caps", "Sink Caps",
          "The caps of the input data. (NULL = use typefind element)",
          GST_TYPE_CAPS, G_PARAM_READWRITE | G_PARAM_STATIC_STRINGS));

  /**
   * GstDecodeBin::use-buffering
   *
   * Activate buffering in decodebin. This will instruct the multiqueues behind
   * decoders to emit BUFFERING messages.

   * Since: 0.10.26
   */
  g_object_class_install_property (gobject_klass, PROP_USE_BUFFERING,
      g_param_spec_boolean ("use-buffering", "Use Buffering",
          "Emit GST_MESSAGE_BUFFERING based on low-/high-percent thresholds",
          DEFAULT_USE_BUFFERING, G_PARAM_READWRITE | G_PARAM_STATIC_STRINGS));

  /**
   * GstDecodeBin:low-percent
   *
   * Low threshold percent for buffering to start.
   *
   * Since: 0.10.26
   */
  g_object_class_install_property (gobject_klass, PROP_LOW_PERCENT,
      g_param_spec_int ("low-percent", "Low percent",
          "Low threshold for buffering to start", 0, 100,
          DEFAULT_LOW_PERCENT, G_PARAM_READWRITE | G_PARAM_STATIC_STRINGS));
  /**
   * GstDecodeBin:high-percent
   *
   * High threshold percent for buffering to finish.
   *
   * Since: 0.10.26
   */
  g_object_class_install_property (gobject_klass, PROP_HIGH_PERCENT,
      g_param_spec_int ("high-percent", "High percent",
          "High threshold for buffering to finish", 0, 100,
          DEFAULT_HIGH_PERCENT, G_PARAM_READWRITE | G_PARAM_STATIC_STRINGS));

  /**
   * GstDecodeBin:max-size-bytes
   *
   * Max amount of bytes in the queue (0=automatic).
   *
   * Since: 0.10.26
   */
  g_object_class_install_property (gobject_klass, PROP_MAX_SIZE_BYTES,
      g_param_spec_uint ("max-size-bytes", "Max. size (bytes)",
          "Max. amount of bytes in the queue (0=automatic)",
          0, G_MAXUINT, DEFAULT_MAX_SIZE_BYTES,
          G_PARAM_READWRITE | G_PARAM_STATIC_STRINGS));
  /**
   * GstDecodeBin:max-size-buffers
   *
   * Max amount of buffers in the queue (0=automatic).
   *
   * Since: 0.10.26
   */
  g_object_class_install_property (gobject_klass, PROP_MAX_SIZE_BUFFERS,
      g_param_spec_uint ("max-size-buffers", "Max. size (buffers)",
          "Max. number of buffers in the queue (0=automatic)",
          0, G_MAXUINT, DEFAULT_MAX_SIZE_BUFFERS,
          G_PARAM_READWRITE | G_PARAM_STATIC_STRINGS));
  /**
   * GstDecodeBin:max-size-time
   *
   * Max amount of time in the queue (in ns, 0=automatic).
   *
   * Since: 0.10.26
   */
  g_object_class_install_property (gobject_klass, PROP_MAX_SIZE_TIME,
      g_param_spec_uint64 ("max-size-time", "Max. size (ns)",
          "Max. amount of data in the queue (in ns, 0=automatic)",
          0, G_MAXUINT64,
          DEFAULT_MAX_SIZE_TIME, G_PARAM_READWRITE | G_PARAM_STATIC_STRINGS));

  /**
   * GstDecodeBin::post-stream-topology
   *
   * Post stream-topology messages on the bus every time the topology changes.
   *
   * Since: 0.10.26
   */
  g_object_class_install_property (gobject_klass, PROP_POST_STREAM_TOPOLOGY,
      g_param_spec_boolean ("post-stream-topology", "Post Stream Topology",
          "Post stream-topology messages",
          DEFAULT_POST_STREAM_TOPOLOGY,
          G_PARAM_READWRITE | G_PARAM_STATIC_STRINGS));

  /**
   * GstDecodeBin::expose-all-streams
   *
   * Expose streams of unknown type.
   *
   * If set to %FALSE, then only the streams that can be decoded to the final
   * caps (see 'caps' property) will have a pad exposed. Streams that do not
   * match those caps but could have been decoded will not have decoder plugged
   * in internally and will not have a pad exposed.
   *
   * Since: 0.10.30
   */
  g_object_class_install_property (gobject_klass, PROP_EXPOSE_ALL_STREAMS,
      g_param_spec_boolean ("expose-all-streams", "Expose All Streams",
          "Expose all streams, including those of unknown type or that don't match the 'caps' property",
          DEFAULT_EXPOSE_ALL_STREAMS,
          G_PARAM_READWRITE | G_PARAM_STATIC_STRINGS));



  klass->autoplug_continue =
      GST_DEBUG_FUNCPTR (gst_decode_bin_autoplug_continue);
  klass->autoplug_factories =
      GST_DEBUG_FUNCPTR (gst_decode_bin_autoplug_factories);
  klass->autoplug_sort = GST_DEBUG_FUNCPTR (gst_decode_bin_autoplug_sort);
  klass->autoplug_select = GST_DEBUG_FUNCPTR (gst_decode_bin_autoplug_select);

  gst_element_class_add_pad_template (gstelement_klass,
      gst_static_pad_template_get (&decoder_bin_sink_template));
  gst_element_class_add_pad_template (gstelement_klass,
      gst_static_pad_template_get (&decoder_bin_src_template));

  gst_element_class_set_details_simple (gstelement_klass,
      "Decoder Bin", "Generic/Bin/Decoder",
      "Autoplug and decode to raw media",
      "Edward Hervey <edward.hervey@collabora.co.uk>, "
      "Sebastian Dröge <sebastian.droege@collabora.co.uk>");

  gstelement_klass->change_state =
      GST_DEBUG_FUNCPTR (gst_decode_bin_change_state);

  gstbin_klass->handle_message =
      GST_DEBUG_FUNCPTR (gst_decode_bin_handle_message);
}

/* Must be called with factories lock! */
static void
gst_decode_bin_update_factories_list (GstDecodeBin * dbin)
{
  if (!dbin->factories
      || dbin->factories_cookie !=
      gst_default_registry_get_feature_list_cookie ()) {
    if (dbin->factories)
      gst_plugin_feature_list_free (dbin->factories);
    dbin->factories =
        gst_element_factory_list_get_elements
        (GST_ELEMENT_FACTORY_TYPE_DECODABLE, GST_RANK_MARGINAL);
    dbin->factories_cookie = gst_default_registry_get_feature_list_cookie ();
  }
}

static void
gst_decode_bin_init (GstDecodeBin * decode_bin)
{
  /* first filter out the interesting element factories */
  decode_bin->factories_lock = g_mutex_new ();

  /* we create the typefind element only once */
  decode_bin->typefind = gst_element_factory_make ("typefind", "typefind");
  if (!decode_bin->typefind) {
    g_warning ("can't find typefind element, decodebin will not work");
  } else {
    GstPad *pad;
    GstPad *gpad;
    GstPadTemplate *pad_tmpl;

    /* add the typefind element */
    if (!gst_bin_add (GST_BIN (decode_bin), decode_bin->typefind)) {
      g_warning ("Could not add typefind element, decodebin will not work");
      gst_object_unref (decode_bin->typefind);
      decode_bin->typefind = NULL;
    }

    /* get the sinkpad */
    pad = gst_element_get_static_pad (decode_bin->typefind, "sink");

    /* get the pad template */
    pad_tmpl = gst_static_pad_template_get (&decoder_bin_sink_template);

    /* ghost the sink pad to ourself */
    gpad = gst_ghost_pad_new_from_template ("sink", pad, pad_tmpl);
    gst_pad_set_active (gpad, TRUE);
    gst_element_add_pad (GST_ELEMENT (decode_bin), gpad);

    gst_object_unref (pad_tmpl);
    gst_object_unref (pad);

    /* connect a signal to find out when the typefind element found
     * a type */
    decode_bin->have_type_id =
        g_signal_connect (G_OBJECT (decode_bin->typefind), "have-type",
        G_CALLBACK (type_found), decode_bin);
  }

  decode_bin->expose_lock = g_mutex_new ();
  decode_bin->decode_chain = NULL;

  decode_bin->dyn_lock = g_mutex_new ();
  decode_bin->shutdown = FALSE;
  decode_bin->blocked_pads = NULL;

  decode_bin->subtitle_lock = g_mutex_new ();

  decode_bin->encoding = g_strdup (DEFAULT_SUBTITLE_ENCODING);
  decode_bin->caps = gst_static_caps_get (&default_raw_caps);
  decode_bin->use_buffering = DEFAULT_USE_BUFFERING;
  decode_bin->low_percent = DEFAULT_LOW_PERCENT;
  decode_bin->high_percent = DEFAULT_HIGH_PERCENT;

  decode_bin->max_size_bytes = DEFAULT_MAX_SIZE_BYTES;
  decode_bin->max_size_buffers = DEFAULT_MAX_SIZE_BUFFERS;
  decode_bin->max_size_time = DEFAULT_MAX_SIZE_TIME;

  decode_bin->expose_allstreams = DEFAULT_EXPOSE_ALL_STREAMS;
}

static void
gst_decode_bin_dispose (GObject * object)
{
  GstDecodeBin *decode_bin;

  decode_bin = GST_DECODE_BIN (object);

  if (decode_bin->factories)
    gst_plugin_feature_list_free (decode_bin->factories);
  decode_bin->factories = NULL;

  if (decode_bin->decode_chain)
    gst_decode_chain_free (decode_bin->decode_chain);
  decode_bin->decode_chain = NULL;

  if (decode_bin->caps)
    gst_caps_unref (decode_bin->caps);
  decode_bin->caps = NULL;

  g_free (decode_bin->encoding);
  decode_bin->encoding = NULL;

  g_list_free (decode_bin->subtitles);
  decode_bin->subtitles = NULL;

  G_OBJECT_CLASS (parent_class)->dispose (object);
}

static void
gst_decode_bin_finalize (GObject * object)
{
  GstDecodeBin *decode_bin;

  decode_bin = GST_DECODE_BIN (object);

  if (decode_bin->expose_lock) {
    g_mutex_free (decode_bin->expose_lock);
    decode_bin->expose_lock = NULL;
  }

  if (decode_bin->dyn_lock) {
    g_mutex_free (decode_bin->dyn_lock);
    decode_bin->dyn_lock = NULL;
  }

  if (decode_bin->subtitle_lock) {
    g_mutex_free (decode_bin->subtitle_lock);
    decode_bin->subtitle_lock = NULL;
  }

  if (decode_bin->factories_lock) {
    g_mutex_free (decode_bin->factories_lock);
    decode_bin->factories_lock = NULL;
  }

  G_OBJECT_CLASS (parent_class)->finalize (object);
}

/* _set_caps
 * Changes the caps on which decodebin will stop decoding.
 * Will unref the previously set one. The refcount of the given caps will be
 * increased.
 * @caps can be NULL.
 *
 * MT-safe
 */
static void
gst_decode_bin_set_caps (GstDecodeBin * dbin, GstCaps * caps)
{
  GST_DEBUG_OBJECT (dbin, "Setting new caps: %" GST_PTR_FORMAT, caps);

  GST_OBJECT_LOCK (dbin);
  gst_caps_replace (&dbin->caps, caps);
  GST_OBJECT_UNLOCK (dbin);
}

/* _get_caps
 * Returns the currently configured caps on which decodebin will stop decoding.
 * The returned caps (if not NULL), will have its refcount incremented.
 *
 * MT-safe
 */
static GstCaps *
gst_decode_bin_get_caps (GstDecodeBin * dbin)
{
  GstCaps *caps;

  GST_DEBUG_OBJECT (dbin, "Getting currently set caps");

  GST_OBJECT_LOCK (dbin);
  caps = dbin->caps;
  if (caps)
    gst_caps_ref (caps);
  GST_OBJECT_UNLOCK (dbin);

  return caps;
}

static void
gst_decode_bin_set_sink_caps (GstDecodeBin * dbin, GstCaps * caps)
{
  GST_DEBUG_OBJECT (dbin, "Setting new caps: %" GST_PTR_FORMAT, caps);

  g_object_set (dbin->typefind, "force-caps", caps, NULL);
}

static GstCaps *
gst_decode_bin_get_sink_caps (GstDecodeBin * dbin)
{
  GstCaps *caps;

  GST_DEBUG_OBJECT (dbin, "Getting currently set caps");

  g_object_get (dbin->typefind, "force-caps", &caps, NULL);

  return caps;
}

static void
gst_decode_bin_set_subs_encoding (GstDecodeBin * dbin, const gchar * encoding)
{
  GList *walk;

  GST_DEBUG_OBJECT (dbin, "Setting new encoding: %s", GST_STR_NULL (encoding));

  SUBTITLE_LOCK (dbin);
  g_free (dbin->encoding);
  dbin->encoding = g_strdup (encoding);

  /* set the subtitle encoding on all added elements */
  for (walk = dbin->subtitles; walk; walk = g_list_next (walk)) {
    g_object_set (G_OBJECT (walk->data), "subtitle-encoding", dbin->encoding,
        NULL);
  }
  SUBTITLE_UNLOCK (dbin);
}

static gchar *
gst_decode_bin_get_subs_encoding (GstDecodeBin * dbin)
{
  gchar *encoding;

  GST_DEBUG_OBJECT (dbin, "Getting currently set encoding");

  SUBTITLE_LOCK (dbin);
  encoding = g_strdup (dbin->encoding);
  SUBTITLE_UNLOCK (dbin);

  return encoding;
}

static void
gst_decode_bin_set_property (GObject * object, guint prop_id,
    const GValue * value, GParamSpec * pspec)
{
  GstDecodeBin *dbin;

  dbin = GST_DECODE_BIN (object);

  switch (prop_id) {
    case PROP_CAPS:
      gst_decode_bin_set_caps (dbin, g_value_get_boxed (value));
      break;
    case PROP_SUBTITLE_ENCODING:
      gst_decode_bin_set_subs_encoding (dbin, g_value_get_string (value));
      break;
    case PROP_SINK_CAPS:
      gst_decode_bin_set_sink_caps (dbin, g_value_get_boxed (value));
      break;
    case PROP_USE_BUFFERING:
      dbin->use_buffering = g_value_get_boolean (value);
      break;
    case PROP_LOW_PERCENT:
      dbin->low_percent = g_value_get_int (value);
      break;
    case PROP_HIGH_PERCENT:
      dbin->high_percent = g_value_get_int (value);
      break;
    case PROP_MAX_SIZE_BYTES:
      dbin->max_size_bytes = g_value_get_uint (value);
      break;
    case PROP_MAX_SIZE_BUFFERS:
      dbin->max_size_buffers = g_value_get_uint (value);
      break;
    case PROP_MAX_SIZE_TIME:
      dbin->max_size_time = g_value_get_uint64 (value);
      break;
    case PROP_POST_STREAM_TOPOLOGY:
      dbin->post_stream_topology = g_value_get_boolean (value);
      break;
    case PROP_EXPOSE_ALL_STREAMS:
      dbin->expose_allstreams = g_value_get_boolean (value);
      break;
    default:
      G_OBJECT_WARN_INVALID_PROPERTY_ID (object, prop_id, pspec);
      break;
  }
}

static void
gst_decode_bin_get_property (GObject * object, guint prop_id,
    GValue * value, GParamSpec * pspec)
{
  GstDecodeBin *dbin;

  dbin = GST_DECODE_BIN (object);
  switch (prop_id) {
    case PROP_CAPS:
      g_value_take_boxed (value, gst_decode_bin_get_caps (dbin));
      break;
    case PROP_SUBTITLE_ENCODING:
      g_value_take_string (value, gst_decode_bin_get_subs_encoding (dbin));
      break;
    case PROP_SINK_CAPS:
      g_value_take_boxed (value, gst_decode_bin_get_sink_caps (dbin));
      break;
    case PROP_USE_BUFFERING:
      g_value_set_boolean (value, dbin->use_buffering);
      break;
    case PROP_LOW_PERCENT:
      g_value_set_int (value, dbin->low_percent);
      break;
    case PROP_HIGH_PERCENT:
      g_value_set_int (value, dbin->high_percent);
      break;
    case PROP_MAX_SIZE_BYTES:
      g_value_set_uint (value, dbin->max_size_bytes);
      break;
    case PROP_MAX_SIZE_BUFFERS:
      g_value_set_uint (value, dbin->max_size_buffers);
      break;
    case PROP_MAX_SIZE_TIME:
      g_value_set_uint64 (value, dbin->max_size_time);
      break;
    case PROP_POST_STREAM_TOPOLOGY:
      g_value_set_boolean (value, dbin->post_stream_topology);
      break;
    case PROP_EXPOSE_ALL_STREAMS:
      g_value_set_boolean (value, dbin->expose_allstreams);
      break;
    default:
      G_OBJECT_WARN_INVALID_PROPERTY_ID (object, prop_id, pspec);
      break;
  }
}


/*****
 * Default autoplug signal handlers
 *****/
static gboolean
gst_decode_bin_autoplug_continue (GstElement * element, GstPad * pad,
    GstCaps * caps)
{
  GST_DEBUG_OBJECT (element, "autoplug-continue returns TRUE");

  /* by default we always continue */
  return TRUE;
}

static GValueArray *
gst_decode_bin_autoplug_factories (GstElement * element, GstPad * pad,
    GstCaps * caps)
{
  GList *list, *tmp;
  GValueArray *result;
  GstDecodeBin *dbin = GST_DECODE_BIN_CAST (element);

  GST_DEBUG_OBJECT (element, "finding factories");

  /* return all compatible factories for caps */
  g_mutex_lock (dbin->factories_lock);
  gst_decode_bin_update_factories_list (dbin);
  list =
      gst_element_factory_list_filter (dbin->factories, caps, GST_PAD_SINK,
      FALSE);
  g_mutex_unlock (dbin->factories_lock);

  result = g_value_array_new (g_list_length (list));
  for (tmp = list; tmp; tmp = tmp->next) {
    GstElementFactory *factory = GST_ELEMENT_FACTORY_CAST (tmp->data);
    GValue val = { 0, };

    g_value_init (&val, G_TYPE_OBJECT);
    g_value_set_object (&val, factory);
    g_value_array_append (result, &val);
    g_value_unset (&val);
  }
  gst_plugin_feature_list_free (list);

  GST_DEBUG_OBJECT (element, "autoplug-factories returns %p", result);

  return result;
}

static GValueArray *
gst_decode_bin_autoplug_sort (GstElement * element, GstPad * pad,
    GstCaps * caps, GValueArray * factories)
{
  return NULL;
}

static GstAutoplugSelectResult
gst_decode_bin_autoplug_select (GstElement * element, GstPad * pad,
    GstCaps * caps, GstElementFactory * factory)
{
  GST_DEBUG_OBJECT (element, "default autoplug-select returns TRY");

  /* Try factory. */
  return GST_AUTOPLUG_SELECT_TRY;
}

/********
 * Discovery methods
 *****/

static gboolean are_final_caps (GstDecodeBin * dbin, GstCaps * caps);
static gboolean is_demuxer_element (GstElement * srcelement);

static gboolean connect_pad (GstDecodeBin * dbin, GstElement * src,
    GstDecodePad * dpad, GstPad * pad, GstCaps * caps, GValueArray * factories,
    GstDecodeChain * chain);
static gboolean connect_element (GstDecodeBin * dbin, GstElement * element,
    GstDecodeChain * chain);
static void expose_pad (GstDecodeBin * dbin, GstElement * src,
    GstDecodePad * dpad, GstPad * pad, GstCaps * caps, GstDecodeChain * chain);

static void pad_added_cb (GstElement * element, GstPad * pad,
    GstDecodeChain * chain);
static void pad_removed_cb (GstElement * element, GstPad * pad,
    GstDecodeChain * chain);
static void no_more_pads_cb (GstElement * element, GstDecodeChain * chain);

static GstDecodeGroup *gst_decode_chain_get_current_group (GstDecodeChain *
    chain);

/* called when a new pad is discovered. It will perform some basic actions
 * before trying to link something to it.
 *
 *  - Check the caps, don't do anything when there are no caps or when they have
 *    no good type.
 *  - signal AUTOPLUG_CONTINUE to check if we need to continue autoplugging this
 *    pad.
 *  - if the caps are non-fixed, setup a handler to continue autoplugging when
 *    the caps become fixed (connect to notify::caps).
 *  - get list of factories to autoplug.
 *  - continue autoplugging to one of the factories.
 */
static void
analyze_new_pad (GstDecodeBin * dbin, GstElement * src, GstPad * pad,
    GstCaps * caps, GstDecodeChain * chain)
{
  gboolean apcontinue = TRUE;
  GValueArray *factories = NULL, *result = NULL;
  GstDecodePad *dpad;
  GstElementFactory *factory;
  const gchar *classification;
  gboolean is_parser_converter = FALSE;
  gboolean res;

  GST_DEBUG_OBJECT (dbin, "Pad %s:%s caps:%" GST_PTR_FORMAT,
      GST_DEBUG_PAD_NAME (pad), caps);

  if (chain->elements
      && src != ((GstDecodeElement *) chain->elements->data)->element
      && src != ((GstDecodeElement *) chain->elements->data)->capsfilter) {
    GST_ERROR_OBJECT (dbin, "New pad from not the last element in this chain");
    return;
  }

  if (chain->endpad) {
    GST_ERROR_OBJECT (dbin, "New pad in a chain that is already complete");
    return;
  }

  if (chain->demuxer) {
    GstDecodeGroup *group;
    GstDecodeChain *oldchain = chain;

    /* we are adding a new pad for a demuxer (see is_demuxer_element(),
     * start a new chain for it */
    CHAIN_MUTEX_LOCK (oldchain);
    group = gst_decode_chain_get_current_group (chain);
    if (group) {
      chain = gst_decode_chain_new (dbin, group, pad);
      group->children = g_list_prepend (group->children, chain);
    }
    CHAIN_MUTEX_UNLOCK (oldchain);
    if (!group) {
      GST_WARNING_OBJECT (dbin, "No current group");
      return;
    }
  }

  if ((caps == NULL) || gst_caps_is_empty (caps))
    goto unknown_type;

  if (gst_caps_is_any (caps))
    goto any_caps;

  dpad = gst_decode_pad_new (dbin, pad, chain);

  /* 1. Emit 'autoplug-continue' the result will tell us if this pads needs
   * further autoplugging. Only do this for fixed caps, for unfixed caps
   * we will later come here again from the notify::caps handler. The
   * problem with unfixed caps is that we can reliably tell if the output
   * is e.g. accepted by a sink because only parts of the possible final
   * caps might be accepted by the sink. */
  if (gst_caps_is_fixed (caps))
    g_signal_emit (G_OBJECT (dbin),
        gst_decode_bin_signals[SIGNAL_AUTOPLUG_CONTINUE], 0, dpad, caps,
        &apcontinue);
  else
    apcontinue = TRUE;

  /* 1.a if autoplug-continue is FALSE or caps is a raw format, goto pad_is_final */
  if ((!apcontinue) || are_final_caps (dbin, caps))
    goto expose_pad;

  /* 1.b For Parser/Converter that can output different stream formats
   * we insert a capsfilter with the sorted caps of all possible next
   * elements and continue with the capsfilter srcpad */
  factory = gst_element_get_factory (src);
  classification = gst_element_factory_get_klass (factory);
  is_parser_converter = (strstr (classification, "Parser")
      && strstr (classification, "Converter"));

  /* 1.c when the caps are not fixed yet, we can't be sure what element to
   * connect. We delay autoplugging until the caps are fixed */
  if (!is_parser_converter && !gst_caps_is_fixed (caps))
    goto non_fixed;

  /* 1.d else get the factories and if there's no compatible factory goto
   * unknown_type */
  g_signal_emit (G_OBJECT (dbin),
      gst_decode_bin_signals[SIGNAL_AUTOPLUG_FACTORIES], 0, dpad, caps,
      &factories);

  /* NULL means that we can expose the pad */
  if (factories == NULL)
    goto expose_pad;

  /* if the array is empty, we have a type for which we have no decoder */
  if (factories->n_values == 0) {
    if (!dbin->expose_allstreams) {
      GstCaps *raw = gst_static_caps_get (&default_raw_caps);

      /* If the caps are raw, this just means we don't want to expose them */
      if (gst_caps_can_intersect (raw, caps)) {
        g_value_array_free (factories);
        gst_caps_unref (raw);
        gst_object_unref (dpad);
        goto discarded_type;
      }
      gst_caps_unref (raw);
    }

    /* if not we have a unhandled type with no compatible factories */
    g_value_array_free (factories);
    gst_object_unref (dpad);
    goto unknown_type;
  }

  /* 1.e sort some more. */
  g_signal_emit (G_OBJECT (dbin),
      gst_decode_bin_signals[SIGNAL_AUTOPLUG_SORT], 0, dpad, caps, factories,
      &result);
  if (result) {
    g_value_array_free (factories);
    factories = result;
  }

  /* At this point we have a potential decoder, but we might not need it
   * if it doesn't match the output caps  */
  if (!dbin->expose_allstreams && gst_caps_is_fixed (caps)) {
    guint i;
    const GList *tmps;
    gboolean dontuse = FALSE;

    GST_DEBUG ("Checking if we can abort early");

    /* 1.f Do an early check to see if the candidates are potential decoders, but
     * due to the fact that they decode to a mediatype that is not final we don't
     * need them */

    for (i = 0; i < factories->n_values && !dontuse; i++) {
      GstElementFactory *factory =
          g_value_get_object (g_value_array_get_nth (factories, i));
      GstCaps *tcaps;

      /* We are only interested in skipping decoders */
      if (strstr (gst_element_factory_get_klass (factory), "Decoder")) {

        GST_DEBUG ("Trying factory %s",
            gst_plugin_feature_get_name (GST_PLUGIN_FEATURE (factory)));

        /* Check the source pad template caps to see if they match raw caps but don't match
         * our final caps*/
        for (tmps = gst_element_factory_get_static_pad_templates (factory);
            tmps && !dontuse; tmps = tmps->next) {
          GstStaticPadTemplate *st = (GstStaticPadTemplate *) tmps->data;
          if (st->direction != GST_PAD_SRC)
            continue;
          tcaps = gst_static_pad_template_get_caps (st);

          apcontinue = TRUE;

          /* Emit autoplug-continue to see if the caps are considered to be raw caps */
          g_signal_emit (G_OBJECT (dbin),
              gst_decode_bin_signals[SIGNAL_AUTOPLUG_CONTINUE], 0, dpad, tcaps,
              &apcontinue);

          /* If autoplug-continue returns TRUE and the caps are not final, don't use them */
          if (apcontinue && !are_final_caps (dbin, tcaps))
            dontuse = TRUE;
          gst_caps_unref (tcaps);
        }
      }
    }

    if (dontuse) {
      gst_object_unref (dpad);
      g_value_array_free (factories);
      goto discarded_type;
    }
  }

  /* 1.g now get the factory template caps and insert the capsfilter if this
   * is a parser/converter
   */
  if (is_parser_converter) {
    GstCaps *filter_caps;
    gint i;
    GstPad *p;
    GstDecodeElement *delem;

    g_assert (chain->elements != NULL);
    delem = (GstDecodeElement *) chain->elements->data;

    filter_caps = gst_caps_new_empty ();
    for (i = 0; i < factories->n_values; i++) {
      GstElementFactory *factory =
          g_value_get_object (g_value_array_get_nth (factories, i));
      GstCaps *tcaps, *intersection;
      const GList *tmps;

      GST_DEBUG ("Trying factory %s",
          gst_plugin_feature_get_name (GST_PLUGIN_FEATURE (factory)));

      if (gst_element_get_factory (src) == factory) {
        GST_DEBUG ("Skipping factory");
        continue;
      }

      for (tmps = gst_element_factory_get_static_pad_templates (factory); tmps;
          tmps = tmps->next) {
        GstStaticPadTemplate *st = (GstStaticPadTemplate *) tmps->data;
        if (st->direction != GST_PAD_SINK || st->presence != GST_PAD_ALWAYS)
          continue;
        tcaps = gst_static_pad_template_get_caps (st);
        intersection =
            gst_caps_intersect_full (tcaps, caps, GST_CAPS_INTERSECT_FIRST);
        gst_caps_merge (filter_caps, intersection);
        gst_caps_unref (tcaps);
      }
    }

    /* Append the parser caps to prevent any not-negotiated errors */
    gst_caps_merge (filter_caps, gst_caps_copy (caps));

    delem->capsfilter = gst_element_factory_make ("capsfilter", NULL);
    g_object_set (G_OBJECT (delem->capsfilter), "caps", filter_caps, NULL);
    gst_caps_unref (filter_caps);
    gst_element_set_state (delem->capsfilter, GST_STATE_PAUSED);
    gst_bin_add (GST_BIN_CAST (dbin), gst_object_ref (delem->capsfilter));

    gst_ghost_pad_set_target (GST_GHOST_PAD_CAST (dpad), NULL);
    p = gst_element_get_static_pad (delem->capsfilter, "sink");
    gst_pad_link_full (pad, p, GST_PAD_LINK_CHECK_NOTHING);
    gst_object_unref (p);
    p = gst_element_get_static_pad (delem->capsfilter, "src");
    gst_ghost_pad_set_target (GST_GHOST_PAD_CAST (dpad), p);
    pad = p;

    if (!gst_caps_is_fixed (caps)) {
      g_value_array_free (factories);
      goto non_fixed;
    }
  }

  /* 1.h else continue autoplugging something from the list. */
  GST_LOG_OBJECT (pad, "Let's continue discovery on this pad");
  res = connect_pad (dbin, src, dpad, pad, caps, factories, chain);

  /* Need to unref the capsfilter srcpad here if
   * we inserted a capsfilter */
  if (is_parser_converter)
    gst_object_unref (pad);

  gst_object_unref (dpad);
  g_value_array_free (factories);

  if (!res)
    goto unknown_type;

  return;

expose_pad:
  {
    GST_LOG_OBJECT (dbin, "Pad is final. autoplug-continue:%d", apcontinue);
    expose_pad (dbin, src, dpad, pad, caps, chain);
    gst_object_unref (dpad);
    return;
  }

discarded_type:
  {
    GST_LOG_OBJECT (pad, "Known type, but discarded because not final caps");
    chain->deadend = TRUE;
    chain->endcaps = gst_caps_ref (caps);

    /* Try to expose anything */
    EXPOSE_LOCK (dbin);
    if (gst_decode_chain_is_complete (dbin->decode_chain)) {
      gst_decode_bin_expose (dbin);
    }
    EXPOSE_UNLOCK (dbin);
    do_async_done (dbin);

    return;
  }

unknown_type:
  {
    GST_LOG_OBJECT (pad, "Unknown type, posting message and firing signal");

    chain->deadend = TRUE;
    chain->endcaps = gst_caps_ref (caps);

    gst_element_post_message (GST_ELEMENT_CAST (dbin),
        gst_missing_decoder_message_new (GST_ELEMENT_CAST (dbin), caps));

    g_signal_emit (G_OBJECT (dbin),
        gst_decode_bin_signals[SIGNAL_UNKNOWN_TYPE], 0, pad, caps);

    /* Try to expose anything */
    EXPOSE_LOCK (dbin);
    if (gst_decode_chain_is_complete (dbin->decode_chain)) {
      gst_decode_bin_expose (dbin);
    }
    EXPOSE_UNLOCK (dbin);

    if (src == dbin->typefind) {
      gchar *desc;

      if (caps && !gst_caps_is_empty (caps)) {
        desc = gst_pb_utils_get_decoder_description (caps);
        GST_ELEMENT_ERROR (dbin, STREAM, CODEC_NOT_FOUND,
            (_("A %s plugin is required to play this stream, "
                    "but not installed."), desc),
            ("No decoder to handle media type '%s'",
                gst_structure_get_name (gst_caps_get_structure (caps, 0))));
        g_free (desc);
      } else {
        GST_ELEMENT_ERROR (dbin, STREAM, TYPE_NOT_FOUND,
            (_("Could not determine type of stream")),
            ("Stream caps %" GST_PTR_FORMAT, caps));
      }
      do_async_done (dbin);
    }
    return;
  }
non_fixed:
  {
    GST_DEBUG_OBJECT (pad, "pad has non-fixed caps delay autoplugging");
    gst_object_unref (dpad);
    goto setup_caps_delay;
  }
any_caps:
  {
    GST_WARNING_OBJECT (pad,
        "pad has ANY caps, not able to autoplug to anything");
    goto setup_caps_delay;
  }
setup_caps_delay:
  {
    GstPendingPad *ppad;

    /* connect to caps notification */
    CHAIN_MUTEX_LOCK (chain);
    GST_LOG_OBJECT (dbin, "Chain %p has now %d dynamic pads", chain,
        g_list_length (chain->pending_pads));
    ppad = g_slice_new0 (GstPendingPad);
    ppad->pad = gst_object_ref (pad);
    ppad->chain = chain;
    ppad->event_probe_id =
        gst_pad_add_probe (pad, GST_PAD_PROBE_TYPE_EVENT_DOWNSTREAM,
        pad_event_cb, ppad, NULL);
    chain->pending_pads = g_list_prepend (chain->pending_pads, ppad);
    g_signal_connect (G_OBJECT (pad), "notify::caps",
        G_CALLBACK (caps_notify_cb), chain);
    CHAIN_MUTEX_UNLOCK (chain);

    /* If we're here because we have a Parser/Converter
     * we have to unref the pad */
    if (is_parser_converter)
      gst_object_unref (pad);

    return;
  }
}

static void
add_error_filter (GstDecodeBin * dbin, GstElement * element)
{
  GST_OBJECT_LOCK (dbin);
  dbin->filtered = g_list_prepend (dbin->filtered, element);
  GST_OBJECT_UNLOCK (dbin);
}

static void
remove_error_filter (GstDecodeBin * dbin, GstElement * element)
{
  GST_OBJECT_LOCK (dbin);
  dbin->filtered = g_list_remove (dbin->filtered, element);
  GST_OBJECT_UNLOCK (dbin);
}

/* connect_pad:
 *
 * Try to connect the given pad to an element created from one of the factories,
 * and recursively.
 *
 * Note that dpad is ghosting pad, and so pad is linked; be sure to unset dpad's
 * target before trying to link pad.
 *
 * Returns TRUE if an element was properly created and linked
 */
static gboolean
connect_pad (GstDecodeBin * dbin, GstElement * src, GstDecodePad * dpad,
    GstPad * pad, GstCaps * caps, GValueArray * factories,
    GstDecodeChain * chain)
{
  gboolean res = FALSE;
  GstPad *mqpad = NULL;
  gboolean is_demuxer = chain->parent && !chain->elements;      /* First pad after the demuxer */

  g_return_val_if_fail (factories != NULL, FALSE);
  g_return_val_if_fail (factories->n_values > 0, FALSE);

  GST_DEBUG_OBJECT (dbin, "pad %s:%s , chain:%p",
      GST_DEBUG_PAD_NAME (pad), chain);

  /* 1. is element demuxer or parser */
  if (is_demuxer) {
    GST_LOG_OBJECT (src,
        "is a demuxer, connecting the pad through multiqueue '%s'",
        GST_OBJECT_NAME (chain->parent->multiqueue));

    gst_ghost_pad_set_target (GST_GHOST_PAD_CAST (dpad), NULL);
    if (!(mqpad = gst_decode_group_control_demuxer_pad (chain->parent, pad)))
      goto beach;
    src = chain->parent->multiqueue;
    pad = mqpad;
    gst_ghost_pad_set_target (GST_GHOST_PAD_CAST (dpad), pad);
  }

  /* 2. Try to create an element and link to it */
  while (factories->n_values > 0) {
    GstAutoplugSelectResult ret;
    GstElementFactory *factory;
    GstDecodeElement *delem;
    GstElement *element;
    GstPad *sinkpad;
    gboolean subtitle;

    /* Set dpad target to pad again, it might've been unset
     * below but we came back here because something failed
     */
    gst_ghost_pad_set_target (GST_GHOST_PAD_CAST (dpad), pad);

    /* take first factory */
    factory = g_value_get_object (g_value_array_get_nth (factories, 0));
    /* Remove selected factory from the list. */
    g_value_array_remove (factories, 0);

    /* Check if the caps are really supported by the factory. The
     * factory list is non-empty-subset filtered while caps
     * are only accepted by a pad if they are a subset of the
     * pad caps.
     *
     * FIXME: Only do this for fixed caps here. Non-fixed caps
     * can happen if a Parser/Converter was autoplugged before
     * this. We then assume that it will be able to convert to
     * everything that the decoder would want.
     *
     * A subset check will fail here because the parser caps
     * will be generic and while the decoder will only
     * support a subset of the parser caps.
     */
    if (gst_caps_is_fixed (caps)) {
      const GList *templs;
      gboolean skip = FALSE;

      templs = gst_element_factory_get_static_pad_templates (factory);

      while (templs) {
        GstStaticPadTemplate *templ = (GstStaticPadTemplate *) templs->data;

        if (templ->direction == GST_PAD_SINK) {
          GstCaps *templcaps = gst_static_caps_get (&templ->static_caps);

          if (!gst_caps_is_subset (caps, templcaps)) {
            gst_caps_unref (templcaps);
            skip = TRUE;
            break;
          }

          gst_caps_unref (templcaps);
        }
        templs = g_list_next (templs);
      }
      if (skip)
        continue;
    }

    /* If the factory is for a parser we first check if the factory
     * was already used for the current chain. If it was used already
     * we would otherwise create an infinite loop here because the
     * parser apparently accepts its own output as input.
     * This is only done for parsers because it's perfectly valid
     * to have other element classes after each other because a
     * parser is the only one that does not change the data. A
     * valid example for this would be multiple id3demux in a row.
     */
    if (strstr (gst_element_factory_get_klass (factory), "Parser")) {
      gboolean skip = FALSE;
      GList *l;

      CHAIN_MUTEX_LOCK (chain);
      for (l = chain->elements; l; l = l->next) {
        GstDecodeElement *delem = (GstDecodeElement *) l->data;
        GstElement *otherelement = delem->element;

        if (gst_element_get_factory (otherelement) == factory) {
          skip = TRUE;
          break;
        }
      }
      CHAIN_MUTEX_UNLOCK (chain);
      if (skip) {
        GST_DEBUG_OBJECT (dbin,
            "Skipping factory '%s' because it was already used in this chain",
            gst_plugin_feature_get_name (GST_PLUGIN_FEATURE_CAST (factory)));
        continue;
      }
    }

    /* emit autoplug-select to see what we should do with it. */
    g_signal_emit (G_OBJECT (dbin),
        gst_decode_bin_signals[SIGNAL_AUTOPLUG_SELECT],
        0, dpad, caps, factory, &ret);

    switch (ret) {
      case GST_AUTOPLUG_SELECT_TRY:
        GST_DEBUG_OBJECT (dbin, "autoplug select requested try");
        break;
      case GST_AUTOPLUG_SELECT_EXPOSE:
        GST_DEBUG_OBJECT (dbin, "autoplug select requested expose");
        /* expose the pad, we don't have the source element */
        expose_pad (dbin, src, dpad, pad, caps, chain);
        res = TRUE;
        goto beach;
      case GST_AUTOPLUG_SELECT_SKIP:
        GST_DEBUG_OBJECT (dbin, "autoplug select requested skip");
        continue;
      default:
        GST_WARNING_OBJECT (dbin, "autoplug select returned unhandled %d", ret);
        break;
    }

    /* 2.0. Unlink pad */
    gst_ghost_pad_set_target (GST_GHOST_PAD_CAST (dpad), NULL);

    /* 2.1. Try to create an element */
    if ((element = gst_element_factory_create (factory, NULL)) == NULL) {
      GST_WARNING_OBJECT (dbin, "Could not create an element from %s",
          gst_plugin_feature_get_name (GST_PLUGIN_FEATURE (factory)));
      continue;
    }

    /* Filter errors, this will prevent the element from causing the pipeline
     * to error while we test it using READY state. */
    add_error_filter (dbin, element);

    /* ... add it ... */
    if (!(gst_bin_add (GST_BIN_CAST (dbin), element))) {
      GST_WARNING_OBJECT (dbin, "Couldn't add %s to the bin",
          GST_ELEMENT_NAME (element));
      remove_error_filter (dbin, element);
      gst_object_unref (element);
      continue;
    }

    /* Find its sink pad. */
    if (!(sinkpad = find_sink_pad (element))) {
      GST_WARNING_OBJECT (dbin, "Element %s doesn't have a sink pad",
          GST_ELEMENT_NAME (element));
      remove_error_filter (dbin, element);
      gst_bin_remove (GST_BIN (dbin), element);
      continue;
    }

    /* ... and try to link */
    if ((gst_pad_link (pad, sinkpad)) != GST_PAD_LINK_OK) {
      GST_WARNING_OBJECT (dbin, "Link failed on pad %s:%s",
          GST_DEBUG_PAD_NAME (sinkpad));
      remove_error_filter (dbin, element);
      gst_object_unref (sinkpad);
      gst_bin_remove (GST_BIN (dbin), element);
      continue;
    }

    /* ... activate it ... */
    if ((gst_element_set_state (element,
                GST_STATE_READY)) == GST_STATE_CHANGE_FAILURE) {
      GST_WARNING_OBJECT (dbin, "Couldn't set %s to READY",
          GST_ELEMENT_NAME (element));
      remove_error_filter (dbin, element);
      gst_object_unref (sinkpad);
      gst_bin_remove (GST_BIN (dbin), element);
      continue;
    }

    /* Stop filtering errors. */
    remove_error_filter (dbin, element);

    gst_object_unref (sinkpad);
    GST_LOG_OBJECT (dbin, "linked on pad %s:%s", GST_DEBUG_PAD_NAME (pad));

    CHAIN_MUTEX_LOCK (chain);
    delem = g_slice_new (GstDecodeElement);
    delem->element = gst_object_ref (element);
    delem->capsfilter = NULL;
    chain->elements = g_list_prepend (chain->elements, delem);
    chain->demuxer = is_demuxer_element (element);
    CHAIN_MUTEX_UNLOCK (chain);

    /* link this element further */
    connect_element (dbin, element, chain);

    /* try to configure the subtitle encoding property when we can */
    if (g_object_class_find_property (G_OBJECT_GET_CLASS (element),
            "subtitle-encoding")) {
      SUBTITLE_LOCK (dbin);
      GST_DEBUG_OBJECT (dbin,
          "setting subtitle-encoding=%s to element", dbin->encoding);
      g_object_set (G_OBJECT (element), "subtitle-encoding", dbin->encoding,
          NULL);
      SUBTITLE_UNLOCK (dbin);
      subtitle = TRUE;
    } else
      subtitle = FALSE;

    /* Bring the element to the state of the parent */
    if ((gst_element_set_state (element,
                GST_STATE_PAUSED)) == GST_STATE_CHANGE_FAILURE) {
      GstDecodeElement *dtmp = NULL;
      GstElement *tmp = NULL;

      GST_WARNING_OBJECT (dbin, "Couldn't set %s to PAUSED",
          GST_ELEMENT_NAME (element));

      /* Remove all elements in this chain that were just added. No
       * other thread could've added elements in the meantime */
      CHAIN_MUTEX_LOCK (chain);
      do {
        GList *l;

        dtmp = chain->elements->data;
        tmp = dtmp->element;

        /* Disconnect any signal handlers that might be connected
         * in connect_element() or analyze_pad() */
        g_signal_handlers_disconnect_by_func (tmp, pad_added_cb, chain);
        g_signal_handlers_disconnect_by_func (tmp, pad_removed_cb, chain);
        g_signal_handlers_disconnect_by_func (tmp, no_more_pads_cb, chain);

        for (l = chain->pending_pads; l;) {
          GstPendingPad *pp = l->data;
          GList *n;

          if (GST_PAD_PARENT (pp->pad) != tmp) {
            l = l->next;
            continue;
          }

          g_signal_handlers_disconnect_by_func (pp->pad, caps_notify_cb, chain);
          gst_pad_remove_probe (pp->pad, pp->event_probe_id);
          gst_object_unref (pp->pad);
          g_slice_free (GstPendingPad, pp);

          /* Remove element from the list, update list head and go to the
           * next element in the list */
          n = l->next;
          chain->pending_pads = g_list_delete_link (chain->pending_pads, l);
          l = n;
        }

        if (dtmp->capsfilter) {
          gst_bin_remove (GST_BIN (dbin), dtmp->capsfilter);
          gst_element_set_state (dtmp->capsfilter, GST_STATE_NULL);
          gst_object_unref (dtmp->capsfilter);
        }

        gst_bin_remove (GST_BIN (dbin), tmp);
        gst_element_set_state (tmp, GST_STATE_NULL);

        gst_object_unref (tmp);
        g_slice_free (GstDecodeElement, dtmp);

        chain->elements = g_list_delete_link (chain->elements, chain->elements);
      } while (tmp != element);
      CHAIN_MUTEX_UNLOCK (chain);

      continue;
    }
    if (subtitle) {
      SUBTITLE_LOCK (dbin);
      /* we added the element now, add it to the list of subtitle-encoding
       * elements when we can set the property */
      dbin->subtitles = g_list_prepend (dbin->subtitles, element);
      SUBTITLE_UNLOCK (dbin);
    }

    res = TRUE;
    break;
  }

beach:
  if (mqpad)
    gst_object_unref (mqpad);

  return res;
}

static GstCaps *
get_pad_caps (GstPad * pad)
{
  GstCaps *caps;

  /* first check the pad caps, if this is set, we are positively sure it is
   * fixed and exactly what the element will produce. */
  caps = gst_pad_get_current_caps (pad);

  /* then use the getcaps function if we don't have caps. These caps might not
   * be fixed in some cases, in which case analyze_new_pad will set up a
   * notify::caps signal to continue autoplugging. */
  if (caps == NULL)
    caps = gst_pad_query_caps (pad, NULL);

  return caps;
}

static gboolean
connect_element (GstDecodeBin * dbin, GstElement * element,
    GstDecodeChain * chain)
{
  GList *pads;
  gboolean res = TRUE;
  gboolean dynamic = FALSE;
  GList *to_connect = NULL;

  GST_DEBUG_OBJECT (dbin, "Attempting to connect element %s [chain:%p] further",
      GST_ELEMENT_NAME (element), chain);

  /* 1. Loop over pad templates, grabbing existing pads along the way */
  for (pads = GST_ELEMENT_GET_CLASS (element)->padtemplates; pads;
      pads = g_list_next (pads)) {
    GstPadTemplate *templ = GST_PAD_TEMPLATE (pads->data);
    const gchar *templ_name;

    /* we are only interested in source pads */
    if (GST_PAD_TEMPLATE_DIRECTION (templ) != GST_PAD_SRC)
      continue;

    templ_name = GST_PAD_TEMPLATE_NAME_TEMPLATE (templ);
    GST_DEBUG_OBJECT (dbin, "got a source pad template %s", templ_name);

    /* figure out what kind of pad this is */
    switch (GST_PAD_TEMPLATE_PRESENCE (templ)) {
      case GST_PAD_ALWAYS:
      {
        /* get the pad that we need to autoplug */
        GstPad *pad = gst_element_get_static_pad (element, templ_name);

        if (pad) {
          GST_DEBUG_OBJECT (dbin, "got the pad for always template %s",
              templ_name);
          /* here is the pad, we need to autoplug it */
          to_connect = g_list_prepend (to_connect, pad);
        } else {
          /* strange, pad is marked as always but it's not
           * there. Fix the element */
          GST_WARNING_OBJECT (dbin,
              "could not get the pad for always template %s", templ_name);
        }
        break;
      }
      case GST_PAD_SOMETIMES:
      {
        /* try to get the pad to see if it is already created or
         * not */
        GstPad *pad = gst_element_get_static_pad (element, templ_name);

        if (pad) {
          GST_DEBUG_OBJECT (dbin, "got the pad for sometimes template %s",
              templ_name);
          /* the pad is created, we need to autoplug it */
          to_connect = g_list_prepend (to_connect, pad);
        } else {
          GST_DEBUG_OBJECT (dbin,
              "did not get the sometimes pad of template %s", templ_name);
          /* we have an element that will create dynamic pads */
          dynamic = TRUE;
        }
        break;
      }
      case GST_PAD_REQUEST:
        /* ignore request pads */
        GST_DEBUG_OBJECT (dbin, "ignoring request padtemplate %s", templ_name);
        break;
    }
  }

  /* 2. if there are more potential pads, connect to relevant signals */
  if (dynamic) {
    GST_LOG_OBJECT (dbin, "Adding signals to element %s in chain %p",
        GST_ELEMENT_NAME (element), chain);
    g_signal_connect (G_OBJECT (element), "pad-added",
        G_CALLBACK (pad_added_cb), chain);
    g_signal_connect (G_OBJECT (element), "pad-removed",
        G_CALLBACK (pad_removed_cb), chain);
    g_signal_connect (G_OBJECT (element), "no-more-pads",
        G_CALLBACK (no_more_pads_cb), chain);
  }

  /* 3. for every available pad, connect it */
  for (pads = to_connect; pads; pads = g_list_next (pads)) {
    GstPad *pad = GST_PAD_CAST (pads->data);
    GstCaps *caps;

    caps = get_pad_caps (pad);
    analyze_new_pad (dbin, element, pad, caps, chain);
    if (caps)
      gst_caps_unref (caps);

    gst_object_unref (pad);
  }
  g_list_free (to_connect);

  return res;
}

/* expose_pad:
 *
 * Expose the given pad on the chain as a decoded pad.
 */
static void
expose_pad (GstDecodeBin * dbin, GstElement * src, GstDecodePad * dpad,
    GstPad * pad, GstCaps * caps, GstDecodeChain * chain)
{
  GstPad *mqpad = NULL;

  GST_DEBUG_OBJECT (dbin, "pad %s:%s, chain:%p",
      GST_DEBUG_PAD_NAME (pad), chain);

  /* If this is the first pad for this chain, there are no other elements
   * and the source element is not the multiqueue we must link through the
   * multiqueue.
   *
   * This is the case if a demuxer directly exposed a raw pad.
   */
  if (chain->parent && !chain->elements && src != chain->parent->multiqueue) {
    GST_LOG_OBJECT (src, "connecting the pad through multiqueue");

    gst_ghost_pad_set_target (GST_GHOST_PAD_CAST (dpad), NULL);
    if (!(mqpad = gst_decode_group_control_demuxer_pad (chain->parent, pad)))
      goto beach;
    pad = mqpad;
    gst_ghost_pad_set_target (GST_GHOST_PAD_CAST (dpad), pad);
  }

  gst_decode_pad_activate (dpad, chain);
  chain->endpad = gst_object_ref (dpad);
  chain->endcaps = gst_caps_ref (caps);

  EXPOSE_LOCK (dbin);
  if (gst_decode_chain_is_complete (dbin->decode_chain)) {
    gst_decode_bin_expose (dbin);
  }
  EXPOSE_UNLOCK (dbin);

  if (mqpad)
    gst_object_unref (mqpad);

beach:
  return;
}

/* check_upstream_seekable:
 *
 * Check if upstream is seekable.
 */
static gboolean
check_upstream_seekable (GstDecodeBin * dbin, GstPad * pad)
{
  GstQuery *query;
  gint64 start = -1, stop = -1;
  gboolean seekable = FALSE;

  query = gst_query_new_seeking (GST_FORMAT_BYTES);
  if (!gst_pad_peer_query (pad, query)) {
    GST_DEBUG_OBJECT (dbin, "seeking query failed");
    gst_query_unref (query);
    return FALSE;
  }

  gst_query_parse_seeking (query, NULL, &seekable, &start, &stop);

  gst_query_unref (query);

  /* try harder to query upstream size if we didn't get it the first time */
  if (seekable && stop == -1) {
    GST_DEBUG_OBJECT (dbin, "doing duration query to fix up unset stop");
    gst_pad_peer_query_duration (pad, GST_FORMAT_BYTES, &stop);
  }

  /* if upstream doesn't know the size, it's likely that it's not seekable in
   * practice even if it technically may be seekable */
  if (seekable && (start != 0 || stop <= start)) {
    GST_DEBUG_OBJECT (dbin, "seekable but unknown start/stop -> disable");
    return FALSE;
  }

  GST_DEBUG_OBJECT (dbin, "upstream seekable: %d", seekable);
  return seekable;
}

static void
type_found (GstElement * typefind, guint probability,
    GstCaps * caps, GstDecodeBin * decode_bin)
{
  GstPad *pad, *sink_pad;

  GST_DEBUG_OBJECT (decode_bin, "typefind found caps %" GST_PTR_FORMAT, caps);

  /* If the typefinder (but not something else) finds text/plain - i.e. that's
   * the top-level type of the file - then error out.
   */
  if (gst_structure_has_name (gst_caps_get_structure (caps, 0), "text/plain")) {
    GST_ELEMENT_ERROR (decode_bin, STREAM, WRONG_TYPE,
        (_("This appears to be a text file")),
        ("decodebin cannot decode plain text files"));
    goto exit;
  }

  /* FIXME: we can only deal with one type, we don't yet support dynamically changing
   * caps from the typefind element */
  if (decode_bin->have_type || decode_bin->decode_chain)
    goto exit;

  decode_bin->have_type = TRUE;

  pad = gst_element_get_static_pad (typefind, "src");
  sink_pad = gst_element_get_static_pad (typefind, "sink");

  /* need some lock here to prevent race with shutdown state change
   * which might yank away e.g. decode_chain while building stuff here.
   * In typical cases, STREAM_LOCK is held and handles that, it need not
   * be held (if called from a proxied setcaps), so grab it anyway */
  GST_PAD_STREAM_LOCK (sink_pad);
  decode_bin->decode_chain = gst_decode_chain_new (decode_bin, NULL, pad);
  analyze_new_pad (decode_bin, typefind, pad, caps, decode_bin->decode_chain);
  GST_PAD_STREAM_UNLOCK (sink_pad);

  gst_object_unref (sink_pad);
  gst_object_unref (pad);

exit:
  return;
}

static GstPadProbeReturn
pad_event_cb (GstPad * pad, GstPadProbeInfo * info, gpointer data)
{
  GstEvent *event = GST_PAD_PROBE_INFO_EVENT (info);
  GstPendingPad *ppad = (GstPendingPad *) data;
  GstDecodeChain *chain = ppad->chain;
  GstDecodeBin *dbin = chain->dbin;

  g_assert (ppad);
  g_assert (chain);
  g_assert (dbin);
  switch (GST_EVENT_TYPE (event)) {
    case GST_EVENT_EOS:
      GST_DEBUG_OBJECT (dbin, "Received EOS on a non final pad, this stream "
          "ended too early");
      chain->deadend = TRUE;
      /* we don't set the endcaps because NULL endcaps means early EOS */
      EXPOSE_LOCK (dbin);
      if (gst_decode_chain_is_complete (dbin->decode_chain))
        gst_decode_bin_expose (dbin);
      EXPOSE_UNLOCK (dbin);
      break;
    default:
      break;
  }
  return GST_PAD_PROBE_OK;
}

static void
pad_added_cb (GstElement * element, GstPad * pad, GstDecodeChain * chain)
{
  GstCaps *caps;
  GstDecodeBin *dbin;

  dbin = chain->dbin;

  GST_DEBUG_OBJECT (pad, "pad added, chain:%p", chain);

  caps = get_pad_caps (pad);
  analyze_new_pad (dbin, element, pad, caps, chain);
  if (caps)
    gst_caps_unref (caps);

  EXPOSE_LOCK (dbin);
  if (gst_decode_chain_is_complete (dbin->decode_chain)) {
    GST_LOG_OBJECT (dbin,
        "That was the last dynamic object, now attempting to expose the group");
    if (!gst_decode_bin_expose (dbin))
      GST_WARNING_OBJECT (dbin, "Couldn't expose group");
  }
  EXPOSE_UNLOCK (dbin);
}

static void
pad_removed_cb (GstElement * element, GstPad * pad, GstDecodeChain * chain)
{
  GList *l;

  GST_LOG_OBJECT (pad, "pad removed, chain:%p", chain);

  /* In fact, we don't have to do anything here, the active group will be
   * removed when the group's multiqueue is drained */
  CHAIN_MUTEX_LOCK (chain);
  for (l = chain->pending_pads; l; l = l->next) {
    GstPendingPad *ppad = l->data;
    GstPad *opad = ppad->pad;

    if (pad == opad) {
      g_signal_handlers_disconnect_by_func (pad, caps_notify_cb, chain);
      gst_pending_pad_free (ppad);
      chain->pending_pads = g_list_delete_link (chain->pending_pads, l);
      break;
    }
  }
  CHAIN_MUTEX_UNLOCK (chain);
}

static void
no_more_pads_cb (GstElement * element, GstDecodeChain * chain)
{
  GstDecodeGroup *group = NULL;

  GST_LOG_OBJECT (element, "got no more pads");

  CHAIN_MUTEX_LOCK (chain);
  if (!chain->elements
      || ((GstDecodeElement *) chain->elements->data)->element != element) {
    GST_LOG_OBJECT (chain->dbin, "no-more-pads from old chain element '%s'",
        GST_OBJECT_NAME (element));
    CHAIN_MUTEX_UNLOCK (chain);
    return;
  } else if (!chain->demuxer) {
    GST_LOG_OBJECT (chain->dbin, "no-more-pads from a non-demuxer element '%s'",
        GST_OBJECT_NAME (element));
    CHAIN_MUTEX_UNLOCK (chain);
    return;
  }

  /* when we received no_more_pads, we can complete the pads of the chain */
  if (!chain->next_groups && chain->active_group) {
    group = chain->active_group;
  } else if (chain->next_groups) {
    group = chain->next_groups->data;
  }
  if (!group) {
    GST_ERROR_OBJECT (chain->dbin, "can't find group for element");
    CHAIN_MUTEX_UNLOCK (chain);
    return;
  }

  GST_DEBUG_OBJECT (element, "Setting group %p to complete", group);

  group->no_more_pads = TRUE;
  /* this group has prerolled enough to not need more pads,
   * we can probably set its buffering state to playing now */
  GST_DEBUG_OBJECT (group->dbin, "Setting group %p multiqueue to "
      "'playing' buffering mode", group);
  decodebin_set_queue_size (group->dbin, group->multiqueue, FALSE,
      (group->parent ? group->parent->seekable : TRUE));
  CHAIN_MUTEX_UNLOCK (chain);

  EXPOSE_LOCK (chain->dbin);
  if (gst_decode_chain_is_complete (chain->dbin->decode_chain)) {
    gst_decode_bin_expose (chain->dbin);
  }
  EXPOSE_UNLOCK (chain->dbin);
}

static void
caps_notify_cb (GstPad * pad, GParamSpec * unused, GstDecodeChain * chain)
{
  GstElement *element;
  GList *l;

  GST_LOG_OBJECT (pad, "Notified caps for pad %s:%s", GST_DEBUG_PAD_NAME (pad));

  /* Disconnect this; if we still need it, we'll reconnect to this in
   * analyze_new_pad */
  g_signal_handlers_disconnect_by_func (pad, caps_notify_cb, chain);

  element = GST_ELEMENT_CAST (gst_pad_get_parent (pad));

  CHAIN_MUTEX_LOCK (chain);
  for (l = chain->pending_pads; l; l = l->next) {
    GstPendingPad *ppad = l->data;
    if (ppad->pad == pad) {
      gst_pending_pad_free (ppad);
      chain->pending_pads = g_list_delete_link (chain->pending_pads, l);
      break;
    }
  }
  CHAIN_MUTEX_UNLOCK (chain);

  pad_added_cb (element, pad, chain);

  gst_object_unref (element);
}

/* Decide whether an element is a demuxer based on the
 * klass and number/type of src pad templates it has */
static gboolean
is_demuxer_element (GstElement * srcelement)
{
  GstElementFactory *srcfactory;
  GstElementClass *elemclass;
  GList *walk;
  const gchar *klass;
  gint potential_src_pads = 0;

  srcfactory = gst_element_get_factory (srcelement);
  klass = gst_element_factory_get_klass (srcfactory);

  /* Can't be a demuxer unless it has Demux in the klass name */
  if (!strstr (klass, "Demux"))
    return FALSE;

  /* Walk the src pad templates and count how many the element
   * might produce */
  elemclass = GST_ELEMENT_GET_CLASS (srcelement);

  walk = gst_element_class_get_pad_template_list (elemclass);
  while (walk != NULL) {
    GstPadTemplate *templ;

    templ = (GstPadTemplate *) walk->data;
    if (GST_PAD_TEMPLATE_DIRECTION (templ) == GST_PAD_SRC) {
      switch (GST_PAD_TEMPLATE_PRESENCE (templ)) {
        case GST_PAD_ALWAYS:
        case GST_PAD_SOMETIMES:
          if (strstr (GST_PAD_TEMPLATE_NAME_TEMPLATE (templ), "%"))
            potential_src_pads += 2;    /* Might make multiple pads */
          else
            potential_src_pads += 1;
          break;
        case GST_PAD_REQUEST:
          potential_src_pads += 2;
          break;
      }
    }
    walk = g_list_next (walk);
  }

  if (potential_src_pads < 2)
    return FALSE;

  return TRUE;
}

/* Returns TRUE if the caps are compatible with the caps specified in the 'caps'
 * property (which by default are the raw caps)
 *
 * The decodebin_lock should be taken !
 */
static gboolean
are_final_caps (GstDecodeBin * dbin, GstCaps * caps)
{
  gboolean res;

  GST_LOG_OBJECT (dbin, "Checking with caps %" GST_PTR_FORMAT, caps);

  /* lock for getting the caps */
  GST_OBJECT_LOCK (dbin);
  res = gst_caps_can_intersect (dbin->caps, caps);
  GST_OBJECT_UNLOCK (dbin);

  GST_LOG_OBJECT (dbin, "Caps are %sfinal caps", res ? "" : "not ");

  return res;
}

/****
 * GstDecodeChain functions
 ****/

/* gst_decode_chain_get_current_group:
 *
 * Returns the current group of this chain, to which
 * new chains should be attached or NULL if the last
 * group didn't have no-more-pads.
 *
 * Not MT-safe: Call with parent chain lock!
 */
static GstDecodeGroup *
gst_decode_chain_get_current_group (GstDecodeChain * chain)
{
  GstDecodeGroup *group;

  if (!chain->next_groups && chain->active_group
      && chain->active_group->overrun && !chain->active_group->no_more_pads) {
    GST_WARNING_OBJECT (chain->dbin,
        "Currently active group %p is exposed"
        " and wants to add a new pad without having signaled no-more-pads",
        chain->active_group);
    return NULL;
  }

  if (chain->next_groups && (group = chain->next_groups->data) && group->overrun
      && !group->no_more_pads) {
    GST_WARNING_OBJECT (chain->dbin,
        "Currently newest pending group %p "
        "had overflow but didn't signal no-more-pads", group);
    return NULL;
  }

  /* Now we know that we can really return something useful */
  if (!chain->active_group) {
    chain->active_group = group = gst_decode_group_new (chain->dbin, chain);
  } else if (!chain->active_group->overrun
      && !chain->active_group->no_more_pads) {
    group = chain->active_group;
  } else if (chain->next_groups && (group = chain->next_groups->data)
      && !group->overrun && !group->no_more_pads) {
    /* group = chain->next_groups->data */
  } else {
    group = gst_decode_group_new (chain->dbin, chain);
    chain->next_groups = g_list_prepend (chain->next_groups, group);
  }

  return group;
}

static void gst_decode_group_free_internal (GstDecodeGroup * group,
    gboolean hide);

static void
gst_decode_chain_free_internal (GstDecodeChain * chain, gboolean hide)
{
  GList *l;

  CHAIN_MUTEX_LOCK (chain);

  GST_DEBUG_OBJECT (chain->dbin, "%s chain %p", (hide ? "Hiding" : "Freeing"),
      chain);

  if (chain->active_group) {
    gst_decode_group_free_internal (chain->active_group, hide);
    if (!hide)
      chain->active_group = NULL;
  }

  for (l = chain->next_groups; l; l = l->next) {
    gst_decode_group_free_internal ((GstDecodeGroup *) l->data, hide);
    if (!hide)
      l->data = NULL;
  }
  if (!hide) {
    g_list_free (chain->next_groups);
    chain->next_groups = NULL;
  }

  if (!hide) {
    for (l = chain->old_groups; l; l = l->next) {
      GstDecodeGroup *group = l->data;

      gst_decode_group_free (group);
    }
    g_list_free (chain->old_groups);
    chain->old_groups = NULL;
  }

  for (l = chain->pending_pads; l; l = l->next) {
    GstPendingPad *ppad = l->data;
    GstPad *pad = ppad->pad;

    g_signal_handlers_disconnect_by_func (pad, caps_notify_cb, chain);
    gst_pending_pad_free (ppad);
    l->data = NULL;
  }
  g_list_free (chain->pending_pads);
  chain->pending_pads = NULL;

  for (l = chain->elements; l; l = l->next) {
    GstDecodeElement *delem = l->data;
    GstElement *element = delem->element;

    g_signal_handlers_disconnect_by_func (element, pad_added_cb, chain);
    g_signal_handlers_disconnect_by_func (element, pad_removed_cb, chain);
    g_signal_handlers_disconnect_by_func (element, no_more_pads_cb, chain);

    if (delem->capsfilter) {
      if (GST_OBJECT_PARENT (delem->capsfilter) ==
          GST_OBJECT_CAST (chain->dbin))
        gst_bin_remove (GST_BIN_CAST (chain->dbin), delem->capsfilter);
      if (!hide) {
        gst_element_set_state (delem->capsfilter, GST_STATE_NULL);
      }
    }

    if (GST_OBJECT_PARENT (element) == GST_OBJECT_CAST (chain->dbin))
      gst_bin_remove (GST_BIN_CAST (chain->dbin), element);
    if (!hide) {
      gst_element_set_state (element, GST_STATE_NULL);
    }

    SUBTITLE_LOCK (chain->dbin);
    /* remove possible subtitle element */
    chain->dbin->subtitles = g_list_remove (chain->dbin->subtitles, element);
    SUBTITLE_UNLOCK (chain->dbin);

    if (!hide) {
      if (delem->capsfilter) {
        gst_object_unref (delem->capsfilter);
        delem->capsfilter = NULL;
      }

      gst_object_unref (element);
      l->data = NULL;

      g_slice_free (GstDecodeElement, delem);
    }
  }
  if (!hide) {
    g_list_free (chain->elements);
    chain->elements = NULL;
  }

  if (chain->endpad) {
    if (chain->endpad->exposed) {
      gst_element_remove_pad (GST_ELEMENT_CAST (chain->dbin),
          GST_PAD_CAST (chain->endpad));
    }

    gst_ghost_pad_set_target (GST_GHOST_PAD_CAST (chain->endpad), NULL);
    chain->endpad->exposed = FALSE;
    if (!hide) {
      gst_object_unref (chain->endpad);
      chain->endpad = NULL;
    }
  }

  if (chain->pad) {
    gst_object_unref (chain->pad);
    chain->pad = NULL;
  }

  if (chain->endcaps) {
    gst_caps_unref (chain->endcaps);
    chain->endcaps = NULL;
  }

  GST_DEBUG_OBJECT (chain->dbin, "%s chain %p", (hide ? "Hidden" : "Freed"),
      chain);
  CHAIN_MUTEX_UNLOCK (chain);
  if (!hide) {
    g_mutex_free (chain->lock);
    g_slice_free (GstDecodeChain, chain);
  }
}

/* gst_decode_chain_free:
 *
 * Completely frees and removes the chain and all
 * child groups from decodebin.
 *
 * MT-safe, don't hold the chain lock or any child chain's lock
 * when calling this!
 */
static void
gst_decode_chain_free (GstDecodeChain * chain)
{
  gst_decode_chain_free_internal (chain, FALSE);
}

/* gst_decode_chain_new:
 *
 * Creates a new decode chain and initializes it.
 *
 * It's up to the caller to add it to the list of child chains of
 * a group!
 */
static GstDecodeChain *
gst_decode_chain_new (GstDecodeBin * dbin, GstDecodeGroup * parent,
    GstPad * pad)
{
  GstDecodeChain *chain = g_slice_new0 (GstDecodeChain);

  GST_DEBUG_OBJECT (dbin, "Creating new chain %p with parent group %p", chain,
      parent);

  chain->dbin = dbin;
  chain->parent = parent;
  chain->lock = g_mutex_new ();
  chain->pad = gst_object_ref (pad);

  return chain;
}

/****
 * GstDecodeGroup functions
 ****/

/* The overrun callback is used to expose groups that have not yet had their
 * no_more_pads called while the (large) multiqueue overflowed. When this
 * happens we must assume that the no_more_pads will not arrive anymore and we
 * must expose the pads that we have.
 */
static void
multi_queue_overrun_cb (GstElement * queue, GstDecodeGroup * group)
{
  GstDecodeBin *dbin;

  dbin = group->dbin;

  GST_LOG_OBJECT (dbin, "multiqueue '%s' (%p) is full", GST_OBJECT_NAME (queue),
      queue);

  group->overrun = TRUE;
  /* this group has prerolled enough to not need more pads,
   * we can probably set its buffering state to playing now */
  GST_DEBUG_OBJECT (group->dbin, "Setting group %p multiqueue to "
      "'playing' buffering mode", group);
  decodebin_set_queue_size (group->dbin, group->multiqueue, FALSE,
      (group->parent ? group->parent->seekable : TRUE));

  /* FIXME: We should make sure that everything gets exposed now
   * even if child chains are not complete because the will never
   * be complete! Ignore any non-complete chains when exposing
   * and never expose them later
   */

  EXPOSE_LOCK (dbin);
  if (gst_decode_chain_is_complete (dbin->decode_chain)) {
    if (!gst_decode_bin_expose (dbin))
      GST_WARNING_OBJECT (dbin, "Couldn't expose group");
  }
  EXPOSE_UNLOCK (group->dbin);
}

static void
gst_decode_group_free_internal (GstDecodeGroup * group, gboolean hide)
{
  GList *l;

  GST_DEBUG_OBJECT (group->dbin, "%s group %p", (hide ? "Hiding" : "Freeing"),
      group);
  for (l = group->children; l; l = l->next) {
    GstDecodeChain *chain = (GstDecodeChain *) l->data;

    gst_decode_chain_free_internal (chain, hide);
    if (!hide)
      l->data = NULL;
  }
  if (!hide) {
    g_list_free (group->children);
    group->children = NULL;
  }

  if (!hide) {
    for (l = group->reqpads; l; l = l->next) {
      GstPad *pad = l->data;

      gst_element_release_request_pad (group->multiqueue, pad);
      gst_object_unref (pad);
      l->data = NULL;
    }
    g_list_free (group->reqpads);
    group->reqpads = NULL;
  }

  if (group->multiqueue) {
    if (group->overrunsig) {
      g_signal_handler_disconnect (group->multiqueue, group->overrunsig);
      group->overrunsig = 0;
    }

    if (GST_OBJECT_PARENT (group->multiqueue) == GST_OBJECT_CAST (group->dbin))
      gst_bin_remove (GST_BIN_CAST (group->dbin), group->multiqueue);
    if (!hide) {
      gst_element_set_state (group->multiqueue, GST_STATE_NULL);
      gst_object_unref (group->multiqueue);
      group->multiqueue = NULL;
    }
  }

  GST_DEBUG_OBJECT (group->dbin, "%s group %p", (hide ? "Hided" : "Freed"),
      group);
  if (!hide)
    g_slice_free (GstDecodeGroup, group);
}

/* gst_decode_group_free:
 *
 * Completely frees and removes the decode group and all
 * it's children.
 *
 * Never call this from any streaming thread!
 *
 * Not MT-safe, call with parent's chain lock!
 */
static void
gst_decode_group_free (GstDecodeGroup * group)
{
  gst_decode_group_free_internal (group, FALSE);
}

/* gst_decode_group_hide:
 *
 * Hide the decode group only, this means that
 * all child endpads are removed from decodebin
 * and all signals are unconnected.
 *
 * No element is set to NULL state and completely
 * unrefed here.
 *
 * Can be called from streaming threads.
 *
 * Not MT-safe, call with parent's chain lock!
 */
static void
gst_decode_group_hide (GstDecodeGroup * group)
{
  gst_decode_group_free_internal (group, TRUE);
}

/* configure queue sizes, this depends on the buffering method and if we are
 * playing or prerolling. */
static void
decodebin_set_queue_size (GstDecodeBin * dbin, GstElement * multiqueue,
    gboolean preroll, gboolean seekable)
{
  guint max_bytes, max_buffers;
  guint64 max_time;

  if (preroll || dbin->use_buffering) {
    /* takes queue limits, initially we only queue up up to the max bytes limit,
     * with a default of 2MB. we use the same values for buffering mode. */
    if ((max_bytes = dbin->max_size_bytes) == 0)
      max_bytes = AUTO_PREROLL_SIZE_BYTES;
    if ((max_buffers = dbin->max_size_buffers) == 0)
      max_buffers = AUTO_PREROLL_SIZE_BUFFERS;
    if ((max_time = dbin->max_size_time) == 0)
      max_time = seekable ? AUTO_PREROLL_SEEKABLE_SIZE_TIME :
          AUTO_PREROLL_NOT_SEEKABLE_SIZE_TIME;
  } else {
    /* update runtime limits. At runtime, we try to keep the amount of buffers
     * in the queues as low as possible (but at least 5 buffers). */
    if ((max_bytes = dbin->max_size_bytes) == 0)
      max_bytes = AUTO_PLAY_SIZE_BYTES;
    if ((max_buffers = dbin->max_size_buffers) == 0)
      max_buffers = AUTO_PLAY_SIZE_BUFFERS;
    if ((max_time = dbin->max_size_time) == 0)
      max_time = AUTO_PLAY_SIZE_TIME;
  }

  g_object_set (multiqueue,
      "max-size-bytes", max_bytes, "max-size-time", max_time,
      "max-size-buffers", max_buffers, NULL);
}

/* gst_decode_group_new:
 * @dbin: Parent decodebin
 * @parent: Parent chain or %NULL
 *
 * Creates a new GstDecodeGroup. It is up to the caller to add it to the list
 * of groups.
 */
static GstDecodeGroup *
gst_decode_group_new (GstDecodeBin * dbin, GstDecodeChain * parent)
{
  GstDecodeGroup *group = g_slice_new0 (GstDecodeGroup);
  GstElement *mq;
  gboolean seekable;

  GST_DEBUG_OBJECT (dbin, "Creating new group %p with parent chain %p", group,
      parent);

  group->dbin = dbin;
  group->parent = parent;

  mq = group->multiqueue = gst_element_factory_make ("multiqueue", NULL);
  if (G_UNLIKELY (!group->multiqueue))
    goto missing_multiqueue;

  /* default is for use-buffering is FALSE */
  if (dbin->use_buffering) {
    g_object_set (mq,
        "use-buffering", TRUE,
        "low-percent", dbin->low_percent,
        "high-percent", dbin->high_percent, NULL);
  }

  /* configure queue sizes for preroll */
  seekable = FALSE;
  if (parent && parent->demuxer) {
    GstElement *element =
        ((GstDecodeElement *) parent->elements->data)->element;
    GstPad *pad = gst_element_get_static_pad (element, "sink");
    if (pad) {
      seekable = parent->seekable = check_upstream_seekable (dbin, pad);
      gst_object_unref (pad);
    }
  }
  decodebin_set_queue_size (dbin, mq, TRUE, seekable);

  group->overrunsig = g_signal_connect (G_OBJECT (mq), "overrun",
      G_CALLBACK (multi_queue_overrun_cb), group);

  gst_bin_add (GST_BIN (dbin), gst_object_ref (mq));
  gst_element_set_state (mq, GST_STATE_PAUSED);

  return group;

  /* ERRORS */
missing_multiqueue:
  {
    gst_element_post_message (GST_ELEMENT_CAST (dbin),
        gst_missing_element_message_new (GST_ELEMENT_CAST (dbin),
            "multiqueue"));
    GST_ELEMENT_ERROR (dbin, CORE, MISSING_PLUGIN, (NULL), ("no multiqueue!"));
    g_slice_free (GstDecodeGroup, group);
    return NULL;
  }
}

/* gst_decode_group_control_demuxer_pad
 *
 * Adds a new demuxer srcpad to the given group.
 *
 * Returns the srcpad of the multiqueue corresponding the given pad.
 * Returns NULL if there was an error.
 */
static GstPad *
gst_decode_group_control_demuxer_pad (GstDecodeGroup * group, GstPad * pad)
{
  GstDecodeBin *dbin;
  GstPad *srcpad, *sinkpad;
  GstIterator *it = NULL;
  GValue item = { 0, };

  dbin = group->dbin;

  GST_LOG_OBJECT (dbin, "group:%p pad %s:%s", group, GST_DEBUG_PAD_NAME (pad));

  srcpad = NULL;

  if (G_UNLIKELY (!group->multiqueue))
    return NULL;

  if (!(sinkpad = gst_element_get_request_pad (group->multiqueue, "sink_%u"))) {
    GST_ERROR_OBJECT (dbin, "Couldn't get sinkpad from multiqueue");
    return NULL;
  }

  if ((gst_pad_link (pad, sinkpad) != GST_PAD_LINK_OK)) {
    GST_ERROR_OBJECT (dbin, "Couldn't link demuxer and multiqueue");
    goto error;
  }

  it = gst_pad_iterate_internal_links (sinkpad);

  if (!it || (gst_iterator_next (it, &item)) != GST_ITERATOR_OK
      || ((srcpad = g_value_dup_object (&item)) == NULL)) {
    GST_ERROR_OBJECT (dbin,
        "Couldn't get srcpad from multiqueue for sinkpad %" GST_PTR_FORMAT,
        sinkpad);
    goto error;
  }
  CHAIN_MUTEX_LOCK (group->parent);
  group->reqpads = g_list_prepend (group->reqpads, gst_object_ref (sinkpad));
  CHAIN_MUTEX_UNLOCK (group->parent);

beach:
  g_value_unset (&item);
  if (it)
    gst_iterator_free (it);
  gst_object_unref (sinkpad);
  return srcpad;

error:
  gst_element_release_request_pad (group->multiqueue, sinkpad);
  goto beach;
}

/* gst_decode_group_is_complete:
 *
 * Checks if the group is complete, this means that
 * a) overrun of the multiqueue or no-more-pads happened
 * b) all child chains are complete
 *
 * Not MT-safe, always call with decodebin expose lock
 */
static gboolean
gst_decode_group_is_complete (GstDecodeGroup * group)
{
  GList *l;
  gboolean complete = TRUE;

  if (!group->overrun && !group->no_more_pads) {
    complete = FALSE;
    goto out;
  }

  for (l = group->children; l; l = l->next) {
    GstDecodeChain *chain = l->data;

    if (!gst_decode_chain_is_complete (chain)) {
      complete = FALSE;
      goto out;
    }
  }

out:
  GST_DEBUG_OBJECT (group->dbin, "Group %p is complete: %d", group, complete);
  return complete;
}

/* gst_decode_chain_is_complete:
 *
 * Returns TRUE if the chain is complete, this means either
 * a) This chain is a dead end, i.e. we have no suitable plugins
 * b) This chain ends in an endpad and this is blocked or exposed
 *
 * Not MT-safe, always call with decodebin expose lock
 */
static gboolean
gst_decode_chain_is_complete (GstDecodeChain * chain)
{
  gboolean complete = FALSE;

  CHAIN_MUTEX_LOCK (chain);
  if (chain->deadend) {
    complete = TRUE;
    goto out;
  }

  if (chain->endpad && (chain->endpad->blocked || chain->endpad->exposed)) {
    complete = TRUE;
    goto out;
  }

  if (chain->demuxer) {
    if (chain->active_group
        && gst_decode_group_is_complete (chain->active_group)) {
      complete = TRUE;
      goto out;
    }
  }

out:
  CHAIN_MUTEX_UNLOCK (chain);
  GST_DEBUG_OBJECT (chain->dbin, "Chain %p is complete: %d", chain, complete);
  return complete;
}

static gboolean
drain_and_switch_chains (GstDecodeChain * chain, GstDecodePad * drainpad,
    gboolean * last_group, gboolean * drained, gboolean * switched);
/* drain_and_switch_chains/groups:
 *
 * CALL WITH CHAIN LOCK (or group parent) TAKEN !
 *
 * Goes down the chains/groups until it finds the chain
 * to which the drainpad belongs.
 *
 * It marks that pad/chain as drained and then will figure
 * out which group to switch to or not.
 *
 * last_chain will be set to TRUE if the group to which the
 * pad belongs is the last one.
 *
 * drained will be set to TRUE if the chain/group is drained.
 *
 * Returns: TRUE if the chain contained the target pad */
static gboolean
drain_and_switch_group (GstDecodeGroup * group, GstDecodePad * drainpad,
    gboolean * last_group, gboolean * drained, gboolean * switched)
{
  gboolean handled = FALSE;
  gboolean alldrained = TRUE;
  GList *tmp;

  GST_DEBUG ("Checking group %p (target pad %s:%s)",
      group, GST_DEBUG_PAD_NAME (drainpad));

  /* Definitely can't be in drained groups */
  if (G_UNLIKELY (group->drained)) {
    goto beach;
  }

  /* Figure out if all our chains are drained with the
   * new information */
  for (tmp = group->children; tmp; tmp = tmp->next) {
    GstDecodeChain *chain = (GstDecodeChain *) tmp->data;
    gboolean subdrained = FALSE;

    handled |=
        drain_and_switch_chains (chain, drainpad, last_group, &subdrained,
        switched);
    if (!subdrained)
      alldrained = FALSE;
  }

beach:
  GST_DEBUG ("group %p (last_group:%d, drained:%d, switched:%d, handled:%d)",
      group, *last_group, alldrained, *switched, handled);
  *drained = alldrained;
  return handled;
}

static gboolean
drain_and_switch_chains (GstDecodeChain * chain, GstDecodePad * drainpad,
    gboolean * last_group, gboolean * drained, gboolean * switched)
{
  gboolean handled = FALSE;
  GstDecodeBin *dbin = chain->dbin;

  GST_DEBUG ("Checking chain %p (target pad %s:%s)",
      chain, GST_DEBUG_PAD_NAME (drainpad));

  CHAIN_MUTEX_LOCK (chain);

  if (chain->endpad) {
    /* Check if we're reached the target endchain */
    if (chain == drainpad->chain) {
      GST_DEBUG ("Found the target chain");
      drainpad->drained = TRUE;
      handled = TRUE;
    }

    *drained = chain->endpad->drained;
    goto beach;
  }

  /* We known there are groups to switch to */
  if (chain->next_groups)
    *last_group = FALSE;

  /* Check the active group */
  if (chain->active_group) {
    gboolean subdrained = FALSE;
    handled = drain_and_switch_group (chain->active_group, drainpad,
        last_group, &subdrained, switched);

    /* The group is drained, see if we can switch to another */
    if (handled && subdrained && !*switched) {
      if (chain->next_groups) {
        /* Switch to next group */
        GST_DEBUG_OBJECT (dbin, "Hiding current group %p", chain->active_group);
        gst_decode_group_hide (chain->active_group);
        chain->old_groups =
            g_list_prepend (chain->old_groups, chain->active_group);
        GST_DEBUG_OBJECT (dbin, "Switching to next group %p",
            chain->next_groups->data);
        chain->active_group = chain->next_groups->data;
        chain->next_groups =
            g_list_delete_link (chain->next_groups, chain->next_groups);
        *switched = TRUE;
        *drained = FALSE;
      } else {
        GST_DEBUG ("Group %p was the last in chain %p", chain->active_group,
            chain);
        *drained = TRUE;
        /* We're drained ! */
      }
    }
  }

beach:
  CHAIN_MUTEX_UNLOCK (chain);

  GST_DEBUG ("Chain %p (handled:%d, last_group:%d, drained:%d, switched:%d)",
      chain, handled, *last_group, *drained, *switched);

  if (*drained)
    g_signal_emit (dbin, gst_decode_bin_signals[SIGNAL_DRAINED], 0, NULL);

  return handled;
}

/* check if the group is drained, meaning all pads have seen an EOS
 * event.  */
static gboolean
gst_decode_pad_handle_eos (GstDecodePad * pad)
{
  gboolean last_group = TRUE;
  gboolean switched = FALSE;
  gboolean drained = FALSE;
  GstDecodeChain *chain = pad->chain;
  GstDecodeBin *dbin = chain->dbin;

  GST_LOG_OBJECT (dbin, "pad %p", pad);
  drain_and_switch_chains (dbin->decode_chain, pad, &last_group, &drained,
      &switched);

  if (switched) {
    /* If we resulted in a group switch, expose what's needed */
    EXPOSE_LOCK (dbin);
    if (gst_decode_chain_is_complete (dbin->decode_chain))
      gst_decode_bin_expose (dbin);
    EXPOSE_UNLOCK (dbin);
  }

  return last_group;
}

/* gst_decode_group_is_drained:
 *
 * Check is this group is drained and cache this result.
 * The group is drained if all child chains are drained.
 *
 * Not MT-safe, call with group->parent's lock */
static gboolean
gst_decode_group_is_drained (GstDecodeGroup * group)
{
  GList *l;
  gboolean drained = TRUE;

  if (group->drained) {
    drained = TRUE;
    goto out;
  }

  for (l = group->children; l; l = l->next) {
    GstDecodeChain *chain = l->data;

    CHAIN_MUTEX_LOCK (chain);
    if (!gst_decode_chain_is_drained (chain))
      drained = FALSE;
    CHAIN_MUTEX_UNLOCK (chain);
    if (!drained)
      goto out;
  }
  group->drained = drained;

out:
  GST_DEBUG_OBJECT (group->dbin, "Group %p is drained: %d", group, drained);
  return drained;
}

/* gst_decode_chain_is_drained:
 *
 * Check is the chain is drained, which means that
 * either
 *
 * a) it's endpad is drained
 * b) there are no pending pads, the active group is drained
 *    and there are no next groups
 *
 * Not MT-safe, call with chain lock
 */
static gboolean
gst_decode_chain_is_drained (GstDecodeChain * chain)
{
  gboolean drained = FALSE;

  if (chain->endpad) {
    drained = chain->endpad->drained;
    goto out;
  }

  if (chain->pending_pads) {
    drained = FALSE;
    goto out;
  }

  if (chain->active_group && gst_decode_group_is_drained (chain->active_group)
      && !chain->next_groups) {
    drained = TRUE;
    goto out;
  }

out:
  GST_DEBUG_OBJECT (chain->dbin, "Chain %p is drained: %d", chain, drained);
  return drained;
}

/* sort_end_pads:
 * GCompareFunc to use with lists of GstPad.
 * Sorts pads by mime type.
 * First video (raw, then non-raw), then audio (raw, then non-raw),
 * then others.
 *
 * Return: negative if a<b, 0 if a==b, positive if a>b
 */
static gint
sort_end_pads (GstDecodePad * da, GstDecodePad * db)
{
  gint va, vb;
  GstCaps *capsa, *capsb;
  GstStructure *sa, *sb;
  const gchar *namea, *nameb;

  capsa = get_pad_caps (GST_PAD_CAST (da));
  capsb = get_pad_caps (GST_PAD_CAST (db));

  sa = gst_caps_get_structure ((const GstCaps *) capsa, 0);
  sb = gst_caps_get_structure ((const GstCaps *) capsb, 0);

  namea = gst_structure_get_name (sa);
  nameb = gst_structure_get_name (sb);

  if (g_strrstr (namea, "video/x-raw"))
    va = 0;
  else if (g_strrstr (namea, "video/"))
    va = 1;
  else if (g_strrstr (namea, "audio/x-raw"))
    va = 2;
  else if (g_strrstr (namea, "audio/"))
    va = 3;
  else
    va = 4;

  if (g_strrstr (nameb, "video/x-raw"))
    vb = 0;
  else if (g_strrstr (nameb, "video/"))
    vb = 1;
  else if (g_strrstr (nameb, "audio/x-raw"))
    vb = 2;
  else if (g_strrstr (nameb, "audio/"))
    vb = 3;
  else
    vb = 4;

  gst_caps_unref (capsa);
  gst_caps_unref (capsb);

  return va - vb;
}

static GstCaps *
_gst_element_get_linked_caps (GstElement * src, GstElement * sink,
    GstPad ** srcpad)
{
  GstIterator *it;
  GstElement *parent;
  GstPad *pad, *peer;
  gboolean done = FALSE;
  GstCaps *caps = NULL;
  GValue item = { 0, };

  it = gst_element_iterate_src_pads (src);
  while (!done) {
    switch (gst_iterator_next (it, &item)) {
      case GST_ITERATOR_OK:
        pad = g_value_get_object (&item);
        peer = gst_pad_get_peer (pad);
        if (peer) {
          parent = gst_pad_get_parent_element (peer);
          if (parent == sink) {
            caps = gst_pad_get_current_caps (pad);
            if (srcpad) {
              gst_object_ref (pad);
              *srcpad = pad;
            }
            done = TRUE;
          }

          if (parent)
            gst_object_unref (parent);
          gst_object_unref (peer);
        }
        g_value_reset (&item);
        break;
      case GST_ITERATOR_RESYNC:
        gst_iterator_resync (it);
        break;
      case GST_ITERATOR_ERROR:
      case GST_ITERATOR_DONE:
        done = TRUE;
        break;
    }
  }
  g_value_unset (&item);
  gst_iterator_free (it);

  return caps;
}

static GQuark topology_structure_name = 0;
static GQuark topology_caps = 0;
static GQuark topology_next = 0;
static GQuark topology_pad = 0;
static GQuark topology_element_srcpad = 0;

/* FIXME: Invent gst_structure_take_structure() to prevent all the
 * structure copying for nothing
 */
static GstStructure *
gst_decode_chain_get_topology (GstDecodeChain * chain)
{
  GstStructure *s, *u;
  GList *l;
  GstCaps *caps;

  if (G_UNLIKELY ((chain->endpad || chain->deadend)
          && (chain->endcaps == NULL))) {
    GST_WARNING ("End chain without valid caps !");
    return NULL;
  }

  u = gst_structure_new_id_empty (topology_structure_name);

  /* Now at the last element */
<<<<<<< HEAD
  if (chain->elements && (chain->endpad || chain->deadend)) {
    s = gst_structure_new_id_empty (topology_structure_name);
=======
  if ((chain->elements || !chain->active_group) &&
      (chain->endpad || chain->deadend)) {
    s = gst_structure_id_empty_new (topology_structure_name);
>>>>>>> 08022bdd
    gst_structure_id_set (u, topology_caps, GST_TYPE_CAPS, chain->endcaps,
        NULL);

    if (chain->endpad) {
      gst_structure_id_set (u, topology_pad, GST_TYPE_PAD, chain->endpad, NULL);
      gst_structure_id_set (u, topology_element_srcpad, GST_TYPE_PAD,
          chain->endpad, NULL);
    }
    gst_structure_id_set (s, topology_next, GST_TYPE_STRUCTURE, u, NULL);
    gst_structure_free (u);
    u = s;
  } else if (chain->active_group) {
    GValue list = { 0, };
    GValue item = { 0, };

    g_value_init (&list, GST_TYPE_LIST);
    g_value_init (&item, GST_TYPE_STRUCTURE);
    for (l = chain->active_group->children; l; l = l->next) {
      s = gst_decode_chain_get_topology (l->data);
      if (s) {
        gst_value_set_structure (&item, s);
        gst_value_list_append_value (&list, &item);
        g_value_reset (&item);
        gst_structure_free (s);
      }
    }
    gst_structure_id_set_value (u, topology_next, &list);
    g_value_unset (&list);
    g_value_unset (&item);
  }

  /* Get caps between all elements in this chain */
  l = (chain->elements && chain->elements->next) ? chain->elements : NULL;
  for (; l && l->next; l = l->next) {
    GstDecodeElement *delem, *delem_next;
    GstElement *elem, *elem_next;
    GstCaps *caps;
    GstPad *srcpad;

    delem = l->data;
    elem = delem->element;
    delem_next = l->next->data;
    elem_next = delem_next->element;
    srcpad = NULL;

    caps = _gst_element_get_linked_caps (elem_next, elem, &srcpad);

    if (caps) {
      s = gst_structure_new_id_empty (topology_structure_name);
      gst_structure_id_set (u, topology_caps, GST_TYPE_CAPS, caps, NULL);
      gst_caps_unref (caps);

      gst_structure_id_set (s, topology_next, GST_TYPE_STRUCTURE, u, NULL);
      gst_structure_free (u);
      u = s;
    }

    if (srcpad) {
      gst_structure_id_set (u, topology_element_srcpad, GST_TYPE_PAD, srcpad,
          NULL);
      gst_object_unref (srcpad);
    }
  }

  /* Caps that resulted in this chain */
  caps = gst_pad_get_current_caps (chain->pad);
  if (!caps) {
    caps = get_pad_caps (chain->pad);
    if (G_UNLIKELY (!gst_caps_is_fixed (caps))) {
      GST_ERROR_OBJECT (chain->pad,
          "Couldn't get fixed caps, got %" GST_PTR_FORMAT, caps);
      gst_caps_unref (caps);
      caps = NULL;
    }
  }
  gst_structure_id_set (u, topology_caps, GST_TYPE_CAPS, caps, NULL);
  gst_structure_id_set (u, topology_element_srcpad, GST_TYPE_PAD, chain->pad,
      NULL);
  gst_caps_unref (caps);

  return u;
}

static void
gst_decode_bin_post_topology_message (GstDecodeBin * dbin)
{
  GstStructure *s;
  GstMessage *msg;

  s = gst_decode_chain_get_topology (dbin->decode_chain);

  msg = gst_message_new_element (GST_OBJECT (dbin), s);
  gst_element_post_message (GST_ELEMENT (dbin), msg);
}

/* Must only be called if the toplevel chain is complete and blocked! */
/* Not MT-safe, call with decodebin expose lock! */
static gboolean
gst_decode_bin_expose (GstDecodeBin * dbin)
{
  GList *tmp, *endpads = NULL;
  gboolean missing_plugin = FALSE;
  gboolean already_exposed = TRUE;

  GST_DEBUG_OBJECT (dbin, "Exposing currently active chains/groups");

  /* Don't expose if we're currently shutting down */
  DYN_LOCK (dbin);
  if (G_UNLIKELY (dbin->shutdown == TRUE)) {
    GST_WARNING_OBJECT (dbin, "Currently, shutting down, aborting exposing");
    DYN_UNLOCK (dbin);
    return FALSE;
  }
  DYN_UNLOCK (dbin);

  /* Get the pads that we're going to expose and mark things as exposed */
  if (!gst_decode_chain_expose (dbin->decode_chain, &endpads, &missing_plugin)) {
    g_list_foreach (endpads, (GFunc) gst_object_unref, NULL);
    g_list_free (endpads);
    GST_ERROR_OBJECT (dbin, "Broken chain/group tree");
    g_return_val_if_reached (FALSE);
    return FALSE;
  }
  if (endpads == NULL) {
    if (missing_plugin) {
      GST_WARNING_OBJECT (dbin, "No suitable plugins found");
      GST_ELEMENT_ERROR (dbin, CORE, MISSING_PLUGIN, (NULL),
          ("no suitable plugins found"));
    } else {
      /* in this case, the stream ended without buffers,
       * just post a warning */
      GST_WARNING_OBJECT (dbin, "All streams finished without buffers");
      GST_ELEMENT_ERROR (dbin, STREAM, FAILED, (NULL),
          ("all streams without buffers"));
    }
    return FALSE;
  }

  /* Check if this was called when everything was exposed already */
  for (tmp = endpads; tmp && already_exposed; tmp = tmp->next) {
    GstDecodePad *dpad = tmp->data;

    already_exposed &= dpad->exposed;
    if (!already_exposed)
      break;
  }
  if (already_exposed) {
    GST_DEBUG_OBJECT (dbin, "Everything was exposed already!");
    g_list_foreach (endpads, (GFunc) gst_object_unref, NULL);
    g_list_free (endpads);
    return TRUE;
  }

  /* Set all already exposed pads to blocked */
  for (tmp = endpads; tmp; tmp = tmp->next) {
    GstDecodePad *dpad = tmp->data;

    if (dpad->exposed) {
      GST_DEBUG_OBJECT (dpad, "blocking exposed pad");
      gst_decode_pad_set_blocked (dpad, TRUE);
    }
  }

  /* re-order pads : video, then audio, then others */
  endpads = g_list_sort (endpads, (GCompareFunc) sort_end_pads);

  /* Expose pads */
  for (tmp = endpads; tmp; tmp = tmp->next) {
    GstDecodePad *dpad = (GstDecodePad *) tmp->data;
    gchar *padname;

    /* 1. rewrite name */
    padname = g_strdup_printf ("src_%u", dbin->nbpads);
    dbin->nbpads++;
    GST_DEBUG_OBJECT (dbin, "About to expose dpad %s as %s",
        GST_OBJECT_NAME (dpad), padname);
    gst_object_set_name (GST_OBJECT (dpad), padname);
    g_free (padname);

    /* 2. activate and add */
    if (!dpad->exposed
        && !gst_element_add_pad (GST_ELEMENT (dbin), GST_PAD_CAST (dpad))) {
      /* not really fatal, we can try to add the other pads */
      g_warning ("error adding pad to decodebin");
      continue;
    }
    dpad->exposed = TRUE;

    /* 3. emit signal */
    GST_INFO_OBJECT (dpad, "added new decoded pad");
  }

  /* 4. Signal no-more-pads. This allows the application to hook stuff to the
   * exposed pads */
  GST_LOG_OBJECT (dbin, "signaling no-more-pads");
  gst_element_no_more_pads (GST_ELEMENT (dbin));

  /* 5. Send a custom element message with the stream topology */
  if (dbin->post_stream_topology)
    gst_decode_bin_post_topology_message (dbin);

  /* 6. Unblock internal pads. The application should have connected stuff now
   * so that streaming can continue. */
  for (tmp = endpads; tmp; tmp = tmp->next) {
    GstDecodePad *dpad = (GstDecodePad *) tmp->data;

    GST_DEBUG_OBJECT (dpad, "unblocking");
    gst_decode_pad_unblock (dpad);
    GST_DEBUG_OBJECT (dpad, "unblocked");
    gst_object_unref (dpad);
  }
  g_list_free (endpads);

  do_async_done (dbin);
  GST_DEBUG_OBJECT (dbin, "Exposed everything");
  return TRUE;
}

/* gst_decode_chain_expose:
 *
 * Check if the chain can be exposed and add all endpads
 * to the endpads list.
 *
 * Also update the active group's multiqueue to the
 * runtime limits.
 *
 * Not MT-safe, call with decodebin expose lock! *
 */
static gboolean
gst_decode_chain_expose (GstDecodeChain * chain, GList ** endpads,
    gboolean * missing_plugin)
{
  GstDecodeGroup *group;
  GList *l;
  GstDecodeBin *dbin;

  if (chain->deadend) {
    if (chain->endcaps)
      *missing_plugin = TRUE;
    return TRUE;
  }

  if (chain->endpad) {
    if (!chain->endpad->blocked && !chain->endpad->exposed)
      return FALSE;
    *endpads = g_list_prepend (*endpads, gst_object_ref (chain->endpad));
    return TRUE;
  }

  group = chain->active_group;
  if (!group)
    return FALSE;
  if (!group->no_more_pads && !group->overrun)
    return FALSE;

  dbin = group->dbin;

  /* configure queues for playback */
  decodebin_set_queue_size (dbin, group->multiqueue, FALSE, TRUE);

  /* we can now disconnect any overrun signal, which is used to expose the
   * group. */
  if (group->overrunsig) {
    GST_LOG_OBJECT (dbin, "Disconnecting overrun");
    g_signal_handler_disconnect (group->multiqueue, group->overrunsig);
    group->overrunsig = 0;
  }

  for (l = group->children; l; l = l->next) {
    GstDecodeChain *childchain = l->data;

    if (!gst_decode_chain_expose (childchain, endpads, missing_plugin))
      return FALSE;
  }

  return TRUE;
}

/*************************
 * GstDecodePad functions
 *************************/

static void
gst_decode_pad_class_init (GstDecodePadClass * klass)
{
}

static void
gst_decode_pad_init (GstDecodePad * pad)
{
  pad->chain = NULL;
  pad->blocked = FALSE;
  pad->exposed = FALSE;
  pad->drained = FALSE;
  gst_object_ref_sink (pad);
}

static GstPadProbeReturn
source_pad_blocked_cb (GstPad * pad, GstPadProbeInfo * info, gpointer user_data)
{
  GstDecodePad *dpad = user_data;
  GstDecodeChain *chain;
  GstDecodeBin *dbin;

  chain = dpad->chain;
  dbin = chain->dbin;

  GST_LOG_OBJECT (dpad, "blocked: dpad->chain:%p", chain);

  dpad->blocked = TRUE;

  EXPOSE_LOCK (dbin);
  if (gst_decode_chain_is_complete (dbin->decode_chain)) {
    if (!gst_decode_bin_expose (dbin))
      GST_WARNING_OBJECT (dbin, "Couldn't expose group");
  }
  EXPOSE_UNLOCK (dbin);

  return GST_PAD_PROBE_OK;
}

static GstPadProbeReturn
source_pad_event_probe (GstPad * pad, GstPadProbeInfo * info,
    gpointer user_data)
{
  GstEvent *event = GST_PAD_PROBE_INFO_EVENT (info);
  GstDecodePad *dpad = user_data;
  gboolean res = TRUE;

  GST_LOG_OBJECT (pad, "%s dpad:%p", GST_EVENT_TYPE_NAME (event), dpad);

  if (GST_EVENT_TYPE (event) == GST_EVENT_EOS) {
    GST_DEBUG_OBJECT (pad, "we received EOS");

    /* Check if all pads are drained.
     * * If there is no next group, we will let the EOS go through.
     * * If there is a next group but the current group isn't completely
     *   drained, we will drop the EOS event.
     * * If there is a next group to expose and this was the last non-drained
     *   pad for that group, we will remove the ghostpad of the current group
     *   first, which unlinks the peer and so drops the EOS. */
    res = gst_decode_pad_handle_eos (dpad);
  }
  if (res)
    return GST_PAD_PROBE_OK;
  else
    return GST_PAD_PROBE_DROP;
}

static void
gst_decode_pad_set_blocked (GstDecodePad * dpad, gboolean blocked)
{
  GstDecodeBin *dbin = dpad->dbin;
  GstPad *opad;

  DYN_LOCK (dbin);

  GST_DEBUG_OBJECT (dpad, "blocking pad: %d", blocked);

  opad = gst_ghost_pad_get_target (GST_GHOST_PAD_CAST (dpad));
  if (!opad)
    goto out;

  /* do not block if shutting down.
   * we do not consider/expect it blocked further below, but use other trick */
  if (!blocked || !dbin->shutdown) {
    if (blocked) {
      if (dpad->block_id == 0)
        dpad->block_id =
            gst_pad_add_probe (opad, GST_PAD_PROBE_TYPE_BLOCK_DOWNSTREAM,
            source_pad_blocked_cb, gst_object_ref (dpad),
            (GDestroyNotify) gst_object_unref);
    } else {
      if (dpad->block_id != 0) {
        gst_pad_remove_probe (opad, dpad->block_id);
        dpad->block_id = 0;
      }
      dpad->blocked = FALSE;
    }
  }

  if (blocked) {
    if (dbin->shutdown) {
      /* deactivate to force flushing state to prevent NOT_LINKED errors */
      gst_pad_set_active (GST_PAD_CAST (dpad), FALSE);
      /* note that deactivating the target pad would have no effect here,
       * since elements are typically connected first (and pads exposed),
       * and only then brought to PAUSED state (so pads activated) */
    } else {
      gst_object_ref (dpad);
      dbin->blocked_pads = g_list_prepend (dbin->blocked_pads, dpad);
    }
  } else {
    GList *l;

    if ((l = g_list_find (dbin->blocked_pads, dpad))) {
      gst_object_unref (dpad);
      dbin->blocked_pads = g_list_delete_link (dbin->blocked_pads, l);
    }
  }
  gst_object_unref (opad);
out:
  DYN_UNLOCK (dbin);
}

static void
gst_decode_pad_add_drained_check (GstDecodePad * dpad)
{
  gst_pad_add_probe (GST_PAD_CAST (dpad), GST_PAD_PROBE_TYPE_EVENT_DOWNSTREAM,
      source_pad_event_probe, dpad, NULL);
}

static void
gst_decode_pad_activate (GstDecodePad * dpad, GstDecodeChain * chain)
{
  g_return_if_fail (chain != NULL);

  dpad->chain = chain;
  gst_pad_set_active (GST_PAD_CAST (dpad), TRUE);
  gst_decode_pad_set_blocked (dpad, TRUE);
  gst_decode_pad_add_drained_check (dpad);
}

static void
gst_decode_pad_unblock (GstDecodePad * dpad)
{
  gst_decode_pad_set_blocked (dpad, FALSE);
}

/*gst_decode_pad_new:
 *
 * Creates a new GstDecodePad for the given pad.
 */
static GstDecodePad *
gst_decode_pad_new (GstDecodeBin * dbin, GstPad * pad, GstDecodeChain * chain)
{
  GstDecodePad *dpad;
  GstPadTemplate *pad_tmpl;

  GST_DEBUG_OBJECT (dbin, "making new decodepad");
  pad_tmpl = gst_static_pad_template_get (&decoder_bin_src_template);
  dpad =
      g_object_new (GST_TYPE_DECODE_PAD, "direction", GST_PAD_DIRECTION (pad),
      "template", pad_tmpl, NULL);
  gst_ghost_pad_construct (GST_GHOST_PAD_CAST (dpad));
  gst_ghost_pad_set_target (GST_GHOST_PAD_CAST (dpad), pad);
  dpad->chain = chain;
  dpad->dbin = dbin;
  gst_object_unref (pad_tmpl);

  return dpad;
}

static void
gst_pending_pad_free (GstPendingPad * ppad)
{
  g_assert (ppad);
  g_assert (ppad->pad);

  if (ppad->event_probe_id != 0)
    gst_pad_remove_probe (ppad->pad, ppad->event_probe_id);
  gst_object_unref (ppad->pad);
  g_slice_free (GstPendingPad, ppad);
}

/*****
 * Element add/remove
 *****/

static void
do_async_start (GstDecodeBin * dbin)
{
  GstMessage *message;

  dbin->async_pending = TRUE;

  message = gst_message_new_async_start (GST_OBJECT_CAST (dbin));
  parent_class->handle_message (GST_BIN_CAST (dbin), message);
}

static void
do_async_done (GstDecodeBin * dbin)
{
  GstMessage *message;

  if (dbin->async_pending) {
    message = gst_message_new_async_done (GST_OBJECT_CAST (dbin), FALSE);
    parent_class->handle_message (GST_BIN_CAST (dbin), message);

    dbin->async_pending = FALSE;
  }
}

/*****
 * convenience functions
 *****/

/* find_sink_pad
 *
 * Returns the first sink pad of the given element, or NULL if it doesn't have
 * any.
 */

static GstPad *
find_sink_pad (GstElement * element)
{
  GstIterator *it;
  GstPad *pad = NULL;
  GValue item = { 0, };

  it = gst_element_iterate_sink_pads (element);

  if ((gst_iterator_next (it, &item)) == GST_ITERATOR_OK)
    pad = g_value_dup_object (&item);
  g_value_unset (&item);
  gst_iterator_free (it);

  return pad;
}

/* call with dyn_lock held */
static void
unblock_pads (GstDecodeBin * dbin)
{
  GList *tmp;

  GST_LOG_OBJECT (dbin, "unblocking pads");

  for (tmp = dbin->blocked_pads; tmp; tmp = tmp->next) {
    GstDecodePad *dpad = (GstDecodePad *) tmp->data;
    GstPad *opad;

    opad = gst_ghost_pad_get_target (GST_GHOST_PAD_CAST (dpad));
    if (!opad)
      continue;

    GST_DEBUG_OBJECT (dpad, "unblocking");
    if (dpad->block_id != 0) {
      gst_pad_remove_probe (opad, dpad->block_id);
      dpad->block_id = 0;
    }
    dpad->blocked = FALSE;
    /* make flushing, prevent NOT_LINKED */
    GST_PAD_SET_FLUSHING (GST_PAD_CAST (dpad));
    gst_object_unref (dpad);
    gst_object_unref (opad);
    GST_DEBUG_OBJECT (dpad, "unblocked");
  }

  /* clear, no more blocked pads */
  g_list_free (dbin->blocked_pads);
  dbin->blocked_pads = NULL;
}

static GstStateChangeReturn
gst_decode_bin_change_state (GstElement * element, GstStateChange transition)
{
  GstStateChangeReturn ret = GST_STATE_CHANGE_SUCCESS;
  GstDecodeBin *dbin = GST_DECODE_BIN (element);

  switch (transition) {
    case GST_STATE_CHANGE_NULL_TO_READY:
      if (dbin->typefind == NULL)
        goto missing_typefind;
      break;
    case GST_STATE_CHANGE_READY_TO_PAUSED:
      /* Make sure we've cleared all existing chains */
      if (dbin->decode_chain) {
        gst_decode_chain_free (dbin->decode_chain);
        dbin->decode_chain = NULL;
      }
      DYN_LOCK (dbin);
      GST_LOG_OBJECT (dbin, "clearing shutdown flag");
      dbin->shutdown = FALSE;
      DYN_UNLOCK (dbin);
      dbin->have_type = FALSE;
      ret = GST_STATE_CHANGE_ASYNC;
      do_async_start (dbin);
      break;
    case GST_STATE_CHANGE_PAUSED_TO_READY:
      DYN_LOCK (dbin);
      GST_LOG_OBJECT (dbin, "setting shutdown flag");
      dbin->shutdown = TRUE;
      unblock_pads (dbin);
      DYN_UNLOCK (dbin);
    default:
      break;
  }

  {
    GstStateChangeReturn bret;

    bret = GST_ELEMENT_CLASS (parent_class)->change_state (element, transition);
    if (G_UNLIKELY (bret == GST_STATE_CHANGE_FAILURE))
      goto activate_failed;
    else if (G_UNLIKELY (bret == GST_STATE_CHANGE_NO_PREROLL)) {
      do_async_done (dbin);
      ret = bret;
    }
  }
  switch (transition) {
    case GST_STATE_CHANGE_PAUSED_TO_READY:
      do_async_done (dbin);
      if (dbin->decode_chain) {
        gst_decode_chain_free (dbin->decode_chain);
        dbin->decode_chain = NULL;
      }
      break;
    case GST_STATE_CHANGE_READY_TO_NULL:
    default:
      break;
  }

  return ret;

/* ERRORS */
missing_typefind:
  {
    gst_element_post_message (element,
        gst_missing_element_message_new (element, "typefind"));
    GST_ELEMENT_ERROR (dbin, CORE, MISSING_PLUGIN, (NULL), ("no typefind!"));
    return GST_STATE_CHANGE_FAILURE;
  }
activate_failed:
  {
    GST_DEBUG_OBJECT (element,
        "element failed to change states -- activation problem?");
    return GST_STATE_CHANGE_FAILURE;
  }
}

static void
gst_decode_bin_handle_message (GstBin * bin, GstMessage * msg)
{
  GstDecodeBin *dbin = GST_DECODE_BIN (bin);
  gboolean drop = FALSE;

  if (GST_MESSAGE_TYPE (msg) == GST_MESSAGE_ERROR) {
    GST_OBJECT_LOCK (dbin);
    drop = (g_list_find (dbin->filtered, GST_MESSAGE_SRC (msg)) != NULL);
    GST_OBJECT_UNLOCK (dbin);
  }

  if (drop)
    gst_message_unref (msg);
  else
    GST_BIN_CLASS (parent_class)->handle_message (bin, msg);
}

gboolean
gst_decode_bin_plugin_init (GstPlugin * plugin)
{
  GST_DEBUG_CATEGORY_INIT (gst_decode_bin_debug, "decodebin", 0, "decoder bin");

  /* Register some quarks here for the stream topology message */
  topology_structure_name = g_quark_from_static_string ("stream-topology");
  topology_caps = g_quark_from_static_string ("caps");
  topology_next = g_quark_from_static_string ("next");
  topology_pad = g_quark_from_static_string ("pad");
  topology_element_srcpad = g_quark_from_static_string ("element-srcpad");

  return gst_element_register (plugin, "decodebin", GST_RANK_NONE,
      GST_TYPE_DECODE_BIN);
}<|MERGE_RESOLUTION|>--- conflicted
+++ resolved
@@ -3442,14 +3442,9 @@
   u = gst_structure_new_id_empty (topology_structure_name);
 
   /* Now at the last element */
-<<<<<<< HEAD
-  if (chain->elements && (chain->endpad || chain->deadend)) {
-    s = gst_structure_new_id_empty (topology_structure_name);
-=======
   if ((chain->elements || !chain->active_group) &&
       (chain->endpad || chain->deadend)) {
-    s = gst_structure_id_empty_new (topology_structure_name);
->>>>>>> 08022bdd
+    s = gst_structure_new_id_empty (topology_structure_name);
     gst_structure_id_set (u, topology_caps, GST_TYPE_CAPS, chain->endcaps,
         NULL);
 
