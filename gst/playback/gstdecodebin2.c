/* GStreamer
 * Copyright (C) <2006> Edward Hervey <edward@fluendo.com>
 * Copyright (C) <2009> Sebastian Dröge <sebastian.droege@collabora.co.uk>
 * Copyright (C) <2011> Hewlett-Packard Development Company, L.P.
 *   Author: Sebastian Dröge <sebastian.droege@collabora.co.uk>, Collabora Ltd.
 * Copyright (C) <2013> Collabora Ltd.
 *   Author: Sebastian Dröge <sebastian.droege@collabora.co.uk>
 *
 * This library is free software; you can redistribute it and/or
 * modify it under the terms of the GNU Library General Public
 * License as published by the Free Software Foundation; either
 * version 2 of the License, or (at your option) any later version.
 *
 * This library is distributed in the hope that it will be useful,
 * but WITHOUT ANY WARRANTY; without even the implied warranty of
 * MERCHANTABILITY or FITNESS FOR A PARTICULAR PURPOSE.  See the GNU
 * Library General Public License for more details.
 *
 * You should have received a copy of the GNU Library General Public
 * License along with this library; if not, write to the
 * Free Software Foundation, Inc., 51 Franklin St, Fifth Floor,
 * Boston, MA 02110-1301, USA.
 */

/**
 * SECTION:element-decodebin
 * @title: decodebin
 *
 * #GstBin that auto-magically constructs a decoding pipeline using available
 * decoders and demuxers via auto-plugging.
 *
 * decodebin is considered stable now and replaces the old #decodebin element.
 * #uridecodebin uses decodebin internally and is often more convenient to
 * use, as it creates a suitable source element as well.
 */

/* Implementation notes:
 *
 * The following section describes how decodebin works internally.
 *
 * The first part of decodebin is its typefind element, which tries
 * to determine the media type of the input stream. If the type is found
 * autoplugging starts.
 *
 * decodebin internally organizes the elements it autoplugged into GstDecodeChains
 * and GstDecodeGroups. A decode chain is a single chain of decoding, this
 * means that if decodebin every autoplugs an element with two+ srcpads
 * (e.g. a demuxer) this will end the chain and everything following this
 * demuxer will be put into decode groups below the chain. Otherwise,
 * if an element has a single srcpad that outputs raw data the decode chain
 * is ended too and a GstDecodePad is stored and blocked.
 *
 * A decode group combines a number of chains that are created by a
 * demuxer element. All those chains are connected through a multiqueue to
 * the demuxer. A new group for the same demuxer is only created if the
 * demuxer has signaled no-more-pads, in which case all following pads
 * create a new chain in the new group.
 *
 * This continues until the top-level decode chain is complete. A decode
 * chain is complete if it either ends with a blocked endpad, if autoplugging
 * stopped because no suitable plugins could be found or if the active group
 * is complete. A decode group on the other hand is complete if all child
 * chains are complete.
 *
 * If this happens at some point, all endpads of all active groups are exposed.
 * For this decodebin adds the endpads, signals no-more-pads and then unblocks
 * them. Now playback starts.
 *
 * If one of the chains that end on a endpad receives EOS decodebin checks
 * if all chains and groups are drained. In that case everything goes into EOS.
 * If there is a chain where the active group is drained but there exist next
 * groups, the active group is hidden (endpads are removed) and the next group
 * is exposed. This means that in some cases more pads may be created even
 * after the initial no-more-pads signal. This happens for example with
 * so-called "chained oggs", most commonly found among ogg/vorbis internet
 * radio streams.
 *
 * Note 1: If we're talking about blocked endpads this really means that the
 * *target* pads of the endpads are blocked. Pads that are exposed to the outside
 * should never ever be blocked!
 *
 * Note 2: If a group is complete and the parent's chain demuxer adds new pads
 * but never signaled no-more-pads this additional pads will be ignored!
 *
 */

/* FIXME 0.11: suppress warnings for deprecated API such as GValueArray
 * with newer GLib versions (>= 2.31.0) */
#define GLIB_DISABLE_DEPRECATION_WARNINGS

#ifdef HAVE_CONFIG_H
#include "config.h"
#endif

#include <gst/gst-i18n-plugin.h>

#include <string.h>
#include <gst/gst.h>
#include <gst/pbutils/pbutils.h>

#include "gstplay-enum.h"
#include "gstplayback.h"
#include "gstrawcaps.h"
#include "gstplaybackutils.h"

/* generic templates */
static GstStaticPadTemplate decoder_bin_sink_template =
GST_STATIC_PAD_TEMPLATE ("sink",
    GST_PAD_SINK,
    GST_PAD_ALWAYS,
    GST_STATIC_CAPS_ANY);

static GstStaticPadTemplate decoder_bin_src_template =
GST_STATIC_PAD_TEMPLATE ("src_%u",
    GST_PAD_SRC,
    GST_PAD_SOMETIMES,
    GST_STATIC_CAPS_ANY);

GST_DEBUG_CATEGORY_STATIC (gst_decode_bin_debug);
#define GST_CAT_DEFAULT gst_decode_bin_debug

typedef struct _GstPendingPad GstPendingPad;
typedef struct _GstDecodeElement GstDecodeElement;
typedef struct _GstDecodeChain GstDecodeChain;
typedef struct _GstDecodeGroup GstDecodeGroup;
typedef struct _GstDecodePad GstDecodePad;
typedef GstGhostPadClass GstDecodePadClass;
typedef struct _GstDecodeBin GstDecodeBin;
typedef struct _GstDecodeBinClass GstDecodeBinClass;

#define GST_TYPE_DECODE_BIN             (gst_decode_bin_get_type())
#define GST_DECODE_BIN_CAST(obj)        ((GstDecodeBin*)(obj))
#define GST_DECODE_BIN(obj)             (G_TYPE_CHECK_INSTANCE_CAST((obj),GST_TYPE_DECODE_BIN,GstDecodeBin))
#define GST_DECODE_BIN_CLASS(klass)     (G_TYPE_CHECK_CLASS_CAST((klass),GST_TYPE_DECODE_BIN,GstDecodeBinClass))
#define GST_IS_DECODE_BIN(obj)          (G_TYPE_CHECK_INSTANCE_TYPE((obj),GST_TYPE_DECODE_BIN))
#define GST_IS_DECODE_BIN_CLASS(klass)  (G_TYPE_CHECK_CLASS_TYPE((klass),GST_TYPE_DECODE_BIN))

/**
 *  GstDecodeBin:
 *
 *  The opaque #GstDecodeBin data structure
 */
struct _GstDecodeBin
{
  GstBin bin;                   /* we extend GstBin */

  /* properties */
  GstCaps *caps;                /* caps on which to stop decoding */
  gchar *encoding;              /* encoding of subtitles */
  gboolean use_buffering;       /* configure buffering on multiqueues */
  gint low_percent;
  gint high_percent;
  guint max_size_bytes;
  guint max_size_buffers;
  guint64 max_size_time;
  gboolean post_stream_topology;
  guint64 connection_speed;

  GstElement *typefind;         /* this holds the typefind object */

  GMutex expose_lock;           /* Protects exposal and removal of groups */
  GstDecodeChain *decode_chain; /* Top level decode chain */
  guint nbpads;                 /* unique identifier for source pads */

  GMutex factories_lock;
  guint32 factories_cookie;     /* Cookie from last time when factories was updated */
  GList *factories;             /* factories we can use for selecting elements */

  GMutex subtitle_lock;         /* Protects changes to subtitles and encoding */
  GList *subtitles;             /* List of elements with subtitle-encoding,
                                 * protected by above mutex! */

  gboolean have_type;           /* if we received the have_type signal */
  guint have_type_id;           /* signal id for have-type from typefind */

  gboolean async_pending;       /* async-start has been emitted */

  GMutex dyn_lock;              /* lock protecting pad blocking */
  gboolean shutdown;            /* if we are shutting down */
  GList *blocked_pads;          /* pads that have set to block */

  gboolean expose_allstreams;   /* Whether to expose unknow type streams or not */

  GList *filtered;              /* elements for which error messages are filtered */
  GList *filtered_errors;       /* filtered error messages */

  GList *buffering_status;      /* element currently buffering messages */
  GMutex buffering_lock;
  GMutex buffering_post_lock;
<<<<<<< HEAD
=======

  GMutex cleanup_lock;          /* Mutex used to protect the cleanup thread */
  GThread *cleanup_thread;      /* thread used to free chains asynchronously.
                                 * We store it to make sure we end up joining it
                                 * before stopping the element.
                                 * Protected by the object lock */
  GList *cleanup_groups;        /* List of groups to free  */
>>>>>>> 2bb37b36
};

struct _GstDecodeBinClass
{
  GstBinClass parent_class;

  /* signal fired when we found a pad that we cannot decode */
  void (*unknown_type) (GstElement * element, GstPad * pad, GstCaps * caps);

  /* signal fired to know if we continue trying to decode the given caps */
    gboolean (*autoplug_continue) (GstElement * element, GstPad * pad,
      GstCaps * caps);
  /* signal fired to get a list of factories to try to autoplug */
  GValueArray *(*autoplug_factories) (GstElement * element, GstPad * pad,
      GstCaps * caps);
  /* signal fired to sort the factories */
  GValueArray *(*autoplug_sort) (GstElement * element, GstPad * pad,
      GstCaps * caps, GValueArray * factories);
  /* signal fired to select from the proposed list of factories */
    GstAutoplugSelectResult (*autoplug_select) (GstElement * element,
      GstPad * pad, GstCaps * caps, GstElementFactory * factory);
  /* signal fired when a autoplugged element that is not linked downstream
   * or exposed wants to query something */
    gboolean (*autoplug_query) (GstElement * element, GstPad * pad,
      GstQuery * query);

  /* fired when the last group is drained */
  void (*drained) (GstElement * element);
};

/* signals */
enum
{
  SIGNAL_UNKNOWN_TYPE,
  SIGNAL_AUTOPLUG_CONTINUE,
  SIGNAL_AUTOPLUG_FACTORIES,
  SIGNAL_AUTOPLUG_SELECT,
  SIGNAL_AUTOPLUG_SORT,
  SIGNAL_AUTOPLUG_QUERY,
  SIGNAL_DRAINED,
  LAST_SIGNAL
};

/* automatic sizes, while prerolling we buffer up to 2MB, we ignore time
 * and buffers in this case. */
#define AUTO_PREROLL_SIZE_BYTES                  2 * 1024 * 1024
#define AUTO_PREROLL_SIZE_BUFFERS                0
#define AUTO_PREROLL_NOT_SEEKABLE_SIZE_TIME      10 * GST_SECOND
#define AUTO_PREROLL_SEEKABLE_SIZE_TIME          0

/* when playing, keep a max of 2MB of data but try to keep the number of buffers
 * as low as possible (try to aim for 5 buffers) */
#define AUTO_PLAY_SIZE_BYTES        2 * 1024 * 1024
#define AUTO_PLAY_SIZE_BUFFERS      5
#define AUTO_PLAY_SIZE_TIME         0

#define DEFAULT_SUBTITLE_ENCODING NULL
#define DEFAULT_USE_BUFFERING     FALSE
#define DEFAULT_LOW_PERCENT       10
#define DEFAULT_HIGH_PERCENT      99
/* by default we use the automatic values above */
#define DEFAULT_MAX_SIZE_BYTES    0
#define DEFAULT_MAX_SIZE_BUFFERS  0
#define DEFAULT_MAX_SIZE_TIME     0
#define DEFAULT_POST_STREAM_TOPOLOGY FALSE
#define DEFAULT_EXPOSE_ALL_STREAMS  TRUE
#define DEFAULT_CONNECTION_SPEED    0

/* Properties */
enum
{
  PROP_0,
  PROP_CAPS,
  PROP_SUBTITLE_ENCODING,
  PROP_SINK_CAPS,
  PROP_USE_BUFFERING,
  PROP_LOW_PERCENT,
  PROP_HIGH_PERCENT,
  PROP_MAX_SIZE_BYTES,
  PROP_MAX_SIZE_BUFFERS,
  PROP_MAX_SIZE_TIME,
  PROP_POST_STREAM_TOPOLOGY,
  PROP_EXPOSE_ALL_STREAMS,
  PROP_CONNECTION_SPEED
};

static GstBinClass *parent_class;
static guint gst_decode_bin_signals[LAST_SIGNAL] = { 0 };

static GstStaticCaps default_raw_caps = GST_STATIC_CAPS (DEFAULT_RAW_CAPS);

static void do_async_start (GstDecodeBin * dbin);
static void do_async_done (GstDecodeBin * dbin);

static void type_found (GstElement * typefind, guint probability,
    GstCaps * caps, GstDecodeBin * decode_bin);

static void decodebin_set_queue_size (GstDecodeBin * dbin,
    GstElement * multiqueue, gboolean preroll, gboolean seekable);
static void decodebin_set_queue_size_full (GstDecodeBin * dbin,
    GstElement * multiqueue, gboolean use_buffering, gboolean preroll,
    gboolean seekable);

static gboolean gst_decode_bin_autoplug_continue (GstElement * element,
    GstPad * pad, GstCaps * caps);
static GValueArray *gst_decode_bin_autoplug_factories (GstElement *
    element, GstPad * pad, GstCaps * caps);
static GValueArray *gst_decode_bin_autoplug_sort (GstElement * element,
    GstPad * pad, GstCaps * caps, GValueArray * factories);
static GstAutoplugSelectResult gst_decode_bin_autoplug_select (GstElement *
    element, GstPad * pad, GstCaps * caps, GstElementFactory * factory);
static gboolean gst_decode_bin_autoplug_query (GstElement * element,
    GstPad * pad, GstQuery * query);

static void gst_decode_bin_set_property (GObject * object, guint prop_id,
    const GValue * value, GParamSpec * pspec);
static void gst_decode_bin_get_property (GObject * object, guint prop_id,
    GValue * value, GParamSpec * pspec);
static void gst_decode_bin_set_caps (GstDecodeBin * dbin, GstCaps * caps);
static GstCaps *gst_decode_bin_get_caps (GstDecodeBin * dbin);
static void caps_notify_cb (GstPad * pad, GParamSpec * unused,
    GstDecodeChain * chain);

static void flush_chain (GstDecodeChain * chain, gboolean flushing);
static void flush_group (GstDecodeGroup * group, gboolean flushing);
static GstPad *find_sink_pad (GstElement * element);
static GstStateChangeReturn gst_decode_bin_change_state (GstElement * element,
    GstStateChange transition);
static void gst_decode_bin_handle_message (GstBin * bin, GstMessage * message);
static gboolean gst_decode_bin_remove_element (GstBin * bin,
    GstElement * element);

static gboolean check_upstream_seekable (GstDecodeBin * dbin, GstPad * pad);

static GstCaps *get_pad_caps (GstPad * pad);
static void unblock_pads (GstDecodeBin * dbin);

#define EXPOSE_LOCK(dbin) G_STMT_START {				\
    GST_LOG_OBJECT (dbin,						\
		    "expose locking from thread %p",			\
		    g_thread_self ());					\
    g_mutex_lock (&GST_DECODE_BIN_CAST(dbin)->expose_lock);		\
    GST_LOG_OBJECT (dbin,						\
		    "expose locked from thread %p",			\
		    g_thread_self ());					\
} G_STMT_END

#define EXPOSE_UNLOCK(dbin) G_STMT_START {				\
    GST_LOG_OBJECT (dbin,						\
		    "expose unlocking from thread %p",			\
		    g_thread_self ());					\
    g_mutex_unlock (&GST_DECODE_BIN_CAST(dbin)->expose_lock);		\
} G_STMT_END

#define DYN_LOCK(dbin) G_STMT_START {			\
    GST_LOG_OBJECT (dbin,						\
		    "dynlocking from thread %p",			\
		    g_thread_self ());					\
    g_mutex_lock (&GST_DECODE_BIN_CAST(dbin)->dyn_lock);			\
    GST_LOG_OBJECT (dbin,						\
		    "dynlocked from thread %p",				\
		    g_thread_self ());					\
} G_STMT_END

#define DYN_UNLOCK(dbin) G_STMT_START {			\
    GST_LOG_OBJECT (dbin,						\
		    "dynunlocking from thread %p",			\
		    g_thread_self ());					\
    g_mutex_unlock (&GST_DECODE_BIN_CAST(dbin)->dyn_lock);		\
} G_STMT_END

#define SUBTITLE_LOCK(dbin) G_STMT_START {				\
    GST_LOG_OBJECT (dbin,						\
		    "subtitle locking from thread %p",			\
		    g_thread_self ());					\
    g_mutex_lock (&GST_DECODE_BIN_CAST(dbin)->subtitle_lock);		\
    GST_LOG_OBJECT (dbin,						\
		    "subtitle lock from thread %p",			\
		    g_thread_self ());					\
} G_STMT_END

#define SUBTITLE_UNLOCK(dbin) G_STMT_START {				\
    GST_LOG_OBJECT (dbin,						\
		    "subtitle unlocking from thread %p",		\
		    g_thread_self ());					\
    g_mutex_unlock (&GST_DECODE_BIN_CAST(dbin)->subtitle_lock);		\
} G_STMT_END

#define BUFFERING_LOCK(dbin) G_STMT_START {				\
    GST_LOG_OBJECT (dbin,						\
		    "buffering locking from thread %p",			\
		    g_thread_self ());					\
    g_mutex_lock (&GST_DECODE_BIN_CAST(dbin)->buffering_lock);		\
    GST_LOG_OBJECT (dbin,						\
		    "buffering lock from thread %p",			\
		    g_thread_self ());					\
} G_STMT_END

#define BUFFERING_UNLOCK(dbin) G_STMT_START {				\
    GST_LOG_OBJECT (dbin,						\
		    "buffering unlocking from thread %p",		\
		    g_thread_self ());					\
    g_mutex_unlock (&GST_DECODE_BIN_CAST(dbin)->buffering_lock);		\
} G_STMT_END

struct _GstPendingPad
{
  GstPad *pad;
  GstDecodeChain *chain;
  gulong event_probe_id;
  gulong notify_caps_id;
};

struct _GstDecodeElement
{
  GstElement *element;
  GstElement *capsfilter;       /* Optional capsfilter for Parser/Convert */
  gulong pad_added_id;
  gulong pad_removed_id;
  gulong no_more_pads_id;
};

/* GstDecodeGroup
 *
 * Streams belonging to the same group/chain of a media file
 *
 * When changing something here lock the parent chain!
 */
struct _GstDecodeGroup
{
  GstDecodeBin *dbin;
  GstDecodeChain *parent;

  GstElement *multiqueue;       /* Used for linking all child chains */
  gulong overrunsig;            /* the overrun signal for multiqueue */

  gboolean overrun;             /* TRUE if the multiqueue signaled overrun. This
                                 * means that we should really expose the group */

  gboolean no_more_pads;        /* TRUE if the demuxer signaled no-more-pads */
  gboolean drained;             /* TRUE if the all children are drained */

  GList *children;              /* List of GstDecodeChains in this group */

  GList *reqpads;               /* List of RequestPads for multiqueue, there is
                                 * exactly one RequestPad per child chain */
};

struct _GstDecodeChain
{
  GstDecodeGroup *parent;
  GstDecodeBin *dbin;

  gint refs;                    /* Number of references to this object */

  GMutex lock;                  /* Protects this chain and its groups */

  GstPad *pad;                  /* srcpad that caused creation of this chain */
  gulong pad_probe_id;          /* id for the demuxer_source_pad_probe probe */

  gboolean drained;             /* TRUE if the all children are drained */
  gboolean demuxer;             /* TRUE if elements->data is a demuxer */
  gboolean adaptive_demuxer;    /* TRUE if elements->data is an adaptive streaming demuxer */
  gboolean seekable;            /* TRUE if this chain ends on a demuxer and is seekable */
  GList *elements;              /* All elements in this group, first
                                   is the latest and most downstream element */

  /* Note: there are only groups if the last element of this chain
   * is a demuxer, otherwise the chain will end with an endpad.
   * The other way around this means, that endpad only exists if this
   * chain doesn't end with a demuxer! */

  GstDecodeGroup *active_group; /* Currently active group */
  GList *next_groups;           /* head is newest group, tail is next group.
                                   a new group will be created only if the head
                                   group had no-more-pads. If it's only exposed
                                   all new pads will be ignored! */
  GList *pending_pads;          /* Pads that have no fixed caps yet */

  GstDecodePad *current_pad;    /* Current ending pad of the chain that can't
                                 * be exposed yet but would be the same as endpad
                                 * once it can be exposed */
  GstDecodePad *endpad;         /* Pad of this chain that could be exposed */
  gboolean deadend;             /* This chain is incomplete and can't be completed,
                                   e.g. no suitable decoder could be found
                                   e.g. stream got EOS without buffers
                                 */
  gchar *deadend_details;
  GstCaps *endcaps;             /* Caps that were used when linking to the endpad
                                   or that resulted in the deadend
                                 */

  /* FIXME: This should be done directly via a thread! */
  GList *old_groups;            /* Groups that should be freed later */
};

static GstDecodeChain *gst_decode_chain_ref (GstDecodeChain * chain);
static void gst_decode_chain_unref (GstDecodeChain * chain);
static void gst_decode_chain_free (GstDecodeChain * chain);
static GstDecodeChain *gst_decode_chain_new (GstDecodeBin * dbin,
    GstDecodeGroup * group, GstPad * pad);
static void gst_decode_group_hide (GstDecodeGroup * group);
static void gst_decode_group_free (GstDecodeGroup * group);
static GstDecodeGroup *gst_decode_group_new (GstDecodeBin * dbin,
    GstDecodeChain * chain);
static gboolean gst_decode_chain_is_complete (GstDecodeChain * chain);
static gboolean gst_decode_chain_expose (GstDecodeChain * chain,
    GList ** endpads, gboolean * missing_plugin,
    GString * missing_plugin_details, gboolean * last_group);
static gboolean gst_decode_chain_is_drained (GstDecodeChain * chain);
static gboolean gst_decode_chain_reset_buffering (GstDecodeChain * chain);
static gboolean gst_decode_group_is_complete (GstDecodeGroup * group);
static GstPad *gst_decode_group_control_demuxer_pad (GstDecodeGroup * group,
    GstPad * pad);
static gboolean gst_decode_group_is_drained (GstDecodeGroup * group);
static gboolean gst_decode_group_reset_buffering (GstDecodeGroup * group);

static gboolean gst_decode_bin_expose (GstDecodeBin * dbin);
static void gst_decode_bin_reset_buffering (GstDecodeBin * dbin);

#define CHAIN_MUTEX_LOCK(chain) G_STMT_START {				\
    GST_LOG_OBJECT (chain->dbin,					\
		    "locking chain %p from thread %p",			\
		    chain, g_thread_self ());				\
    g_mutex_lock (&chain->lock);						\
    GST_LOG_OBJECT (chain->dbin,					\
		    "locked chain %p from thread %p",			\
		    chain, g_thread_self ());				\
} G_STMT_END

#define CHAIN_MUTEX_UNLOCK(chain) G_STMT_START {                        \
    GST_LOG_OBJECT (chain->dbin,					\
		    "unlocking chain %p from thread %p",		\
		    chain, g_thread_self ());				\
    g_mutex_unlock (&chain->lock);					\
} G_STMT_END

/* GstDecodePad
 *
 * GstPad private used for source pads of chains
 */
struct _GstDecodePad
{
  GstGhostPad parent;
  GstDecodeBin *dbin;
  GstDecodeChain *chain;

  gboolean blocked;             /* the *target* pad is blocked */
  gboolean exposed;             /* the pad is exposed */
  gboolean drained;             /* an EOS has been seen on the pad */

  gulong block_id;
};

GType gst_decode_pad_get_type (void);
G_DEFINE_TYPE (GstDecodePad, gst_decode_pad, GST_TYPE_GHOST_PAD);
#define GST_TYPE_DECODE_PAD (gst_decode_pad_get_type ())
#define GST_DECODE_PAD(obj) (G_TYPE_CHECK_INSTANCE_CAST((obj),GST_TYPE_DECODE_PAD,GstDecodePad))

static GstDecodePad *gst_decode_pad_new (GstDecodeBin * dbin,
    GstDecodeChain * chain);
static void gst_decode_pad_activate (GstDecodePad * dpad,
    GstDecodeChain * chain);
static void gst_decode_pad_unblock (GstDecodePad * dpad);
static void gst_decode_pad_set_blocked (GstDecodePad * dpad, gboolean blocked);
static gboolean gst_decode_pad_query (GstPad * pad, GstObject * parent,
    GstQuery * query);
static gboolean gst_decode_pad_is_exposable (GstDecodePad * endpad);

static void gst_pending_pad_free (GstPendingPad * ppad);
static GstPadProbeReturn pad_event_cb (GstPad * pad, GstPadProbeInfo * info,
    gpointer data);

/********************************
 * Standard GObject boilerplate *
 ********************************/

static void gst_decode_bin_class_init (GstDecodeBinClass * klass);
static void gst_decode_bin_init (GstDecodeBin * decode_bin);
static void gst_decode_bin_dispose (GObject * object);
static void gst_decode_bin_finalize (GObject * object);

static GType
gst_decode_bin_get_type (void)
{
  static GType gst_decode_bin_type = 0;

  if (!gst_decode_bin_type) {
    static const GTypeInfo gst_decode_bin_info = {
      sizeof (GstDecodeBinClass),
      NULL,
      NULL,
      (GClassInitFunc) gst_decode_bin_class_init,
      NULL,
      NULL,
      sizeof (GstDecodeBin),
      0,
      (GInstanceInitFunc) gst_decode_bin_init,
      NULL
    };

    gst_decode_bin_type =
        g_type_register_static (GST_TYPE_BIN, "GstDecodeBin",
        &gst_decode_bin_info, 0);
  }

  return gst_decode_bin_type;
}

static gboolean
_gst_boolean_accumulator (GSignalInvocationHint * ihint,
    GValue * return_accu, const GValue * handler_return, gpointer dummy)
{
  gboolean myboolean;

  myboolean = g_value_get_boolean (handler_return);
  if (!(ihint->run_type & G_SIGNAL_RUN_CLEANUP))
    g_value_set_boolean (return_accu, myboolean);

  /* stop emission if FALSE */
  return myboolean;
}

static gboolean
_gst_boolean_or_accumulator (GSignalInvocationHint * ihint,
    GValue * return_accu, const GValue * handler_return, gpointer dummy)
{
  gboolean myboolean;
  gboolean retboolean;

  myboolean = g_value_get_boolean (handler_return);
  retboolean = g_value_get_boolean (return_accu);

  if (!(ihint->run_type & G_SIGNAL_RUN_CLEANUP))
    g_value_set_boolean (return_accu, myboolean || retboolean);

  return TRUE;
}

/* we collect the first result */
static gboolean
_gst_array_accumulator (GSignalInvocationHint * ihint,
    GValue * return_accu, const GValue * handler_return, gpointer dummy)
{
  gpointer array;

  array = g_value_get_boxed (handler_return);
  if (!(ihint->run_type & G_SIGNAL_RUN_CLEANUP))
    g_value_set_boxed (return_accu, array);

  return FALSE;
}

static gboolean
_gst_select_accumulator (GSignalInvocationHint * ihint,
    GValue * return_accu, const GValue * handler_return, gpointer dummy)
{
  GstAutoplugSelectResult res;

  res = g_value_get_enum (handler_return);
  if (!(ihint->run_type & G_SIGNAL_RUN_CLEANUP))
    g_value_set_enum (return_accu, res);

  /* Call the next handler in the chain (if any) when the current callback
   * returns TRY. This makes it possible to register separate autoplug-select
   * handlers that implement different TRY/EXPOSE/SKIP strategies.
   */
  if (res == GST_AUTOPLUG_SELECT_TRY)
    return TRUE;

  return FALSE;
}

static gboolean
_gst_array_hasvalue_accumulator (GSignalInvocationHint * ihint,
    GValue * return_accu, const GValue * handler_return, gpointer dummy)
{
  gpointer array;

  array = g_value_get_boxed (handler_return);
  if (!(ihint->run_type & G_SIGNAL_RUN_CLEANUP))
    g_value_set_boxed (return_accu, array);

  if (array != NULL)
    return FALSE;

  return TRUE;
}

static void
gst_decode_bin_class_init (GstDecodeBinClass * klass)
{
  GObjectClass *gobject_klass;
  GstElementClass *gstelement_klass;
  GstBinClass *gstbin_klass;

  gobject_klass = (GObjectClass *) klass;
  gstelement_klass = (GstElementClass *) klass;
  gstbin_klass = (GstBinClass *) klass;

  parent_class = g_type_class_peek_parent (klass);

  gobject_klass->dispose = gst_decode_bin_dispose;
  gobject_klass->finalize = gst_decode_bin_finalize;
  gobject_klass->set_property = gst_decode_bin_set_property;
  gobject_klass->get_property = gst_decode_bin_get_property;

  /**
   * GstDecodeBin::unknown-type:
   * @bin: The decodebin.
   * @pad: The new pad containing caps that cannot be resolved to a 'final'
   *       stream type.
   * @caps: The #GstCaps of the pad that cannot be resolved.
   *
   * This signal is emitted when a pad for which there is no further possible
   * decoding is added to the decodebin.
   */
  gst_decode_bin_signals[SIGNAL_UNKNOWN_TYPE] =
      g_signal_new ("unknown-type", G_TYPE_FROM_CLASS (klass),
      G_SIGNAL_RUN_LAST, G_STRUCT_OFFSET (GstDecodeBinClass, unknown_type),
      NULL, NULL, g_cclosure_marshal_generic, G_TYPE_NONE, 2,
      GST_TYPE_PAD, GST_TYPE_CAPS);

  /**
   * GstDecodeBin::autoplug-continue:
   * @bin: The decodebin.
   * @pad: The #GstPad.
   * @caps: The #GstCaps found.
   *
   * This signal is emitted whenever decodebin finds a new stream. It is
   * emitted before looking for any elements that can handle that stream.
   *
   * >   Invocation of signal handlers stops after the first signal handler
   * >   returns %FALSE. Signal handlers are invoked in the order they were
   * >   connected in.
   *
   * Returns: %TRUE if you wish decodebin to look for elements that can
   * handle the given @caps. If %FALSE, those caps will be considered as
   * final and the pad will be exposed as such (see 'pad-added' signal of
   * #GstElement).
   */
  gst_decode_bin_signals[SIGNAL_AUTOPLUG_CONTINUE] =
      g_signal_new ("autoplug-continue", G_TYPE_FROM_CLASS (klass),
      G_SIGNAL_RUN_LAST, G_STRUCT_OFFSET (GstDecodeBinClass, autoplug_continue),
      _gst_boolean_accumulator, NULL, g_cclosure_marshal_generic,
      G_TYPE_BOOLEAN, 2, GST_TYPE_PAD, GST_TYPE_CAPS);

  /**
   * GstDecodeBin::autoplug-factories:
   * @bin: The decodebin.
   * @pad: The #GstPad.
   * @caps: The #GstCaps found.
   *
   * This signal is emitted when an array of possible factories for @caps on
   * @pad is needed. Decodebin will by default return an array with all
   * compatible factories, sorted by rank.
   *
   * If this function returns NULL, @pad will be exposed as a final caps.
   *
   * If this function returns an empty array, the pad will be considered as
   * having an unhandled type media type.
   *
   * >   Only the signal handler that is connected first will ever by invoked.
   * >   Don't connect signal handlers with the #G_CONNECT_AFTER flag to this
   * >   signal, they will never be invoked!
   *
   * Returns: a #GValueArray* with a list of factories to try. The factories are
   * by default tried in the returned order or based on the index returned by
   * "autoplug-select".
   */
  gst_decode_bin_signals[SIGNAL_AUTOPLUG_FACTORIES] =
      g_signal_new ("autoplug-factories", G_TYPE_FROM_CLASS (klass),
      G_SIGNAL_RUN_LAST, G_STRUCT_OFFSET (GstDecodeBinClass,
          autoplug_factories), _gst_array_accumulator, NULL,
      g_cclosure_marshal_generic, G_TYPE_VALUE_ARRAY, 2,
      GST_TYPE_PAD, GST_TYPE_CAPS);

  /**
   * GstDecodeBin::autoplug-sort:
   * @bin: The decodebin.
   * @pad: The #GstPad.
   * @caps: The #GstCaps.
   * @factories: A #GValueArray of possible #GstElementFactory to use.
   *
   * Once decodebin has found the possible #GstElementFactory objects to try
   * for @caps on @pad, this signal is emitted. The purpose of the signal is for
   * the application to perform additional sorting or filtering on the element
   * factory array.
   *
   * The callee should copy and modify @factories or return %NULL if the
   * order should not change.
   *
   * >   Invocation of signal handlers stops after one signal handler has
   * >   returned something else than %NULL. Signal handlers are invoked in
   * >   the order they were connected in.
   * >   Don't connect signal handlers with the #G_CONNECT_AFTER flag to this
   * >   signal, they will never be invoked!
   *
   * Returns: A new sorted array of #GstElementFactory objects.
   */
  gst_decode_bin_signals[SIGNAL_AUTOPLUG_SORT] =
      g_signal_new ("autoplug-sort", G_TYPE_FROM_CLASS (klass),
      G_SIGNAL_RUN_LAST, G_STRUCT_OFFSET (GstDecodeBinClass, autoplug_sort),
      _gst_array_hasvalue_accumulator, NULL,
      g_cclosure_marshal_generic, G_TYPE_VALUE_ARRAY, 3, GST_TYPE_PAD,
      GST_TYPE_CAPS, G_TYPE_VALUE_ARRAY | G_SIGNAL_TYPE_STATIC_SCOPE);

  /**
   * GstDecodeBin::autoplug-select:
   * @bin: The decodebin.
   * @pad: The #GstPad.
   * @caps: The #GstCaps.
   * @factory: A #GstElementFactory to use.
   *
   * This signal is emitted once decodebin has found all the possible
   * #GstElementFactory that can be used to handle the given @caps. For each of
   * those factories, this signal is emitted.
   *
   * The signal handler should return a #GST_TYPE_AUTOPLUG_SELECT_RESULT enum
   * value indicating what decodebin should do next.
   *
   * A value of #GST_AUTOPLUG_SELECT_TRY will try to autoplug an element from
   * @factory.
   *
   * A value of #GST_AUTOPLUG_SELECT_EXPOSE will expose @pad without plugging
   * any element to it.
   *
   * A value of #GST_AUTOPLUG_SELECT_SKIP will skip @factory and move to the
   * next factory.
   *
   * >   The signal handler will not be invoked if any of the previously
   * >   registered signal handlers (if any) return a value other than
   * >   GST_AUTOPLUG_SELECT_TRY. Which also means that if you return
   * >   GST_AUTOPLUG_SELECT_TRY from one signal handler, handlers that get
   * >   registered next (again, if any) can override that decision.
   *
   * Returns: a #GST_TYPE_AUTOPLUG_SELECT_RESULT that indicates the required
   * operation. the default handler will always return
   * #GST_AUTOPLUG_SELECT_TRY.
   */
  gst_decode_bin_signals[SIGNAL_AUTOPLUG_SELECT] =
      g_signal_new ("autoplug-select", G_TYPE_FROM_CLASS (klass),
      G_SIGNAL_RUN_LAST, G_STRUCT_OFFSET (GstDecodeBinClass, autoplug_select),
      _gst_select_accumulator, NULL,
      g_cclosure_marshal_generic,
      GST_TYPE_AUTOPLUG_SELECT_RESULT, 3, GST_TYPE_PAD, GST_TYPE_CAPS,
      GST_TYPE_ELEMENT_FACTORY);

  /**
   * GstDecodeBin::autoplug-query:
   * @bin: The decodebin.
   * @pad: The #GstPad.
   * @child: The child element doing the query
   * @query: The #GstQuery.
   *
   * This signal is emitted whenever an autoplugged element that is
   * not linked downstream yet and not exposed does a query. It can
   * be used to tell the element about the downstream supported caps
   * for example.
   *
   * Returns: %TRUE if the query was handled, %FALSE otherwise.
   */
  gst_decode_bin_signals[SIGNAL_AUTOPLUG_QUERY] =
      g_signal_new ("autoplug-query", G_TYPE_FROM_CLASS (klass),
      G_SIGNAL_RUN_LAST, G_STRUCT_OFFSET (GstDecodeBinClass, autoplug_query),
      _gst_boolean_or_accumulator, NULL, g_cclosure_marshal_generic,
      G_TYPE_BOOLEAN, 3, GST_TYPE_PAD, GST_TYPE_ELEMENT,
      GST_TYPE_QUERY | G_SIGNAL_TYPE_STATIC_SCOPE);

  /**
   * GstDecodeBin::drained
   * @bin: The decodebin
   *
   * This signal is emitted once decodebin has finished decoding all the data.
   */
  gst_decode_bin_signals[SIGNAL_DRAINED] =
      g_signal_new ("drained", G_TYPE_FROM_CLASS (klass),
      G_SIGNAL_RUN_LAST, G_STRUCT_OFFSET (GstDecodeBinClass, drained),
      NULL, NULL, g_cclosure_marshal_generic, G_TYPE_NONE, 0, G_TYPE_NONE);

  g_object_class_install_property (gobject_klass, PROP_CAPS,
      g_param_spec_boxed ("caps", "Caps", "The caps on which to stop decoding.",
          GST_TYPE_CAPS, G_PARAM_READWRITE | G_PARAM_STATIC_STRINGS));

  g_object_class_install_property (gobject_klass, PROP_SUBTITLE_ENCODING,
      g_param_spec_string ("subtitle-encoding", "subtitle encoding",
          "Encoding to assume if input subtitles are not in UTF-8 encoding. "
          "If not set, the GST_SUBTITLE_ENCODING environment variable will "
          "be checked for an encoding to use. If that is not set either, "
          "ISO-8859-15 will be assumed.", NULL,
          G_PARAM_READWRITE | G_PARAM_STATIC_STRINGS));

  g_object_class_install_property (gobject_klass, PROP_SINK_CAPS,
      g_param_spec_boxed ("sink-caps", "Sink Caps",
          "The caps of the input data. (NULL = use typefind element)",
          GST_TYPE_CAPS, G_PARAM_READWRITE | G_PARAM_STATIC_STRINGS));

  /**
   * GstDecodeBin::use-buffering
   *
   * Activate buffering in decodebin. This will instruct the multiqueues behind
   * decoders to emit BUFFERING messages.
   */
  g_object_class_install_property (gobject_klass, PROP_USE_BUFFERING,
      g_param_spec_boolean ("use-buffering", "Use Buffering",
          "Emit GST_MESSAGE_BUFFERING based on low-/high-percent thresholds",
          DEFAULT_USE_BUFFERING, G_PARAM_READWRITE | G_PARAM_STATIC_STRINGS));

  /**
   * GstDecodeBin:low-percent
   *
   * Low threshold percent for buffering to start.
   */
  g_object_class_install_property (gobject_klass, PROP_LOW_PERCENT,
      g_param_spec_int ("low-percent", "Low percent",
          "Low threshold for buffering to start", 0, 100,
          DEFAULT_LOW_PERCENT, G_PARAM_READWRITE | G_PARAM_STATIC_STRINGS));
  /**
   * GstDecodeBin:high-percent
   *
   * High threshold percent for buffering to finish.
   */
  g_object_class_install_property (gobject_klass, PROP_HIGH_PERCENT,
      g_param_spec_int ("high-percent", "High percent",
          "High threshold for buffering to finish", 0, 100,
          DEFAULT_HIGH_PERCENT, G_PARAM_READWRITE | G_PARAM_STATIC_STRINGS));

  /**
   * GstDecodeBin:max-size-bytes
   *
   * Max amount of bytes in the queue (0=automatic).
   */
  g_object_class_install_property (gobject_klass, PROP_MAX_SIZE_BYTES,
      g_param_spec_uint ("max-size-bytes", "Max. size (bytes)",
          "Max. amount of bytes in the queue (0=automatic)",
          0, G_MAXUINT, DEFAULT_MAX_SIZE_BYTES,
          G_PARAM_READWRITE | G_PARAM_STATIC_STRINGS));
  /**
   * GstDecodeBin:max-size-buffers
   *
   * Max amount of buffers in the queue (0=automatic).
   */
  g_object_class_install_property (gobject_klass, PROP_MAX_SIZE_BUFFERS,
      g_param_spec_uint ("max-size-buffers", "Max. size (buffers)",
          "Max. number of buffers in the queue (0=automatic)",
          0, G_MAXUINT, DEFAULT_MAX_SIZE_BUFFERS,
          G_PARAM_READWRITE | G_PARAM_STATIC_STRINGS));
  /**
   * GstDecodeBin:max-size-time
   *
   * Max amount of time in the queue (in ns, 0=automatic).
   */
  g_object_class_install_property (gobject_klass, PROP_MAX_SIZE_TIME,
      g_param_spec_uint64 ("max-size-time", "Max. size (ns)",
          "Max. amount of data in the queue (in ns, 0=automatic)",
          0, G_MAXUINT64,
          DEFAULT_MAX_SIZE_TIME, G_PARAM_READWRITE | G_PARAM_STATIC_STRINGS));

  /**
   * GstDecodeBin::post-stream-topology
   *
   * Post stream-topology messages on the bus every time the topology changes.
   */
  g_object_class_install_property (gobject_klass, PROP_POST_STREAM_TOPOLOGY,
      g_param_spec_boolean ("post-stream-topology", "Post Stream Topology",
          "Post stream-topology messages",
          DEFAULT_POST_STREAM_TOPOLOGY,
          G_PARAM_READWRITE | G_PARAM_STATIC_STRINGS));

  /**
   * GstDecodeBin::expose-all-streams
   *
   * Expose streams of unknown type.
   *
   * If set to %FALSE, then only the streams that can be decoded to the final
   * caps (see 'caps' property) will have a pad exposed. Streams that do not
   * match those caps but could have been decoded will not have decoder plugged
   * in internally and will not have a pad exposed.
   */
  g_object_class_install_property (gobject_klass, PROP_EXPOSE_ALL_STREAMS,
      g_param_spec_boolean ("expose-all-streams", "Expose All Streams",
          "Expose all streams, including those of unknown type or that don't match the 'caps' property",
          DEFAULT_EXPOSE_ALL_STREAMS,
          G_PARAM_READWRITE | G_PARAM_STATIC_STRINGS));

  /**
   * GstDecodeBin2::connection-speed
   *
   * Network connection speed in kbps (0 = unknownw)
   */
  g_object_class_install_property (gobject_klass, PROP_CONNECTION_SPEED,
      g_param_spec_uint64 ("connection-speed", "Connection Speed",
          "Network connection speed in kbps (0 = unknown)",
          0, G_MAXUINT64 / 1000, DEFAULT_CONNECTION_SPEED,
          G_PARAM_READWRITE | G_PARAM_STATIC_STRINGS));



  klass->autoplug_continue =
      GST_DEBUG_FUNCPTR (gst_decode_bin_autoplug_continue);
  klass->autoplug_factories =
      GST_DEBUG_FUNCPTR (gst_decode_bin_autoplug_factories);
  klass->autoplug_sort = GST_DEBUG_FUNCPTR (gst_decode_bin_autoplug_sort);
  klass->autoplug_select = GST_DEBUG_FUNCPTR (gst_decode_bin_autoplug_select);
  klass->autoplug_query = GST_DEBUG_FUNCPTR (gst_decode_bin_autoplug_query);

  gst_element_class_add_static_pad_template (gstelement_klass,
      &decoder_bin_sink_template);
  gst_element_class_add_static_pad_template (gstelement_klass,
      &decoder_bin_src_template);

  gst_element_class_set_static_metadata (gstelement_klass,
      "Decoder Bin", "Generic/Bin/Decoder",
      "Autoplug and decode to raw media",
      "Edward Hervey <edward.hervey@collabora.co.uk>, "
      "Sebastian Dröge <sebastian.droege@collabora.co.uk>");

  gstelement_klass->change_state =
      GST_DEBUG_FUNCPTR (gst_decode_bin_change_state);

  gstbin_klass->handle_message =
      GST_DEBUG_FUNCPTR (gst_decode_bin_handle_message);

  gstbin_klass->remove_element =
      GST_DEBUG_FUNCPTR (gst_decode_bin_remove_element);

  g_type_class_ref (GST_TYPE_DECODE_PAD);
}

/* Must be called with factories lock! */
static void
gst_decode_bin_update_factories_list (GstDecodeBin * dbin)
{
  guint cookie;

  cookie = gst_registry_get_feature_list_cookie (gst_registry_get ());
  if (!dbin->factories || dbin->factories_cookie != cookie) {
    if (dbin->factories)
      gst_plugin_feature_list_free (dbin->factories);
    dbin->factories =
        gst_element_factory_list_get_elements
        (GST_ELEMENT_FACTORY_TYPE_DECODABLE, GST_RANK_MARGINAL);
    dbin->factories =
        g_list_sort (dbin->factories,
        gst_playback_utils_compare_factories_func);
    dbin->factories_cookie = cookie;
  }
}

static void
gst_decode_bin_init (GstDecodeBin * decode_bin)
{
  /* first filter out the interesting element factories */
  g_mutex_init (&decode_bin->factories_lock);

  /* we create the typefind element only once */
  decode_bin->typefind = gst_element_factory_make ("typefind", "typefind");
  if (!decode_bin->typefind) {
    g_warning ("can't find typefind element, decodebin will not work");
  } else {
    GstPad *pad;
    GstPad *gpad;
    GstPadTemplate *pad_tmpl;

    /* add the typefind element */
    if (!gst_bin_add (GST_BIN (decode_bin), decode_bin->typefind)) {
      g_warning ("Could not add typefind element, decodebin will not work");
      gst_object_unref (decode_bin->typefind);
      decode_bin->typefind = NULL;
    }

    /* get the sinkpad */
    pad = gst_element_get_static_pad (decode_bin->typefind, "sink");

    /* get the pad template */
    pad_tmpl = gst_static_pad_template_get (&decoder_bin_sink_template);

    /* ghost the sink pad to ourself */
    gpad = gst_ghost_pad_new_from_template ("sink", pad, pad_tmpl);
    gst_pad_set_active (gpad, TRUE);
    gst_element_add_pad (GST_ELEMENT (decode_bin), gpad);

    gst_object_unref (pad_tmpl);
    gst_object_unref (pad);
  }

  g_mutex_init (&decode_bin->expose_lock);
  decode_bin->decode_chain = NULL;

  g_mutex_init (&decode_bin->dyn_lock);
  decode_bin->shutdown = FALSE;
  decode_bin->blocked_pads = NULL;

  g_mutex_init (&decode_bin->subtitle_lock);
  g_mutex_init (&decode_bin->buffering_lock);
  g_mutex_init (&decode_bin->buffering_post_lock);
<<<<<<< HEAD
=======

  g_mutex_init (&decode_bin->cleanup_lock);
  decode_bin->cleanup_thread = NULL;
>>>>>>> 2bb37b36

  decode_bin->encoding = g_strdup (DEFAULT_SUBTITLE_ENCODING);
  decode_bin->caps = gst_static_caps_get (&default_raw_caps);
  decode_bin->use_buffering = DEFAULT_USE_BUFFERING;
  decode_bin->low_percent = DEFAULT_LOW_PERCENT;
  decode_bin->high_percent = DEFAULT_HIGH_PERCENT;

  decode_bin->max_size_bytes = DEFAULT_MAX_SIZE_BYTES;
  decode_bin->max_size_buffers = DEFAULT_MAX_SIZE_BUFFERS;
  decode_bin->max_size_time = DEFAULT_MAX_SIZE_TIME;

  decode_bin->expose_allstreams = DEFAULT_EXPOSE_ALL_STREAMS;
  decode_bin->connection_speed = DEFAULT_CONNECTION_SPEED;
}

static void
gst_decode_bin_dispose (GObject * object)
{
  GstDecodeBin *decode_bin;

  decode_bin = GST_DECODE_BIN (object);

  if (decode_bin->factories)
    gst_plugin_feature_list_free (decode_bin->factories);
  decode_bin->factories = NULL;

  if (decode_bin->decode_chain)
    gst_decode_chain_free (decode_bin->decode_chain);
  decode_bin->decode_chain = NULL;

  if (decode_bin->caps)
    gst_caps_unref (decode_bin->caps);
  decode_bin->caps = NULL;

  g_free (decode_bin->encoding);
  decode_bin->encoding = NULL;

  g_list_free (decode_bin->subtitles);
  decode_bin->subtitles = NULL;

  unblock_pads (decode_bin);

  G_OBJECT_CLASS (parent_class)->dispose (object);
}

static void
gst_decode_bin_finalize (GObject * object)
{
  GstDecodeBin *decode_bin;

  decode_bin = GST_DECODE_BIN (object);

  g_mutex_clear (&decode_bin->expose_lock);
  g_mutex_clear (&decode_bin->dyn_lock);
  g_mutex_clear (&decode_bin->subtitle_lock);
  g_mutex_clear (&decode_bin->buffering_lock);
  g_mutex_clear (&decode_bin->buffering_post_lock);
  g_mutex_clear (&decode_bin->factories_lock);
  g_mutex_clear (&decode_bin->cleanup_lock);

  G_OBJECT_CLASS (parent_class)->finalize (object);
}

/* _set_caps
 * Changes the caps on which decodebin will stop decoding.
 * Will unref the previously set one. The refcount of the given caps will be
 * increased.
 * @caps can be NULL.
 *
 * MT-safe
 */
static void
gst_decode_bin_set_caps (GstDecodeBin * dbin, GstCaps * caps)
{
  GST_DEBUG_OBJECT (dbin, "Setting new caps: %" GST_PTR_FORMAT, caps);

  GST_OBJECT_LOCK (dbin);
  gst_caps_replace (&dbin->caps, caps);
  GST_OBJECT_UNLOCK (dbin);
}

/* _get_caps
 * Returns the currently configured caps on which decodebin will stop decoding.
 * The returned caps (if not NULL), will have its refcount incremented.
 *
 * MT-safe
 */
static GstCaps *
gst_decode_bin_get_caps (GstDecodeBin * dbin)
{
  GstCaps *caps;

  GST_DEBUG_OBJECT (dbin, "Getting currently set caps");

  GST_OBJECT_LOCK (dbin);
  caps = dbin->caps;
  if (caps)
    gst_caps_ref (caps);
  GST_OBJECT_UNLOCK (dbin);

  return caps;
}

static void
gst_decode_bin_set_sink_caps (GstDecodeBin * dbin, GstCaps * caps)
{
  GST_DEBUG_OBJECT (dbin, "Setting new caps: %" GST_PTR_FORMAT, caps);

  g_object_set (dbin->typefind, "force-caps", caps, NULL);
}

static GstCaps *
gst_decode_bin_get_sink_caps (GstDecodeBin * dbin)
{
  GstCaps *caps;

  GST_DEBUG_OBJECT (dbin, "Getting currently set caps");

  g_object_get (dbin->typefind, "force-caps", &caps, NULL);

  return caps;
}

static void
gst_decode_bin_set_subs_encoding (GstDecodeBin * dbin, const gchar * encoding)
{
  GList *walk;

  GST_DEBUG_OBJECT (dbin, "Setting new encoding: %s", GST_STR_NULL (encoding));

  SUBTITLE_LOCK (dbin);
  g_free (dbin->encoding);
  dbin->encoding = g_strdup (encoding);

  /* set the subtitle encoding on all added elements */
  for (walk = dbin->subtitles; walk; walk = g_list_next (walk)) {
    g_object_set (G_OBJECT (walk->data), "subtitle-encoding", dbin->encoding,
        NULL);
  }
  SUBTITLE_UNLOCK (dbin);
}

static gchar *
gst_decode_bin_get_subs_encoding (GstDecodeBin * dbin)
{
  gchar *encoding;

  GST_DEBUG_OBJECT (dbin, "Getting currently set encoding");

  SUBTITLE_LOCK (dbin);
  encoding = g_strdup (dbin->encoding);
  SUBTITLE_UNLOCK (dbin);

  return encoding;
}

static void
gst_decode_bin_set_property (GObject * object, guint prop_id,
    const GValue * value, GParamSpec * pspec)
{
  GstDecodeBin *dbin;

  dbin = GST_DECODE_BIN (object);

  switch (prop_id) {
    case PROP_CAPS:
      gst_decode_bin_set_caps (dbin, g_value_get_boxed (value));
      break;
    case PROP_SUBTITLE_ENCODING:
      gst_decode_bin_set_subs_encoding (dbin, g_value_get_string (value));
      break;
    case PROP_SINK_CAPS:
      gst_decode_bin_set_sink_caps (dbin, g_value_get_boxed (value));
      break;
    case PROP_USE_BUFFERING:
      dbin->use_buffering = g_value_get_boolean (value);
      break;
    case PROP_LOW_PERCENT:
      dbin->low_percent = g_value_get_int (value);
      break;
    case PROP_HIGH_PERCENT:
      dbin->high_percent = g_value_get_int (value);
      break;
    case PROP_MAX_SIZE_BYTES:
      dbin->max_size_bytes = g_value_get_uint (value);
      break;
    case PROP_MAX_SIZE_BUFFERS:
      dbin->max_size_buffers = g_value_get_uint (value);
      break;
    case PROP_MAX_SIZE_TIME:
      dbin->max_size_time = g_value_get_uint64 (value);
      break;
    case PROP_POST_STREAM_TOPOLOGY:
      dbin->post_stream_topology = g_value_get_boolean (value);
      break;
    case PROP_EXPOSE_ALL_STREAMS:
      dbin->expose_allstreams = g_value_get_boolean (value);
      break;
    case PROP_CONNECTION_SPEED:
      GST_OBJECT_LOCK (dbin);
      dbin->connection_speed = g_value_get_uint64 (value) * 1000;
      GST_OBJECT_UNLOCK (dbin);
      break;
    default:
      G_OBJECT_WARN_INVALID_PROPERTY_ID (object, prop_id, pspec);
      break;
  }
}

static void
gst_decode_bin_get_property (GObject * object, guint prop_id,
    GValue * value, GParamSpec * pspec)
{
  GstDecodeBin *dbin;

  dbin = GST_DECODE_BIN (object);
  switch (prop_id) {
    case PROP_CAPS:
      g_value_take_boxed (value, gst_decode_bin_get_caps (dbin));
      break;
    case PROP_SUBTITLE_ENCODING:
      g_value_take_string (value, gst_decode_bin_get_subs_encoding (dbin));
      break;
    case PROP_SINK_CAPS:
      g_value_take_boxed (value, gst_decode_bin_get_sink_caps (dbin));
      break;
    case PROP_USE_BUFFERING:
      g_value_set_boolean (value, dbin->use_buffering);
      break;
    case PROP_LOW_PERCENT:
      g_value_set_int (value, dbin->low_percent);
      break;
    case PROP_HIGH_PERCENT:
      g_value_set_int (value, dbin->high_percent);
      break;
    case PROP_MAX_SIZE_BYTES:
      g_value_set_uint (value, dbin->max_size_bytes);
      break;
    case PROP_MAX_SIZE_BUFFERS:
      g_value_set_uint (value, dbin->max_size_buffers);
      break;
    case PROP_MAX_SIZE_TIME:
      g_value_set_uint64 (value, dbin->max_size_time);
      break;
    case PROP_POST_STREAM_TOPOLOGY:
      g_value_set_boolean (value, dbin->post_stream_topology);
      break;
    case PROP_EXPOSE_ALL_STREAMS:
      g_value_set_boolean (value, dbin->expose_allstreams);
      break;
    case PROP_CONNECTION_SPEED:
      GST_OBJECT_LOCK (dbin);
      g_value_set_uint64 (value, dbin->connection_speed / 1000);
      GST_OBJECT_UNLOCK (dbin);
      break;
    default:
      G_OBJECT_WARN_INVALID_PROPERTY_ID (object, prop_id, pspec);
      break;
  }
}


/*****
 * Default autoplug signal handlers
 *****/
static gboolean
gst_decode_bin_autoplug_continue (GstElement * element, GstPad * pad,
    GstCaps * caps)
{
  GST_DEBUG_OBJECT (element, "autoplug-continue returns TRUE");

  /* by default we always continue */
  return TRUE;
}

static GValueArray *
gst_decode_bin_autoplug_factories (GstElement * element, GstPad * pad,
    GstCaps * caps)
{
  GList *list, *tmp;
  GValueArray *result;
  GstDecodeBin *dbin = GST_DECODE_BIN_CAST (element);

  GST_DEBUG_OBJECT (element, "finding factories");

  /* return all compatible factories for caps */
  g_mutex_lock (&dbin->factories_lock);
  gst_decode_bin_update_factories_list (dbin);
  list =
      gst_element_factory_list_filter (dbin->factories, caps, GST_PAD_SINK,
      gst_caps_is_fixed (caps));
  g_mutex_unlock (&dbin->factories_lock);

  result = g_value_array_new (g_list_length (list));
  for (tmp = list; tmp; tmp = tmp->next) {
    GstElementFactory *factory = GST_ELEMENT_FACTORY_CAST (tmp->data);
    GValue val = { 0, };

    g_value_init (&val, G_TYPE_OBJECT);
    g_value_set_object (&val, factory);
    g_value_array_append (result, &val);
    g_value_unset (&val);
  }
  gst_plugin_feature_list_free (list);

  GST_DEBUG_OBJECT (element, "autoplug-factories returns %p", result);

  return result;
}

static GValueArray *
gst_decode_bin_autoplug_sort (GstElement * element, GstPad * pad,
    GstCaps * caps, GValueArray * factories)
{
  return NULL;
}

static GstAutoplugSelectResult
gst_decode_bin_autoplug_select (GstElement * element, GstPad * pad,
    GstCaps * caps, GstElementFactory * factory)
{
  GST_DEBUG_OBJECT (element, "default autoplug-select returns TRY");

  /* Try factory. */
  return GST_AUTOPLUG_SELECT_TRY;
}

static gboolean
gst_decode_bin_autoplug_query (GstElement * element, GstPad * pad,
    GstQuery * query)
{
  /* No query handled here */
  return FALSE;
}

/********
 * Discovery methods
 *****/

static gboolean are_final_caps (GstDecodeBin * dbin, GstCaps * caps);
static gboolean is_demuxer_element (GstElement * srcelement);
static gboolean is_adaptive_demuxer_element (GstElement * srcelement);

static gboolean connect_pad (GstDecodeBin * dbin, GstElement * src,
    GstDecodePad * dpad, GstPad * pad, GstCaps * caps, GValueArray * factories,
    GstDecodeChain * chain, gchar ** deadend_details);
static GList *connect_element (GstDecodeBin * dbin, GstDecodeElement * delem,
    GstDecodeChain * chain);
static void expose_pad (GstDecodeBin * dbin, GstElement * src,
    GstDecodePad * dpad, GstPad * pad, GstCaps * caps, GstDecodeChain * chain);

static void pad_added_cb (GstElement * element, GstPad * pad,
    GstDecodeChain * chain);
static void pad_removed_cb (GstElement * element, GstPad * pad,
    GstDecodeChain * chain);
static void no_more_pads_cb (GstElement * element, GstDecodeChain * chain);

static GstDecodeGroup *gst_decode_chain_get_current_group (GstDecodeChain *
    chain);

static gboolean
clear_sticky_events (GstPad * pad, GstEvent ** event, gpointer user_data)
{
  GST_DEBUG_OBJECT (pad, "clearing sticky event %" GST_PTR_FORMAT, *event);
  gst_event_unref (*event);
  *event = NULL;
  return TRUE;
}

static gboolean
copy_sticky_events (GstPad * pad, GstEvent ** event, gpointer user_data)
{
  GstPad *gpad = GST_PAD_CAST (user_data);

  GST_DEBUG_OBJECT (gpad, "store sticky event %" GST_PTR_FORMAT, *event);
  gst_pad_store_sticky_event (gpad, *event);

  return TRUE;
}

static void
decode_pad_set_target (GstDecodePad * dpad, GstPad * target)
{
  gst_ghost_pad_set_target (GST_GHOST_PAD_CAST (dpad), target);
  if (target == NULL)
    gst_pad_sticky_events_foreach (GST_PAD_CAST (dpad), clear_sticky_events,
        NULL);
  else
    gst_pad_sticky_events_foreach (target, copy_sticky_events, dpad);
}

/* called when a new pad is discovered. It will perform some basic actions
 * before trying to link something to it.
 *
 *  - Check the caps, don't do anything when there are no caps or when they have
 *    no good type.
 *  - signal AUTOPLUG_CONTINUE to check if we need to continue autoplugging this
 *    pad.
 *  - if the caps are non-fixed, setup a handler to continue autoplugging when
 *    the caps become fixed (connect to notify::caps).
 *  - get list of factories to autoplug.
 *  - continue autoplugging to one of the factories.
 */
/* returns whether to expose the pad */
static gboolean
analyze_new_pad (GstDecodeBin * dbin, GstElement * src, GstPad * pad,
    GstCaps * caps, GstDecodeChain * chain, GstDecodeChain ** new_chain)
{
  gboolean apcontinue = TRUE;
  GValueArray *factories = NULL, *result = NULL;
  GstDecodePad *dpad;
  GstElementFactory *factory;
  const gchar *classification;
  gboolean is_parser_converter = FALSE;
  gboolean res;
  gchar *deadend_details = NULL;

  GST_DEBUG_OBJECT (dbin, "Pad %s:%s caps:%" GST_PTR_FORMAT,
      GST_DEBUG_PAD_NAME (pad), caps);

  if (new_chain)
    *new_chain = chain;

  if (chain->elements
      && src != ((GstDecodeElement *) chain->elements->data)->element
      && src != ((GstDecodeElement *) chain->elements->data)->capsfilter) {
    GST_ERROR_OBJECT (dbin, "New pad from not the last element in this chain");
    return FALSE;
  }

  if (chain->endpad) {
    GST_ERROR_OBJECT (dbin, "New pad in a chain that is already complete");
    return FALSE;
  }

  if (chain->demuxer) {
    GstDecodeGroup *group;
    GstDecodeChain *oldchain = chain;
    GstDecodeElement *demux = (chain->elements ? chain->elements->data : NULL);

    if (chain->current_pad)
      gst_object_unref (chain->current_pad);
    chain->current_pad = NULL;

    /* we are adding a new pad for a demuxer (see is_demuxer_element(),
     * start a new chain for it */
    CHAIN_MUTEX_LOCK (oldchain);
    group = gst_decode_chain_get_current_group (chain);
    if (group && !g_list_find (group->children, chain)) {
      g_assert (new_chain != NULL);
      *new_chain = chain = gst_decode_chain_new (dbin, group, pad);
      group->children = g_list_prepend (group->children, chain);
    }
    CHAIN_MUTEX_UNLOCK (oldchain);
    if (!group) {
      GST_WARNING_OBJECT (dbin, "No current group");
      return FALSE;
    }

    /* If this is not a dynamic pad demuxer, we're no-more-pads
     * already before anything else happens
     */
    if (demux == NULL || !demux->no_more_pads_id)
      group->no_more_pads = TRUE;
  }

  /* From here on we own a reference to the caps as
   * we might create new caps below and would need
   * to unref them later */
  if (caps)
    gst_caps_ref (caps);

  if ((caps == NULL) || gst_caps_is_empty (caps))
    goto unknown_type;

  if (gst_caps_is_any (caps))
    goto any_caps;

  if (!chain->current_pad)
    chain->current_pad = gst_decode_pad_new (dbin, chain);

  dpad = gst_object_ref (chain->current_pad);
  gst_pad_set_active (GST_PAD_CAST (dpad), TRUE);
  decode_pad_set_target (dpad, pad);

  /* 1. Emit 'autoplug-continue' the result will tell us if this pads needs
   * further autoplugging. Only do this for fixed caps, for unfixed caps
   * we will later come here again from the notify::caps handler. The
   * problem with unfixed caps is that, we can't reliably tell if the output
   * is e.g. accepted by a sink because only parts of the possible final
   * caps might be accepted by the sink. */
  if (gst_caps_is_fixed (caps))
    g_signal_emit (G_OBJECT (dbin),
        gst_decode_bin_signals[SIGNAL_AUTOPLUG_CONTINUE], 0, dpad, caps,
        &apcontinue);
  else
    apcontinue = TRUE;

  /* 1.a if autoplug-continue is FALSE or caps is a raw format, goto pad_is_final */
  if ((!apcontinue) || are_final_caps (dbin, caps))
    goto expose_pad;

  /* 1.b For Parser/Converter that can output different stream formats
   * we insert a capsfilter with the sorted caps of all possible next
   * elements and continue with the capsfilter srcpad */
  factory = gst_element_get_factory (src);
  classification =
      gst_element_factory_get_metadata (factory, GST_ELEMENT_METADATA_KLASS);
  is_parser_converter = (strstr (classification, "Parser")
      && strstr (classification, "Converter"));

  /* 1.c when the caps are not fixed yet, we can't be sure what element to
   * connect. We delay autoplugging until the caps are fixed */
  if (!is_parser_converter && !gst_caps_is_fixed (caps)) {
    goto non_fixed;
  } else if (!is_parser_converter) {
    gst_caps_unref (caps);
    caps = gst_pad_get_current_caps (pad);
    if (!caps) {
      GST_DEBUG_OBJECT (dbin, "No final caps set yet, delaying autoplugging");
      gst_object_unref (dpad);
      goto setup_caps_delay;
    }
  }

  /* 1.d else get the factories and if there's no compatible factory goto
   * unknown_type */
  g_signal_emit (G_OBJECT (dbin),
      gst_decode_bin_signals[SIGNAL_AUTOPLUG_FACTORIES], 0, dpad, caps,
      &factories);

  /* NULL means that we can expose the pad */
  if (factories == NULL)
    goto expose_pad;

  /* if the array is empty, we have a type for which we have no decoder */
  if (factories->n_values == 0) {
    if (!dbin->expose_allstreams) {
      GstCaps *raw = gst_static_caps_get (&default_raw_caps);

      /* If the caps are raw, this just means we don't want to expose them */
      if (gst_caps_is_subset (caps, raw)) {
        g_value_array_free (factories);
        gst_caps_unref (raw);
        gst_object_unref (dpad);
        goto discarded_type;
      }
      gst_caps_unref (raw);
    }

    /* if not we have a unhandled type with no compatible factories */
    g_value_array_free (factories);
    gst_object_unref (dpad);
    goto unknown_type;
  }

  /* 1.e sort some more. */
  g_signal_emit (G_OBJECT (dbin),
      gst_decode_bin_signals[SIGNAL_AUTOPLUG_SORT], 0, dpad, caps, factories,
      &result);
  if (result) {
    g_value_array_free (factories);
    factories = result;
  }

  /* At this point we have a potential decoder, but we might not need it
   * if it doesn't match the output caps  */
  if (!dbin->expose_allstreams && gst_caps_is_fixed (caps)) {
    guint i;
    const GList *tmps;
    gboolean dontuse = FALSE;

    GST_DEBUG ("Checking if we can abort early");

    /* 1.f Do an early check to see if the candidates are potential decoders, but
     * due to the fact that they decode to a mediatype that is not final we don't
     * need them */

    for (i = 0; i < factories->n_values && !dontuse; i++) {
      GstElementFactory *factory =
          g_value_get_object (g_value_array_get_nth (factories, i));
      GstCaps *tcaps;

      /* We are only interested in skipping decoders */
      if (strstr (gst_element_factory_get_metadata (factory,
                  GST_ELEMENT_METADATA_KLASS), "Decoder")) {

        GST_DEBUG ("Trying factory %s",
            gst_plugin_feature_get_name (GST_PLUGIN_FEATURE (factory)));

        /* Check the source pad template caps to see if they match raw caps but don't match
         * our final caps*/
        for (tmps = gst_element_factory_get_static_pad_templates (factory);
            tmps && !dontuse; tmps = tmps->next) {
          GstStaticPadTemplate *st = (GstStaticPadTemplate *) tmps->data;
          if (st->direction != GST_PAD_SRC)
            continue;
          tcaps = gst_static_pad_template_get_caps (st);

          apcontinue = TRUE;

          /* Emit autoplug-continue to see if the caps are considered to be raw caps */
          g_signal_emit (G_OBJECT (dbin),
              gst_decode_bin_signals[SIGNAL_AUTOPLUG_CONTINUE], 0, dpad, tcaps,
              &apcontinue);

          /* If autoplug-continue returns TRUE and the caps are not final, don't use them */
          if (apcontinue && !are_final_caps (dbin, tcaps))
            dontuse = TRUE;
          gst_caps_unref (tcaps);
        }
      }
    }

    if (dontuse) {
      gst_object_unref (dpad);
      g_value_array_free (factories);
      goto discarded_type;
    }
  }

  /* 1.g now get the factory template caps and insert the capsfilter if this
   * is a parser/converter
   */
  if (is_parser_converter) {
    GstCaps *filter_caps;
    gint i;
    GstElement *capsfilter;
    GstPad *p;
    GstDecodeElement *delem;

    filter_caps = gst_caps_new_empty ();
    for (i = 0; i < factories->n_values; i++) {
      GstElementFactory *factory =
          g_value_get_object (g_value_array_get_nth (factories, i));
      GstCaps *tcaps, *intersection;
      const GList *tmps;

      GST_DEBUG ("Trying factory %s",
          gst_plugin_feature_get_name (GST_PLUGIN_FEATURE (factory)));

      if (gst_element_get_factory (src) == factory ||
          gst_element_factory_list_is_type (factory,
              GST_ELEMENT_FACTORY_TYPE_PARSER)) {
        GST_DEBUG ("Skipping factory");
        continue;
      }

      for (tmps = gst_element_factory_get_static_pad_templates (factory); tmps;
          tmps = tmps->next) {
        GstStaticPadTemplate *st = (GstStaticPadTemplate *) tmps->data;
        if (st->direction != GST_PAD_SINK || st->presence != GST_PAD_ALWAYS)
          continue;
        tcaps = gst_static_pad_template_get_caps (st);
        intersection =
            gst_caps_intersect_full (tcaps, caps, GST_CAPS_INTERSECT_FIRST);
        filter_caps = gst_caps_merge (filter_caps, intersection);
        gst_caps_unref (tcaps);
      }
    }

    /* Append the parser caps to prevent any not-negotiated errors */
    filter_caps = gst_caps_merge (filter_caps, gst_caps_ref (caps));

    if (chain->elements) {
      delem = (GstDecodeElement *) chain->elements->data;
      capsfilter = delem->capsfilter =
          gst_element_factory_make ("capsfilter", NULL);
    } else {
      delem = g_slice_new0 (GstDecodeElement);
      capsfilter = delem->element =
          gst_element_factory_make ("capsfilter", NULL);
      delem->capsfilter = NULL;
      chain->elements = g_list_prepend (chain->elements, delem);
    }

    g_object_set (G_OBJECT (capsfilter), "caps", filter_caps, NULL);
    gst_caps_unref (filter_caps);
    gst_element_set_state (capsfilter, GST_STATE_PAUSED);
    gst_bin_add (GST_BIN_CAST (dbin), gst_object_ref (capsfilter));

    decode_pad_set_target (dpad, NULL);
    p = gst_element_get_static_pad (capsfilter, "sink");
    gst_pad_link_full (pad, p, GST_PAD_LINK_CHECK_NOTHING);
    gst_object_unref (p);
    p = gst_element_get_static_pad (capsfilter, "src");
    decode_pad_set_target (dpad, p);
    pad = p;

    gst_caps_unref (caps);

    caps = gst_pad_get_current_caps (pad);
    if (!caps) {
      GST_DEBUG_OBJECT (dbin, "No final caps set yet, delaying autoplugging");
      gst_object_unref (dpad);
      g_value_array_free (factories);
      goto setup_caps_delay;
    }
  }

  /* 1.h else continue autoplugging something from the list. */
  GST_LOG_OBJECT (pad, "Let's continue discovery on this pad");
  res =
      connect_pad (dbin, src, dpad, pad, caps, factories, chain,
      &deadend_details);

  /* Need to unref the capsfilter srcpad here if
   * we inserted a capsfilter */
  if (is_parser_converter)
    gst_object_unref (pad);

  gst_object_unref (dpad);
  g_value_array_free (factories);

  if (!res)
    goto unknown_type;

  gst_caps_unref (caps);

  return FALSE;

expose_pad:
  {
    GST_LOG_OBJECT (dbin, "Pad is final and should expose the pad. "
        "autoplug-continue:%d", apcontinue);
    gst_object_unref (dpad);
    gst_caps_unref (caps);
    return TRUE;
  }

discarded_type:
  {
    GST_LOG_OBJECT (pad, "Known type, but discarded because not final caps");
    chain->deadend = TRUE;
    chain->endcaps = caps;
    gst_object_replace ((GstObject **) & chain->current_pad, NULL);

    /* Try to expose anything */
    EXPOSE_LOCK (dbin);
    if (dbin->decode_chain) {
      if (gst_decode_chain_is_complete (dbin->decode_chain)) {
        gst_decode_bin_expose (dbin);
      }
    }
    EXPOSE_UNLOCK (dbin);
    do_async_done (dbin);

    return FALSE;
  }

unknown_type:
  {
    GST_LOG_OBJECT (pad, "Unknown type, posting message and firing signal");

    chain->deadend_details = deadend_details;
    chain->deadend = TRUE;
    chain->endcaps = caps;
    gst_object_replace ((GstObject **) & chain->current_pad, NULL);

    gst_element_post_message (GST_ELEMENT_CAST (dbin),
        gst_missing_decoder_message_new (GST_ELEMENT_CAST (dbin), caps));

    g_signal_emit (G_OBJECT (dbin),
        gst_decode_bin_signals[SIGNAL_UNKNOWN_TYPE], 0, pad, caps);

    /* Try to expose anything */
    EXPOSE_LOCK (dbin);
    if (dbin->decode_chain) {
      if (gst_decode_chain_is_complete (dbin->decode_chain)) {
        gst_decode_bin_expose (dbin);
      }
    }
    EXPOSE_UNLOCK (dbin);

    if (src == dbin->typefind) {
      if (!caps || gst_caps_is_empty (caps)) {
        GST_ELEMENT_ERROR (dbin, STREAM, TYPE_NOT_FOUND,
            (_("Could not determine type of stream")), (NULL));
      }
      do_async_done (dbin);
    }
    return FALSE;
  }
non_fixed:
  {
    GST_DEBUG_OBJECT (pad, "pad has non-fixed caps delay autoplugging");
    gst_object_unref (dpad);
    goto setup_caps_delay;
  }
any_caps:
  {
    GST_DEBUG_OBJECT (pad, "pad has ANY caps, delaying auto-pluggin");
    goto setup_caps_delay;
  }
setup_caps_delay:
  {
    GstPendingPad *ppad;

    /* connect to caps notification */
    CHAIN_MUTEX_LOCK (chain);
    GST_LOG_OBJECT (dbin, "Chain %p has now %d dynamic pads", chain,
        g_list_length (chain->pending_pads));
    ppad = g_slice_new0 (GstPendingPad);
    ppad->pad = gst_object_ref (pad);
    ppad->chain = chain;
    ppad->event_probe_id =
        gst_pad_add_probe (pad, GST_PAD_PROBE_TYPE_EVENT_DOWNSTREAM,
        pad_event_cb, ppad, NULL);
    chain->pending_pads = g_list_prepend (chain->pending_pads, ppad);
    ppad->notify_caps_id = g_signal_connect (pad, "notify::caps",
        G_CALLBACK (caps_notify_cb), chain);
    CHAIN_MUTEX_UNLOCK (chain);

    /* If we're here because we have a Parser/Converter
     * we have to unref the pad */
    if (is_parser_converter)
      gst_object_unref (pad);
    if (caps)
      gst_caps_unref (caps);

    return FALSE;
  }
}

static void
add_error_filter (GstDecodeBin * dbin, GstElement * element)
{
  GST_OBJECT_LOCK (dbin);
  dbin->filtered = g_list_prepend (dbin->filtered, element);
  GST_OBJECT_UNLOCK (dbin);
}

static void
remove_error_filter (GstDecodeBin * dbin, GstElement * element,
    GstMessage ** error)
{
  GList *l;

  GST_OBJECT_LOCK (dbin);
  dbin->filtered = g_list_remove (dbin->filtered, element);

  if (error)
    *error = NULL;

  l = dbin->filtered_errors;
  while (l) {
    GstMessage *msg = l->data;

    if (GST_MESSAGE_SRC (msg) == GST_OBJECT_CAST (element)) {
      /* Get the last error of this element, i.e. the earliest */
      if (error)
        gst_message_replace (error, msg);
      gst_message_unref (msg);
      l = dbin->filtered_errors = g_list_delete_link (dbin->filtered_errors, l);
    } else {
      l = l->next;
    }
  }
  GST_OBJECT_UNLOCK (dbin);
}

typedef struct
{
  gboolean ret;
  GstPad *peer;
} SendStickyEventsData;

static gboolean
send_sticky_event (GstPad * pad, GstEvent ** event, gpointer user_data)
{
  SendStickyEventsData *data = user_data;
  gboolean ret;

  ret = gst_pad_send_event (data->peer, gst_event_ref (*event));
  if (!ret)
    data->ret = FALSE;

  return data->ret;
}

static gboolean
send_sticky_events (GstDecodeBin * dbin, GstPad * pad)
{
  SendStickyEventsData data;

  data.ret = TRUE;
  data.peer = gst_pad_get_peer (pad);

  gst_pad_sticky_events_foreach (pad, send_sticky_event, &data);

  gst_object_unref (data.peer);

  return data.ret;
}

static gchar *
error_message_to_string (GstMessage * msg)
{
  GError *err;
  gchar *debug, *message, *full_message;

  gst_message_parse_error (msg, &err, &debug);

  message = gst_error_get_message (err->domain, err->code);

  if (debug)
    full_message = g_strdup_printf ("%s\n%s\n%s", message, err->message, debug);
  else
    full_message = g_strdup_printf ("%s\n%s", message, err->message);

  g_free (message);
  g_free (debug);
  g_clear_error (&err);

  return full_message;
}

static GstPadProbeReturn
demuxer_source_pad_probe (GstPad * pad, GstPadProbeInfo * info,
    gpointer user_data)
{
  GstEvent *event = GST_PAD_PROBE_INFO_EVENT (info);
  GstDecodeGroup *group = (GstDecodeGroup *) user_data;
  GstDecodeChain *parent_chain = group->parent;

  GST_DEBUG_OBJECT (pad, "Saw event %s", GST_EVENT_TYPE_NAME (event));
  /* Check if we are the active group, if not we need to proxy the flush
   * events to the other groups (of which at least one is exposed, ensuring
   * flushing properly propagates downstream of decodebin */
  if (parent_chain->active_group == group)
    return GST_PAD_PROBE_OK;

  switch (GST_EVENT_TYPE (event)) {
    case GST_EVENT_FLUSH_START:
    case GST_EVENT_FLUSH_STOP:
    {
      GList *tmp;
      GST_DEBUG_OBJECT (pad, "Proxying flush events to inactive groups");
      /* Proxy to active group */
      for (tmp = parent_chain->active_group->reqpads; tmp; tmp = tmp->next) {
        GstPad *reqpad = (GstPad *) tmp->data;
        gst_pad_send_event (reqpad, gst_event_ref (event));
      }
      /* Proxy to other non-active groups (except ourself) */
      for (tmp = parent_chain->next_groups; tmp; tmp = tmp->next) {
        GList *tmp2;
        GstDecodeGroup *tmpgroup = (GstDecodeGroup *) tmp->data;
        if (tmpgroup != group) {
          for (tmp2 = tmpgroup->reqpads; tmp2; tmp2 = tmp2->next) {
            GstPad *reqpad = (GstPad *) tmp2->data;
            gst_pad_send_event (reqpad, gst_event_ref (event));
          }
        }
      }
      flush_chain (parent_chain,
          GST_EVENT_TYPE (event) == GST_EVENT_FLUSH_START);
    }
      break;
    default:
      break;
  }

  return GST_PAD_PROBE_OK;
}

typedef struct
{
  GstDecodeChain *chain;
  GstPad *pad;
} PadExposeData;

/* connect_pad:
 *
 * Try to connect the given pad to an element created from one of the factories,
 * and recursively.
 *
 * Note that dpad is ghosting pad, and so pad is linked; be sure to unset dpad's
 * target before trying to link pad.
 *
 * Returns TRUE if an element was properly created and linked
 */
static gboolean
connect_pad (GstDecodeBin * dbin, GstElement * src, GstDecodePad * dpad,
    GstPad * pad, GstCaps * caps, GValueArray * factories,
    GstDecodeChain * chain, gchar ** deadend_details)
{
  gboolean res = FALSE;
  GstPad *mqpad = NULL;
  gboolean is_demuxer = chain->parent && !chain->elements;      /* First pad after the demuxer */
  GString *error_details = NULL;

  g_return_val_if_fail (factories != NULL, FALSE);
  g_return_val_if_fail (factories->n_values > 0, FALSE);

  GST_DEBUG_OBJECT (dbin,
      "pad %s:%s , chain:%p, %d factories, caps %" GST_PTR_FORMAT,
      GST_DEBUG_PAD_NAME (pad), chain, factories->n_values, caps);

  /* 1. is element demuxer or parser */
  if (is_demuxer) {
    GST_LOG_OBJECT (src,
        "is a demuxer, connecting the pad through multiqueue '%s'",
        GST_OBJECT_NAME (chain->parent->multiqueue));

    /* Set a flush-start/-stop probe on the downstream events */
    chain->pad_probe_id =
        gst_pad_add_probe (pad, GST_PAD_PROBE_TYPE_EVENT_FLUSH,
        demuxer_source_pad_probe, chain->parent, NULL);

    decode_pad_set_target (dpad, NULL);
    if (!(mqpad = gst_decode_group_control_demuxer_pad (chain->parent, pad)))
      goto beach;
    src = chain->parent->multiqueue;
    /* Forward sticky events to mq src pad to allow factory initialization */
    gst_pad_sticky_events_foreach (pad, copy_sticky_events, mqpad);
    pad = mqpad;
    decode_pad_set_target (dpad, pad);
  }

  error_details = g_string_new ("");

  /* 2. Try to create an element and link to it */
  while (factories->n_values > 0) {
    GstAutoplugSelectResult ret;
    GstElementFactory *factory;
    GstDecodeElement *delem;
    GstElement *element;
    GstPad *sinkpad;
    GParamSpec *pspec;
    gboolean subtitle;
    GList *to_connect = NULL;
    GList *to_expose = NULL;
    gboolean is_parser = FALSE;
    gboolean is_decoder = FALSE;

    /* Set dpad target to pad again, it might've been unset
     * below but we came back here because something failed
     */
    decode_pad_set_target (dpad, pad);

    /* take first factory */
    factory = g_value_get_object (g_value_array_get_nth (factories, 0));
    /* Remove selected factory from the list. */
    g_value_array_remove (factories, 0);

    GST_LOG_OBJECT (src, "trying factory %" GST_PTR_FORMAT, factory);

    /* Check if the caps are really supported by the factory. The
     * factory list is non-empty-subset filtered while caps
     * are only accepted by a pad if they are a subset of the
     * pad caps.
     *
     * FIXME: Only do this for fixed caps here. Non-fixed caps
     * can happen if a Parser/Converter was autoplugged before
     * this. We then assume that it will be able to convert to
     * everything that the decoder would want.
     *
     * A subset check will fail here because the parser caps
     * will be generic and while the decoder will only
     * support a subset of the parser caps.
     */
    if (gst_caps_is_fixed (caps)) {
      const GList *templs;
      gboolean skip = FALSE;

      templs = gst_element_factory_get_static_pad_templates (factory);

      while (templs) {
        GstStaticPadTemplate *templ = (GstStaticPadTemplate *) templs->data;

        if (templ->direction == GST_PAD_SINK) {
          GstCaps *templcaps = gst_static_caps_get (&templ->static_caps);

          if (!gst_caps_is_subset (caps, templcaps)) {
            GST_DEBUG_OBJECT (src,
                "caps %" GST_PTR_FORMAT " not subset of %" GST_PTR_FORMAT, caps,
                templcaps);
            gst_caps_unref (templcaps);
            skip = TRUE;
            break;
          }

          gst_caps_unref (templcaps);
        }
        templs = g_list_next (templs);
      }
      if (skip)
        continue;
    }

    /* If the factory is for a parser we first check if the factory
     * was already used for the current chain. If it was used already
     * we would otherwise create an infinite loop here because the
     * parser apparently accepts its own output as input.
     * This is only done for parsers because it's perfectly valid
     * to have other element classes after each other because a
     * parser is the only one that does not change the data. A
     * valid example for this would be multiple id3demux in a row.
     */
    is_parser = strstr (gst_element_factory_get_metadata (factory,
            GST_ELEMENT_METADATA_KLASS), "Parser") != NULL;

    if (is_parser) {
      gboolean skip = FALSE;
      GList *l;

      CHAIN_MUTEX_LOCK (chain);
      for (l = chain->elements; l; l = l->next) {
        GstDecodeElement *delem = (GstDecodeElement *) l->data;
        GstElement *otherelement = delem->element;

        if (gst_element_get_factory (otherelement) == factory) {
          skip = TRUE;
          break;
        }
      }

      if (!skip && chain->parent && chain->parent->parent) {
        GstDecodeChain *parent_chain = chain->parent->parent;
        GstDecodeElement *pelem =
            parent_chain->elements ? parent_chain->elements->data : NULL;

        if (pelem && gst_element_get_factory (pelem->element) == factory)
          skip = TRUE;
      }
      CHAIN_MUTEX_UNLOCK (chain);
      if (skip) {
        GST_DEBUG_OBJECT (dbin,
            "Skipping factory '%s' because it was already used in this chain",
            gst_plugin_feature_get_name (GST_PLUGIN_FEATURE_CAST (factory)));
        continue;
      }

    }

    /* emit autoplug-select to see what we should do with it. */
    g_signal_emit (G_OBJECT (dbin),
        gst_decode_bin_signals[SIGNAL_AUTOPLUG_SELECT],
        0, dpad, caps, factory, &ret);

    switch (ret) {
      case GST_AUTOPLUG_SELECT_TRY:
        GST_DEBUG_OBJECT (dbin, "autoplug select requested try");
        break;
      case GST_AUTOPLUG_SELECT_EXPOSE:
        GST_DEBUG_OBJECT (dbin, "autoplug select requested expose");
        /* expose the pad, we don't have the source element */
        expose_pad (dbin, src, dpad, pad, caps, chain);
        res = TRUE;
        goto beach;
      case GST_AUTOPLUG_SELECT_SKIP:
        GST_DEBUG_OBJECT (dbin, "autoplug select requested skip");
        continue;
      default:
        GST_WARNING_OBJECT (dbin, "autoplug select returned unhandled %d", ret);
        break;
    }

    /* 2.0. Unlink pad */
    decode_pad_set_target (dpad, NULL);

    /* 2.1. Try to create an element */
    if ((element = gst_element_factory_create (factory, NULL)) == NULL) {
      GST_WARNING_OBJECT (dbin, "Could not create an element from %s",
          gst_plugin_feature_get_name (GST_PLUGIN_FEATURE (factory)));
      g_string_append_printf (error_details,
          "Could not create an element from %s\n",
          gst_plugin_feature_get_name (GST_PLUGIN_FEATURE (factory)));
      continue;
    }

    /* Filter errors, this will prevent the element from causing the pipeline
     * to error while we test it using READY state. */
    add_error_filter (dbin, element);

    /* We don't yet want the bin to control the element's state */
    gst_element_set_locked_state (element, TRUE);

    /* ... add it ... */
    if (!(gst_bin_add (GST_BIN_CAST (dbin), element))) {
      GST_WARNING_OBJECT (dbin, "Couldn't add %s to the bin",
          GST_ELEMENT_NAME (element));
      remove_error_filter (dbin, element, NULL);
      g_string_append_printf (error_details, "Couldn't add %s to the bin\n",
          GST_ELEMENT_NAME (element));
      gst_object_unref (element);
      continue;
    }

    /* Find its sink pad. */
    if (!(sinkpad = find_sink_pad (element))) {
      GST_WARNING_OBJECT (dbin, "Element %s doesn't have a sink pad",
          GST_ELEMENT_NAME (element));
      remove_error_filter (dbin, element, NULL);
      g_string_append_printf (error_details,
          "Element %s doesn't have a sink pad", GST_ELEMENT_NAME (element));
      gst_bin_remove (GST_BIN (dbin), element);
      continue;
    }

    /* ... and try to link */
    if ((gst_pad_link_full (pad, sinkpad,
                GST_PAD_LINK_CHECK_NOTHING)) != GST_PAD_LINK_OK) {
      GST_WARNING_OBJECT (dbin, "Link failed on pad %s:%s",
          GST_DEBUG_PAD_NAME (sinkpad));
      remove_error_filter (dbin, element, NULL);
      g_string_append_printf (error_details, "Link failed on pad %s:%s",
          GST_DEBUG_PAD_NAME (sinkpad));
      gst_object_unref (sinkpad);
      gst_bin_remove (GST_BIN (dbin), element);
      continue;
    }

    /* ... activate it ... */
    if ((gst_element_set_state (element,
                GST_STATE_READY)) == GST_STATE_CHANGE_FAILURE) {
      GstMessage *error_msg;

      GST_WARNING_OBJECT (dbin, "Couldn't set %s to READY",
          GST_ELEMENT_NAME (element));
      remove_error_filter (dbin, element, &error_msg);

      if (error_msg) {
        gchar *error_string = error_message_to_string (error_msg);
        g_string_append_printf (error_details, "Couldn't set %s to READY:\n%s",
            GST_ELEMENT_NAME (element), error_string);
        gst_message_unref (error_msg);
        g_free (error_string);
      } else {
        g_string_append_printf (error_details, "Couldn't set %s to READY",
            GST_ELEMENT_NAME (element));
      }
      gst_object_unref (sinkpad);
      gst_bin_remove (GST_BIN (dbin), element);
      continue;
    }

    /* check if we still accept the caps on the pad after setting
     * the element to READY */
    if (!gst_pad_query_accept_caps (sinkpad, caps)) {
      GstMessage *error_msg;

      GST_WARNING_OBJECT (dbin, "Element %s does not accept caps",
          GST_ELEMENT_NAME (element));

      remove_error_filter (dbin, element, &error_msg);

      if (error_msg) {
        gchar *error_string = error_message_to_string (error_msg);
        g_string_append_printf (error_details,
            "Element %s does not accept caps:\n%s", GST_ELEMENT_NAME (element),
            error_string);
        gst_message_unref (error_msg);
        g_free (error_string);
      } else {
        g_string_append_printf (error_details,
            "Element %s does not accept caps", GST_ELEMENT_NAME (element));
      }

      gst_element_set_state (element, GST_STATE_NULL);
      gst_object_unref (sinkpad);
      gst_bin_remove (GST_BIN (dbin), element);
      continue;
    }

    gst_object_unref (sinkpad);
    GST_LOG_OBJECT (dbin, "linked on pad %s:%s", GST_DEBUG_PAD_NAME (pad));

    CHAIN_MUTEX_LOCK (chain);
    delem = g_slice_new0 (GstDecodeElement);
    delem->element = gst_object_ref (element);
    delem->capsfilter = NULL;
    chain->elements = g_list_prepend (chain->elements, delem);
    chain->demuxer = is_demuxer_element (element);
    chain->adaptive_demuxer = is_adaptive_demuxer_element (element);

    is_decoder = strstr (gst_element_factory_get_metadata (factory,
            GST_ELEMENT_METADATA_KLASS), "Decoder") != NULL;

    /* For adaptive streaming demuxer we insert a multiqueue after
     * this demuxer.
     * Now for the case where we have a container stream inside these
     * buffers, another demuxer will be plugged and after this second
     * demuxer there will be a second multiqueue. This second multiqueue
     * will get smaller buffers and will be the one emitting buffering
     * messages.
     * If we don't have a container stream inside the fragment buffers,
     * we'll insert a multiqueue below right after the next element after
     * the adaptive streaming demuxer. This is going to be a parser or
     * decoder, and will output smaller buffers.
     */
    if (chain->parent && chain->parent->parent) {
      GstDecodeChain *parent_chain = chain->parent->parent;

      if (parent_chain->adaptive_demuxer && (is_parser || is_decoder))
        chain->demuxer = TRUE;
    }

    /* If we are configured to use buffering and there is no demuxer in the
     * chain, we still want a multiqueue, otherwise we will ignore the
     * use-buffering property. In that case, we will insert a multiqueue after
     * the parser or decoder - not elsewhere, otherwise we won't have
     * timestamps.
     */

    if (!chain->parent && (is_parser || is_decoder) && dbin->use_buffering) {
      chain->demuxer = TRUE;
      if (is_decoder) {
        GST_WARNING_OBJECT (dbin,
            "Buffering messages used for decoded and non-parsed data");
      }
    }

    CHAIN_MUTEX_UNLOCK (chain);

    /* Set connection-speed property if needed */
    if (chain->demuxer) {
      GParamSpec *pspec;

      if ((pspec = g_object_class_find_property (G_OBJECT_GET_CLASS (element),
                  "connection-speed"))) {
        guint64 speed = dbin->connection_speed / 1000;
        gboolean wrong_type = FALSE;

        if (G_PARAM_SPEC_TYPE (pspec) == G_TYPE_PARAM_UINT) {
          GParamSpecUInt *pspecuint = G_PARAM_SPEC_UINT (pspec);

          speed = CLAMP (speed, pspecuint->minimum, pspecuint->maximum);
        } else if (G_PARAM_SPEC_TYPE (pspec) == G_TYPE_PARAM_INT) {
          GParamSpecInt *pspecint = G_PARAM_SPEC_INT (pspec);

          speed = CLAMP (speed, pspecint->minimum, pspecint->maximum);
        } else if (G_PARAM_SPEC_TYPE (pspec) == G_TYPE_PARAM_UINT64) {
          GParamSpecUInt64 *pspecuint = G_PARAM_SPEC_UINT64 (pspec);

          speed = CLAMP (speed, pspecuint->minimum, pspecuint->maximum);
        } else if (G_PARAM_SPEC_TYPE (pspec) == G_TYPE_PARAM_INT64) {
          GParamSpecInt64 *pspecint = G_PARAM_SPEC_INT64 (pspec);

          speed = CLAMP (speed, pspecint->minimum, pspecint->maximum);
        } else {
          GST_WARNING_OBJECT (dbin,
              "The connection speed property %" G_GUINT64_FORMAT " of type %s"
              " is not usefull not setting it", speed,
              g_type_name (G_PARAM_SPEC_TYPE (pspec)));
          wrong_type = TRUE;
        }

        if (!wrong_type) {
          GST_DEBUG_OBJECT (dbin, "setting connection-speed=%" G_GUINT64_FORMAT
              " to demuxer element", speed);

          g_object_set (element, "connection-speed", speed, NULL);
        }
      }
    }

    /* try to configure the subtitle encoding property when we can */
    pspec = g_object_class_find_property (G_OBJECT_GET_CLASS (element),
        "subtitle-encoding");
    if (pspec && G_PARAM_SPEC_VALUE_TYPE (pspec) == G_TYPE_STRING) {
      SUBTITLE_LOCK (dbin);
      GST_DEBUG_OBJECT (dbin,
          "setting subtitle-encoding=%s to element", dbin->encoding);
      g_object_set (G_OBJECT (element), "subtitle-encoding", dbin->encoding,
          NULL);
      SUBTITLE_UNLOCK (dbin);
      subtitle = TRUE;
    } else {
      subtitle = FALSE;
    }

    /* link this element further */
    to_connect = connect_element (dbin, delem, chain);

    while (to_connect) {
      GstPad *opad = to_connect->data;
      gboolean expose_pad = FALSE;
      GstDecodeChain *new_chain;
      GstCaps *ocaps;

      ocaps = get_pad_caps (opad);
      expose_pad =
          analyze_new_pad (dbin, delem->element, opad, ocaps, chain,
          &new_chain);

      if (ocaps)
        gst_caps_unref (ocaps);

      if (expose_pad) {
        PadExposeData *expose_data = g_new0 (PadExposeData, 1);
        expose_data->chain = new_chain;
        expose_data->pad = gst_object_ref (opad);
        to_expose = g_list_prepend (to_expose, expose_data);
      }

      gst_object_unref (opad);
      to_connect = g_list_delete_link (to_connect, to_connect);
    }
    /* any pads left in to_expose are to be exposed */

    /* Bring the element to the state of the parent */

    /* First lock element's sinkpad stream lock so no data reaches
     * the possible new element added when caps are sent by element
     * while we're still sending sticky events */
    GST_PAD_STREAM_LOCK (sinkpad);

    if ((gst_element_set_state (element,
                GST_STATE_PAUSED)) == GST_STATE_CHANGE_FAILURE ||
        !send_sticky_events (dbin, pad)) {
      GstDecodeElement *dtmp = NULL;
      GstElement *tmp = NULL;
      GstMessage *error_msg;

      GST_PAD_STREAM_UNLOCK (sinkpad);

      GST_WARNING_OBJECT (dbin, "Couldn't set %s to PAUSED",
          GST_ELEMENT_NAME (element));

      while (to_expose) {
        PadExposeData *expose_data = to_expose->data;
        gst_object_unref (expose_data->pad);
        g_free (expose_data);
        to_expose = g_list_delete_link (to_expose, to_expose);
      }

      remove_error_filter (dbin, element, &error_msg);

      if (error_msg) {
        gchar *error_string = error_message_to_string (error_msg);
        g_string_append_printf (error_details, "Couldn't set %s to PAUSED:\n%s",
            GST_ELEMENT_NAME (element), error_string);
        gst_message_unref (error_msg);
        g_free (error_string);
      } else {
        g_string_append_printf (error_details, "Couldn't set %s to PAUSED",
            GST_ELEMENT_NAME (element));
      }

      /* Remove all elements in this chain that were just added. No
       * other thread could've added elements in the meantime */
      CHAIN_MUTEX_LOCK (chain);
      do {
        GList *l;

        dtmp = chain->elements->data;
        tmp = dtmp->element;

        /* Disconnect any signal handlers that might be connected
         * in connect_element() or analyze_pad() */
        if (dtmp->pad_added_id)
          g_signal_handler_disconnect (tmp, dtmp->pad_added_id);
        if (dtmp->pad_removed_id)
          g_signal_handler_disconnect (tmp, dtmp->pad_removed_id);
        if (dtmp->no_more_pads_id)
          g_signal_handler_disconnect (tmp, dtmp->no_more_pads_id);

        for (l = chain->pending_pads; l;) {
          GstPendingPad *pp = l->data;
          GList *n;

          if (GST_PAD_PARENT (pp->pad) != tmp) {
            l = l->next;
            continue;
          }

          gst_pending_pad_free (pp);

          /* Remove element from the list, update list head and go to the
           * next element in the list */
          n = l->next;
          chain->pending_pads = g_list_delete_link (chain->pending_pads, l);
          l = n;
        }

        if (dtmp->capsfilter) {
          gst_bin_remove (GST_BIN (dbin), dtmp->capsfilter);
          gst_element_set_state (dtmp->capsfilter, GST_STATE_NULL);
          gst_object_unref (dtmp->capsfilter);
        }

        gst_bin_remove (GST_BIN (dbin), tmp);
        gst_element_set_state (tmp, GST_STATE_NULL);

        gst_object_unref (tmp);
        g_slice_free (GstDecodeElement, dtmp);

        chain->elements = g_list_delete_link (chain->elements, chain->elements);
      } while (tmp != element);
      CHAIN_MUTEX_UNLOCK (chain);

      continue;
    } else {
      /* Everything went well, the spice must flow now */
      GST_PAD_STREAM_UNLOCK (sinkpad);
    }

    /* Remove error filter now, from now on we can't gracefully
     * handle errors of the element anymore */
    remove_error_filter (dbin, element, NULL);

    /* Now let the bin handle the state */
    gst_element_set_locked_state (element, FALSE);

    if (subtitle) {
      SUBTITLE_LOCK (dbin);
      /* we added the element now, add it to the list of subtitle-encoding
       * elements when we can set the property */
      dbin->subtitles = g_list_prepend (dbin->subtitles, element);
      SUBTITLE_UNLOCK (dbin);
    }

    while (to_expose) {
      PadExposeData *expose_data = to_expose->data;
      GstCaps *ocaps;

      ocaps = get_pad_caps (expose_data->pad);
      expose_pad (dbin, delem->element, expose_data->chain->current_pad,
          expose_data->pad, ocaps, expose_data->chain);

      if (ocaps)
        gst_caps_unref (ocaps);

      gst_object_unref (expose_data->pad);
      g_free (expose_data);
      to_expose = g_list_delete_link (to_expose, to_expose);
    }

    res = TRUE;
    break;
  }

beach:
  if (mqpad)
    gst_object_unref (mqpad);

  if (error_details)
    *deadend_details = g_string_free (error_details, (error_details->len == 0
            || res));
  else
    *deadend_details = NULL;

  return res;
}

static GstCaps *
get_pad_caps (GstPad * pad)
{
  GstCaps *caps;

  /* first check the pad caps, if this is set, we are positively sure it is
   * fixed and exactly what the element will produce. */
  caps = gst_pad_get_current_caps (pad);

  /* then use the getcaps function if we don't have caps. These caps might not
   * be fixed in some cases, in which case analyze_new_pad will set up a
   * notify::caps signal to continue autoplugging. */
  if (caps == NULL)
    caps = gst_pad_query_caps (pad, NULL);

  return caps;
}

/* Returns a list of pads that can be connected to already and
 * connects to pad-added and related signals */
static GList *
connect_element (GstDecodeBin * dbin, GstDecodeElement * delem,
    GstDecodeChain * chain)
{
  GstElement *element = delem->element;
  GList *pads;
  gboolean dynamic = FALSE;
  GList *to_connect = NULL;

  GST_DEBUG_OBJECT (dbin, "Attempting to connect element %s [chain:%p] further",
      GST_ELEMENT_NAME (element), chain);

  /* 1. Loop over pad templates, grabbing existing pads along the way */
  for (pads = GST_ELEMENT_GET_CLASS (element)->padtemplates; pads;
      pads = g_list_next (pads)) {
    GstPadTemplate *templ = GST_PAD_TEMPLATE (pads->data);
    const gchar *templ_name;

    /* we are only interested in source pads */
    if (GST_PAD_TEMPLATE_DIRECTION (templ) != GST_PAD_SRC)
      continue;

    templ_name = GST_PAD_TEMPLATE_NAME_TEMPLATE (templ);
    GST_DEBUG_OBJECT (dbin, "got a source pad template %s", templ_name);

    /* figure out what kind of pad this is */
    switch (GST_PAD_TEMPLATE_PRESENCE (templ)) {
      case GST_PAD_ALWAYS:
      {
        /* get the pad that we need to autoplug */
        GstPad *pad = gst_element_get_static_pad (element, templ_name);

        if (pad) {
          GST_DEBUG_OBJECT (dbin, "got the pad for always template %s",
              templ_name);
          /* here is the pad, we need to autoplug it */
          to_connect = g_list_prepend (to_connect, pad);
        } else {
          /* strange, pad is marked as always but it's not
           * there. Fix the element */
          GST_WARNING_OBJECT (dbin,
              "could not get the pad for always template %s", templ_name);
        }
        break;
      }
      case GST_PAD_SOMETIMES:
      {
        /* try to get the pad to see if it is already created or
         * not */
        GstPad *pad = gst_element_get_static_pad (element, templ_name);

        if (pad) {
          GST_DEBUG_OBJECT (dbin, "got the pad for sometimes template %s",
              templ_name);
          /* the pad is created, we need to autoplug it */
          to_connect = g_list_prepend (to_connect, pad);
        } else {
          GST_DEBUG_OBJECT (dbin,
              "did not get the sometimes pad of template %s", templ_name);
          /* we have an element that will create dynamic pads */
          dynamic = TRUE;
        }
        break;
      }
      case GST_PAD_REQUEST:
        /* ignore request pads */
        GST_DEBUG_OBJECT (dbin, "ignoring request padtemplate %s", templ_name);
        break;
    }
  }

  /* 2. if there are more potential pads, connect to relevant signals */
  if (dynamic) {
    GST_LOG_OBJECT (dbin, "Adding signals to element %s in chain %p",
        GST_ELEMENT_NAME (element), chain);
    delem->pad_added_id = g_signal_connect (element, "pad-added",
        G_CALLBACK (pad_added_cb), chain);
    delem->pad_removed_id = g_signal_connect (element, "pad-removed",
        G_CALLBACK (pad_removed_cb), chain);
    delem->no_more_pads_id = g_signal_connect (element, "no-more-pads",
        G_CALLBACK (no_more_pads_cb), chain);
  }

  /* 3. return all pads that can be connected to already */

  return to_connect;
}

/* expose_pad:
 *
 * Expose the given pad on the chain as a decoded pad.
 */
static void
expose_pad (GstDecodeBin * dbin, GstElement * src, GstDecodePad * dpad,
    GstPad * pad, GstCaps * caps, GstDecodeChain * chain)
{
  GstPad *mqpad = NULL;

  GST_DEBUG_OBJECT (dbin, "pad %s:%s, chain:%p",
      GST_DEBUG_PAD_NAME (pad), chain);

  /* If this is the first pad for this chain, there are no other elements
   * and the source element is not the multiqueue we must link through the
   * multiqueue.
   *
   * This is the case if a demuxer directly exposed a raw pad.
   */
  if (chain->parent && !chain->elements && src != chain->parent->multiqueue) {
    GST_LOG_OBJECT (src, "connecting the pad through multiqueue");

    decode_pad_set_target (dpad, NULL);
    if (!(mqpad = gst_decode_group_control_demuxer_pad (chain->parent, pad)))
      goto beach;
    pad = mqpad;
    decode_pad_set_target (dpad, pad);
  }

  gst_decode_pad_activate (dpad, chain);
  chain->endpad = gst_object_ref (dpad);
  chain->endcaps = gst_caps_ref (caps);

  EXPOSE_LOCK (dbin);
  if (dbin->decode_chain) {
    if (gst_decode_chain_is_complete (dbin->decode_chain)) {
      gst_decode_bin_expose (dbin);
    }
  }
  EXPOSE_UNLOCK (dbin);

  if (mqpad)
    gst_object_unref (mqpad);

beach:
  return;
}

/* check_upstream_seekable:
 *
 * Check if upstream is seekable.
 */
static gboolean
check_upstream_seekable (GstDecodeBin * dbin, GstPad * pad)
{
  GstQuery *query;
  gint64 start = -1, stop = -1;
  gboolean seekable = FALSE;

  query = gst_query_new_seeking (GST_FORMAT_BYTES);
  if (!gst_pad_peer_query (pad, query)) {
    GST_DEBUG_OBJECT (dbin, "seeking query failed");
    goto done;
  }

  gst_query_parse_seeking (query, NULL, &seekable, &start, &stop);

  /* try harder to query upstream size if we didn't get it the first time */
  if (seekable && stop == -1) {
    GST_DEBUG_OBJECT (dbin, "doing duration query to fix up unset stop");
    gst_pad_peer_query_duration (pad, GST_FORMAT_BYTES, &stop);
  }

  /* if upstream doesn't know the size, it's likely that it's not seekable in
   * practice even if it technically may be seekable */
  if (seekable && (start != 0 || stop <= start)) {
    GST_DEBUG_OBJECT (dbin, "seekable but unknown start/stop -> disable");
    seekable = FALSE;
  } else {
    GST_DEBUG_OBJECT (dbin, "upstream seekable: %d", seekable);
  }

done:
  gst_query_unref (query);
  return seekable;
}

static void
type_found (GstElement * typefind, guint probability,
    GstCaps * caps, GstDecodeBin * decode_bin)
{
  GstPad *pad, *sink_pad;
  GstDecodeChain *chain;

  GST_DEBUG_OBJECT (decode_bin, "typefind found caps %" GST_PTR_FORMAT, caps);

  /* If the typefinder (but not something else) finds text/plain - i.e. that's
   * the top-level type of the file - then error out.
   */
  if (gst_structure_has_name (gst_caps_get_structure (caps, 0), "text/plain")) {
    GST_ELEMENT_ERROR (decode_bin, STREAM, WRONG_TYPE,
        (_("This appears to be a text file")),
        ("decodebin cannot decode plain text files"));
    goto exit;
  }

  pad = gst_element_get_static_pad (typefind, "src");
  sink_pad = gst_element_get_static_pad (typefind, "sink");

  /* need some lock here to prevent race with shutdown state change
   * which might yank away e.g. decode_chain while building stuff here.
   * In typical cases, STREAM_LOCK is held and handles that, it need not
   * be held (if called from a proxied setcaps), so grab it anyway */
  GST_PAD_STREAM_LOCK (sink_pad);
  /* FIXME: we can only deal with one type, we don't yet support dynamically changing
   * caps from the typefind element */
  if (decode_bin->have_type || decode_bin->decode_chain) {
  } else {
    decode_bin->have_type = TRUE;

    decode_bin->decode_chain = gst_decode_chain_new (decode_bin, NULL, pad);
    chain = gst_decode_chain_ref (decode_bin->decode_chain);

    if (analyze_new_pad (decode_bin, typefind, pad, caps,
            decode_bin->decode_chain, NULL))
      expose_pad (decode_bin, typefind, decode_bin->decode_chain->current_pad,
          pad, caps, decode_bin->decode_chain);

    gst_decode_chain_unref (chain);
  }

  GST_PAD_STREAM_UNLOCK (sink_pad);
  gst_object_unref (sink_pad);
  gst_object_unref (pad);

exit:
  return;
}

static GstPadProbeReturn
pad_event_cb (GstPad * pad, GstPadProbeInfo * info, gpointer data)
{
  GstEvent *event = GST_PAD_PROBE_INFO_EVENT (info);
  GstPendingPad *ppad = (GstPendingPad *) data;
  GstDecodeChain *chain = ppad->chain;
  GstDecodeBin *dbin = chain->dbin;

  g_assert (ppad);
  g_assert (chain);
  g_assert (dbin);
  switch (GST_EVENT_TYPE (event)) {
    case GST_EVENT_EOS:
      GST_DEBUG_OBJECT (pad, "Received EOS on a non final pad, this stream "
          "ended too early");
      chain->deadend = TRUE;
      chain->drained = TRUE;
      gst_object_replace ((GstObject **) & chain->current_pad, NULL);
      /* we don't set the endcaps because NULL endcaps means early EOS */

      EXPOSE_LOCK (dbin);
      if (dbin->decode_chain)
        if (gst_decode_chain_is_complete (dbin->decode_chain))
          gst_decode_bin_expose (dbin);
      EXPOSE_UNLOCK (dbin);
      break;
    default:
      break;
  }
  return GST_PAD_PROBE_OK;
}

static void
pad_added_cb (GstElement * element, GstPad * pad, GstDecodeChain * chain)
{
  GstCaps *caps;
  GstDecodeBin *dbin;
  GstDecodeChain *new_chain;

  dbin = chain->dbin;

  GST_DEBUG_OBJECT (pad, "pad added, chain:%p", chain);
  GST_PAD_STREAM_LOCK (pad);
  if (!gst_pad_is_active (pad)) {
    GST_PAD_STREAM_UNLOCK (pad);
    GST_DEBUG_OBJECT (pad, "Ignoring pad-added from a deactivated pad");
    return;
  }

  caps = get_pad_caps (pad);
  if (analyze_new_pad (dbin, element, pad, caps, chain, &new_chain))
    expose_pad (dbin, element, new_chain->current_pad, pad, caps, new_chain);
  if (caps)
    gst_caps_unref (caps);

  GST_PAD_STREAM_UNLOCK (pad);
}

static GstPadProbeReturn
sink_pad_event_probe (GstPad * pad, GstPadProbeInfo * info, gpointer user_data)
{
  GstDecodeGroup *group = (GstDecodeGroup *) user_data;
  GstEvent *event = GST_PAD_PROBE_INFO_EVENT (info);
  GstPad *peer = gst_pad_get_peer (pad);
  GstPadProbeReturn proberet = GST_PAD_PROBE_OK;

  GST_DEBUG_OBJECT (pad, "Got upstream event %s", GST_EVENT_TYPE_NAME (event));

  if (peer == NULL) {
    GST_DEBUG_OBJECT (pad, "We are unlinked !");
    if (group->parent && group->parent->next_groups) {
      GstDecodeGroup *last_group =
          g_list_last (group->parent->next_groups)->data;
      GST_DEBUG_OBJECT (pad, "We could send the event to another group (%p)",
          last_group);
      /* Grab another sinkpad for that last group through which we will forward this event */
      if (last_group->reqpads) {
        GstPad *sinkpad = (GstPad *) last_group->reqpads->data;
        GstPad *otherpeer = gst_pad_get_peer (sinkpad);
        if (otherpeer) {
          GST_DEBUG_OBJECT (otherpeer, "Attempting to forward event");
          if (gst_pad_send_event (otherpeer, gst_event_ref (event))) {
            gst_event_unref (event);
            proberet = GST_PAD_PROBE_HANDLED;
          }
          gst_object_unref (otherpeer);
        }
      } else {
        GST_DEBUG_OBJECT (pad, "No request pads, can't forward event");
      }
    }
  } else {
    gst_object_unref (peer);
  }

  return proberet;
}

static GstPadProbeReturn
sink_pad_query_probe (GstPad * pad, GstPadProbeInfo * info, gpointer user_data)
{
  GstDecodeGroup *group = (GstDecodeGroup *) user_data;
  GstPad *peer = gst_pad_get_peer (pad);
  GstQuery *query = GST_PAD_PROBE_INFO_QUERY (info);
  GstPadProbeReturn proberet = GST_PAD_PROBE_OK;

  GST_DEBUG_OBJECT (pad, "Got upstream query %s", GST_QUERY_TYPE_NAME (query));

  if (peer == NULL) {
    GST_DEBUG_OBJECT (pad, "We are unlinked !");
    if (group->parent && group->parent->next_groups) {
      GstDecodeGroup *last_group =
          g_list_last (group->parent->next_groups)->data;
      GST_DEBUG_OBJECT (pad, "We could send the query to another group");
      /* Grab another sinkpad for that last group through which we will forward this event */
      if (last_group->reqpads) {
        GstPad *sinkpad = (GstPad *) last_group->reqpads->data;
        GstPad *otherpeer = gst_pad_get_peer (sinkpad);
        if (otherpeer) {
          GST_DEBUG_OBJECT (otherpeer, "Attempting to forward query");
          if (gst_pad_query (otherpeer, query)) {
            proberet = GST_PAD_PROBE_HANDLED;
          } else
            GST_DEBUG ("FAILURE");
          gst_object_unref (otherpeer);
        } else
          GST_DEBUG_OBJECT (sinkpad, "request pad not connected ??");
      } else
        GST_DEBUG_OBJECT (pad, "No request pads ???");
    }
  } else
    gst_object_unref (peer);

  return proberet;
}

static void
pad_removed_cb (GstElement * element, GstPad * pad, GstDecodeChain * chain)
{
  GList *l;

  GST_LOG_OBJECT (pad, "pad removed, chain:%p", chain);

  /* In fact, we don't have to do anything here, the active group will be
   * removed when the group's multiqueue is drained */
  CHAIN_MUTEX_LOCK (chain);
  for (l = chain->pending_pads; l; l = l->next) {
    GstPendingPad *ppad = l->data;
    GstPad *opad = ppad->pad;

    if (pad == opad) {
      gst_pending_pad_free (ppad);
      chain->pending_pads = g_list_delete_link (chain->pending_pads, l);
      break;
    }
  }
  CHAIN_MUTEX_UNLOCK (chain);
}

static void
no_more_pads_cb (GstElement * element, GstDecodeChain * chain)
{
  GstDecodeGroup *group = NULL;

  GST_LOG_OBJECT (element, "got no more pads");

  CHAIN_MUTEX_LOCK (chain);
  if (!chain->elements
      || ((GstDecodeElement *) chain->elements->data)->element != element) {
    GST_LOG_OBJECT (chain->dbin, "no-more-pads from old chain element '%s'",
        GST_OBJECT_NAME (element));
    CHAIN_MUTEX_UNLOCK (chain);
    return;
  } else if (!chain->demuxer) {
    GST_LOG_OBJECT (chain->dbin, "no-more-pads from a non-demuxer element '%s'",
        GST_OBJECT_NAME (element));
    CHAIN_MUTEX_UNLOCK (chain);
    return;
  }

  /* when we received no_more_pads, we can complete the pads of the chain */
  if (!chain->next_groups && chain->active_group) {
    group = chain->active_group;
  } else if (chain->next_groups) {
    GList *iter;
    for (iter = chain->next_groups; iter; iter = g_list_next (iter)) {
      group = iter->data;
      if (!group->no_more_pads)
        break;
    }
  }
  if (!group) {
    GST_ERROR_OBJECT (chain->dbin, "can't find group for element");
    CHAIN_MUTEX_UNLOCK (chain);
    return;
  }

  GST_DEBUG_OBJECT (element, "Setting group %p to complete", group);

  group->no_more_pads = TRUE;
  /* this group has prerolled enough to not need more pads,
   * we can probably set its buffering state to playing now */
  GST_DEBUG_OBJECT (group->dbin, "Setting group %p multiqueue to "
      "'playing' buffering mode", group);
  decodebin_set_queue_size (group->dbin, group->multiqueue, FALSE,
      (group->parent ? group->parent->seekable : TRUE));
  CHAIN_MUTEX_UNLOCK (chain);

  EXPOSE_LOCK (chain->dbin);
  if (chain->dbin->decode_chain) {
    if (gst_decode_chain_is_complete (chain->dbin->decode_chain)) {
      gst_decode_bin_expose (chain->dbin);
    }
  }
  EXPOSE_UNLOCK (chain->dbin);
}

static void
caps_notify_cb (GstPad * pad, GParamSpec * unused, GstDecodeChain * chain)
{
  GstElement *element;
  GList *l;

  GST_LOG_OBJECT (pad, "Notified caps for pad %s:%s", GST_DEBUG_PAD_NAME (pad));

  /* Disconnect this; if we still need it, we'll reconnect to this in
   * analyze_new_pad */
  element = GST_ELEMENT_CAST (gst_pad_get_parent (pad));

  CHAIN_MUTEX_LOCK (chain);
  for (l = chain->pending_pads; l; l = l->next) {
    GstPendingPad *ppad = l->data;
    if (ppad->pad == pad) {
      gst_pending_pad_free (ppad);
      chain->pending_pads = g_list_delete_link (chain->pending_pads, l);
      break;
    }
  }
  CHAIN_MUTEX_UNLOCK (chain);

  pad_added_cb (element, pad, chain);

  gst_object_unref (element);
}

/* Decide whether an element is a demuxer based on the
 * klass and number/type of src pad templates it has */
static gboolean
is_demuxer_element (GstElement * srcelement)
{
  GstElementFactory *srcfactory;
  GstElementClass *elemclass;
  GList *walk;
  const gchar *klass;
  gint potential_src_pads = 0;

  srcfactory = gst_element_get_factory (srcelement);
  klass =
      gst_element_factory_get_metadata (srcfactory, GST_ELEMENT_METADATA_KLASS);

  /* Can't be a demuxer unless it has Demux in the klass name */
  if (!strstr (klass, "Demux"))
    return FALSE;

  /* Walk the src pad templates and count how many the element
   * might produce */
  elemclass = GST_ELEMENT_GET_CLASS (srcelement);

  walk = gst_element_class_get_pad_template_list (elemclass);
  while (walk != NULL) {
    GstPadTemplate *templ;

    templ = (GstPadTemplate *) walk->data;
    if (GST_PAD_TEMPLATE_DIRECTION (templ) == GST_PAD_SRC) {
      switch (GST_PAD_TEMPLATE_PRESENCE (templ)) {
        case GST_PAD_ALWAYS:
        case GST_PAD_SOMETIMES:
          if (strstr (GST_PAD_TEMPLATE_NAME_TEMPLATE (templ), "%"))
            potential_src_pads += 2;    /* Might make multiple pads */
          else
            potential_src_pads += 1;
          break;
        case GST_PAD_REQUEST:
          potential_src_pads += 2;
          break;
      }
    }
    walk = g_list_next (walk);
  }

  if (potential_src_pads < 2)
    return FALSE;

  return TRUE;
}

static gboolean
is_adaptive_demuxer_element (GstElement * srcelement)
{
  GstElementFactory *srcfactory;
  const gchar *klass;

  srcfactory = gst_element_get_factory (srcelement);
  klass =
      gst_element_factory_get_metadata (srcfactory, GST_ELEMENT_METADATA_KLASS);

  /* Can't be a demuxer unless it has Demux in the klass name */
  if (!strstr (klass, "Demux") || !strstr (klass, "Adaptive"))
    return FALSE;

  return TRUE;
}

/* Returns TRUE if the caps are compatible with the caps specified in the 'caps'
 * property (which by default are the raw caps)
 *
 * The decodebin_lock should be taken !
 */
static gboolean
are_final_caps (GstDecodeBin * dbin, GstCaps * caps)
{
  gboolean res;

  GST_LOG_OBJECT (dbin, "Checking with caps %" GST_PTR_FORMAT, caps);

  /* lock for getting the caps */
  GST_OBJECT_LOCK (dbin);
  res = gst_caps_is_subset (caps, dbin->caps);
  GST_OBJECT_UNLOCK (dbin);

  GST_LOG_OBJECT (dbin, "Caps are %sfinal caps", res ? "" : "not ");

  return res;
}

/* gst_decode_bin_reset_buffering:
 *
 * Enables buffering on the last multiqueue of each group only,
 * disabling the rest
 *
 */
static void
gst_decode_bin_reset_buffering (GstDecodeBin * dbin)
{
  if (!dbin->use_buffering)
    return;

  GST_DEBUG_OBJECT (dbin, "Reseting multiqueues buffering");
  if (dbin->decode_chain) {
    CHAIN_MUTEX_LOCK (dbin->decode_chain);
    gst_decode_chain_reset_buffering (dbin->decode_chain);
    CHAIN_MUTEX_UNLOCK (dbin->decode_chain);
  }
}

/****
 * GstDecodeChain functions
 ****/

static gboolean
gst_decode_chain_reset_buffering (GstDecodeChain * chain)
{
  GstDecodeGroup *group;

  group = chain->active_group;
  GST_LOG_OBJECT (chain->dbin, "Resetting chain %p buffering, active group: %p",
      chain, group);
  if (group) {
    return gst_decode_group_reset_buffering (group);
  }
  return FALSE;
}

/* gst_decode_chain_get_current_group:
 *
 * Returns the current group of this chain, to which
 * new chains should be attached or NULL if the last
 * group didn't have no-more-pads.
 *
 * Not MT-safe: Call with parent chain lock!
 */
static GstDecodeGroup *
gst_decode_chain_get_current_group (GstDecodeChain * chain)
{
  GstDecodeGroup *group;

  if (!chain->next_groups && chain->active_group
      && chain->active_group->overrun && !chain->active_group->no_more_pads) {
    GST_WARNING_OBJECT (chain->dbin,
        "Currently active group %p is exposed"
        " and wants to add a new pad without having signaled no-more-pads",
        chain->active_group);
    return NULL;
  }

  if (chain->next_groups && (group = chain->next_groups->data) && group->overrun
      && !group->no_more_pads) {
    GST_WARNING_OBJECT (chain->dbin,
        "Currently newest pending group %p "
        "had overflow but didn't signal no-more-pads", group);
    return NULL;
  }

  /* Now we know that we can really return something useful */
  if (!chain->active_group) {
    chain->active_group = group = gst_decode_group_new (chain->dbin, chain);
  } else if (!chain->active_group->overrun
      && !chain->active_group->no_more_pads) {
    group = chain->active_group;
  } else {
    GList *iter;
    group = NULL;
    for (iter = chain->next_groups; iter; iter = g_list_next (iter)) {
      GstDecodeGroup *next_group = iter->data;

      if (!next_group->overrun && !next_group->no_more_pads) {
        group = next_group;
        break;
      }
    }
  }
  if (!group) {
    group = gst_decode_group_new (chain->dbin, chain);
    chain->next_groups = g_list_append (chain->next_groups, group);
  }

  return group;
}

static void gst_decode_group_free_internal (GstDecodeGroup * group,
    gboolean hide);

static void
gst_decode_chain_unref (GstDecodeChain * chain)
{
  if (g_atomic_int_dec_and_test (&chain->refs)) {
    g_mutex_clear (&chain->lock);
    g_slice_free (GstDecodeChain, chain);
  }
}

static GstDecodeChain *
gst_decode_chain_ref (GstDecodeChain * chain)
{
  g_atomic_int_inc (&chain->refs);
  return chain;
}

static void
gst_decode_chain_free_internal (GstDecodeChain * chain, gboolean hide)
{
  GList *l, *set_to_null = NULL;

  CHAIN_MUTEX_LOCK (chain);

  GST_DEBUG_OBJECT (chain->dbin, "%s chain %p", (hide ? "Hiding" : "Freeing"),
      chain);

  if (chain->active_group) {
    gst_decode_group_free_internal (chain->active_group, hide);
    if (!hide)
      chain->active_group = NULL;
  }

  for (l = chain->next_groups; l; l = l->next) {
    gst_decode_group_free_internal ((GstDecodeGroup *) l->data, hide);
    if (!hide)
      l->data = NULL;
  }
  if (!hide) {
    g_list_free (chain->next_groups);
    chain->next_groups = NULL;
  }

  if (!hide) {
    for (l = chain->old_groups; l; l = l->next) {
      GstDecodeGroup *group = l->data;

      gst_decode_group_free (group);
    }
    g_list_free (chain->old_groups);
    chain->old_groups = NULL;
  }

  for (l = chain->pending_pads; l; l = l->next) {
    GstPendingPad *ppad = l->data;
    gst_pending_pad_free (ppad);
    l->data = NULL;
  }
  g_list_free (chain->pending_pads);
  chain->pending_pads = NULL;

  for (l = chain->elements; l; l = l->next) {
    GstDecodeElement *delem = l->data;
    GstElement *element = delem->element;

    if (delem->pad_added_id)
      g_signal_handler_disconnect (element, delem->pad_added_id);
    delem->pad_added_id = 0;
    if (delem->pad_removed_id)
      g_signal_handler_disconnect (element, delem->pad_removed_id);
    delem->pad_removed_id = 0;
    if (delem->no_more_pads_id)
      g_signal_handler_disconnect (element, delem->no_more_pads_id);
    delem->no_more_pads_id = 0;

    if (delem->capsfilter) {
      if (GST_OBJECT_PARENT (delem->capsfilter) ==
          GST_OBJECT_CAST (chain->dbin))
        gst_bin_remove (GST_BIN_CAST (chain->dbin), delem->capsfilter);
      if (!hide) {
        set_to_null =
            g_list_append (set_to_null, gst_object_ref (delem->capsfilter));
      }
    }

    if (GST_OBJECT_PARENT (element) == GST_OBJECT_CAST (chain->dbin))
      gst_bin_remove (GST_BIN_CAST (chain->dbin), element);
    if (!hide) {
      set_to_null = g_list_append (set_to_null, gst_object_ref (element));
    }

    SUBTITLE_LOCK (chain->dbin);
    /* remove possible subtitle element */
    chain->dbin->subtitles = g_list_remove (chain->dbin->subtitles, element);
    SUBTITLE_UNLOCK (chain->dbin);

    if (!hide) {
      if (delem->capsfilter) {
        gst_object_unref (delem->capsfilter);
        delem->capsfilter = NULL;
      }

      gst_object_unref (element);
      l->data = NULL;

      g_slice_free (GstDecodeElement, delem);
    }
  }
  if (!hide) {
    g_list_free (chain->elements);
    chain->elements = NULL;
  }

  if (chain->endpad) {
    if (chain->endpad->exposed) {
      gst_element_remove_pad (GST_ELEMENT_CAST (chain->dbin),
          GST_PAD_CAST (chain->endpad));
    }

    decode_pad_set_target (chain->endpad, NULL);
    chain->endpad->exposed = FALSE;
    if (!hide) {
      gst_object_unref (chain->endpad);
      chain->endpad = NULL;
    }
  }

  if (!hide && chain->current_pad) {
    gst_object_unref (chain->current_pad);
    chain->current_pad = NULL;
  }

  if (chain->pad) {
    gst_object_unref (chain->pad);
    chain->pad = NULL;
  }

  if (chain->endcaps) {
    gst_caps_unref (chain->endcaps);
    chain->endcaps = NULL;
  }
  g_free (chain->deadend_details);
  chain->deadend_details = NULL;

  GST_DEBUG_OBJECT (chain->dbin, "%s chain %p", (hide ? "Hidden" : "Freed"),
      chain);
  CHAIN_MUTEX_UNLOCK (chain);

  while (set_to_null) {
    GstElement *element = set_to_null->data;
    set_to_null = g_list_delete_link (set_to_null, set_to_null);
    gst_element_set_state (element, GST_STATE_NULL);
    gst_object_unref (element);
  }

  if (!hide)
    gst_decode_chain_unref (chain);
}

/* gst_decode_chain_free:
 *
 * Completely frees and removes the chain and all
 * child groups from decodebin.
 *
 * MT-safe, don't hold the chain lock or any child chain's lock
 * when calling this!
 */
static void
gst_decode_chain_free (GstDecodeChain * chain)
{
  gst_decode_chain_free_internal (chain, FALSE);
}

/* gst_decode_chain_new:
 *
 * Creates a new decode chain and initializes it.
 *
 * It's up to the caller to add it to the list of child chains of
 * a group!
 */
static GstDecodeChain *
gst_decode_chain_new (GstDecodeBin * dbin, GstDecodeGroup * parent,
    GstPad * pad)
{
  GstDecodeChain *chain = g_slice_new0 (GstDecodeChain);

  GST_DEBUG_OBJECT (dbin, "Creating new chain %p with parent group %p", chain,
      parent);

  chain->dbin = dbin;
  chain->parent = parent;
  chain->refs = 1;
  g_mutex_init (&chain->lock);
  chain->pad = gst_object_ref (pad);

  return chain;
}

/****
 * GstDecodeGroup functions
 ****/

/* The overrun callback is used to expose groups that have not yet had their
 * no_more_pads called while the (large) multiqueue overflowed. When this
 * happens we must assume that the no_more_pads will not arrive anymore and we
 * must expose the pads that we have.
 */
static void
multi_queue_overrun_cb (GstElement * queue, GstDecodeGroup * group)
{
  GstDecodeBin *dbin;

  dbin = group->dbin;

  GST_LOG_OBJECT (dbin, "multiqueue '%s' (%p) is full", GST_OBJECT_NAME (queue),
      queue);

  group->overrun = TRUE;
  /* this group has prerolled enough to not need more pads,
   * we can probably set its buffering state to playing now */
  GST_DEBUG_OBJECT (group->dbin, "Setting group %p multiqueue to "
      "'playing' buffering mode", group);
  decodebin_set_queue_size (group->dbin, group->multiqueue, FALSE,
      (group->parent ? group->parent->seekable : TRUE));

  /* FIXME: We should make sure that everything gets exposed now
   * even if child chains are not complete because the will never
   * be complete! Ignore any non-complete chains when exposing
   * and never expose them later
   */

  EXPOSE_LOCK (dbin);
  if (dbin->decode_chain) {
    if (gst_decode_chain_is_complete (dbin->decode_chain)) {
      if (!gst_decode_bin_expose (dbin))
        GST_WARNING_OBJECT (dbin, "Couldn't expose group");
    }
  }
  EXPOSE_UNLOCK (dbin);
}

static void
gst_decode_group_free_internal (GstDecodeGroup * group, gboolean hide)
{
  GList *l;

  GST_DEBUG_OBJECT (group->dbin, "%s group %p", (hide ? "Hiding" : "Freeing"),
      group);
  for (l = group->children; l; l = l->next) {
    GstDecodeChain *chain = (GstDecodeChain *) l->data;

    gst_decode_chain_free_internal (chain, hide);
    if (!hide)
      l->data = NULL;
  }
  if (!hide) {
    g_list_free (group->children);
    group->children = NULL;
  }

  if (!hide) {
    for (l = group->reqpads; l; l = l->next) {
      GstPad *pad = l->data;

      gst_element_release_request_pad (group->multiqueue, pad);
      gst_object_unref (pad);
      l->data = NULL;
    }
    g_list_free (group->reqpads);
    group->reqpads = NULL;
  }

  if (group->multiqueue) {
    if (group->overrunsig) {
      g_signal_handler_disconnect (group->multiqueue, group->overrunsig);
      group->overrunsig = 0;
    }

    if (GST_OBJECT_PARENT (group->multiqueue) == GST_OBJECT_CAST (group->dbin))
      gst_bin_remove (GST_BIN_CAST (group->dbin), group->multiqueue);
    if (!hide) {
      gst_element_set_state (group->multiqueue, GST_STATE_NULL);
      gst_object_unref (group->multiqueue);
      group->multiqueue = NULL;
    }
  }

  GST_DEBUG_OBJECT (group->dbin, "%s group %p", (hide ? "Hid" : "Freed"),
      group);
  if (!hide)
    g_slice_free (GstDecodeGroup, group);
}

/* gst_decode_group_free:
 *
 * Completely frees and removes the decode group and all
 * it's children.
 *
 * Never call this from any streaming thread!
 *
 * Not MT-safe, call with parent's chain lock!
 */
static void
gst_decode_group_free (GstDecodeGroup * group)
{
  gst_decode_group_free_internal (group, FALSE);
}

/* gst_decode_group_hide:
 *
 * Hide the decode group only, this means that
 * all child endpads are removed from decodebin
 * and all signals are unconnected.
 *
 * No element is set to NULL state and completely
 * unrefed here.
 *
 * Can be called from streaming threads.
 *
 * Not MT-safe, call with parent's chain lock!
 */
static void
gst_decode_group_hide (GstDecodeGroup * group)
{
  gst_decode_group_free_internal (group, TRUE);
}

/* gst_decode_chain_free_hidden_groups:
 *
 * Frees any decode groups that were hidden previously.
 * This allows keeping memory use from ballooning when
 * switching chains repeatedly.
 *
 * A new throwaway thread will be created to free the
 * groups, so any delay does not block the setup of a
 * new group.
 *
 * Not MT-safe, call with parent's chain lock!
 */
static void
gst_decode_chain_free_hidden_groups (GList * old_groups)
{
  GList *l;

  for (l = old_groups; l; l = l->next) {
    GstDecodeGroup *group = l->data;

    gst_decode_group_free (group);
  }
  g_list_free (old_groups);
}

static void
gst_decode_chain_start_free_hidden_groups_thread (GstDecodeChain * chain)
{
  GThread *thread;
  GError *error = NULL;
  GList *old_groups;
  GstDecodeBin *dbin = chain->dbin;

  old_groups = chain->old_groups;
  if (!old_groups)
    return;

  /* If we already have a thread running, wait for it to finish */
  g_mutex_lock (&dbin->cleanup_lock);
  if (dbin->cleanup_thread) {
    g_thread_join (dbin->cleanup_thread);
    dbin->cleanup_thread = NULL;
  }

  chain->old_groups = NULL;

  if (dbin->shutdown) {
    /* If we're shutting down, add the groups to be cleaned up in the
     * state change handler (which *is* another thread). Also avoids
     * playing racy games with the state change handler */
    dbin->cleanup_groups = g_list_concat (dbin->cleanup_groups, old_groups);
    g_mutex_unlock (&dbin->cleanup_lock);
    return;
  }

  thread = g_thread_try_new ("free-hidden-groups",
      (GThreadFunc) gst_decode_chain_free_hidden_groups, old_groups, &error);
  if (!thread || error) {
    GST_ERROR ("Failed to start free-hidden-groups thread: %s",
        error ? error->message : "unknown reason");
    g_clear_error (&error);
    chain->old_groups = old_groups;
    g_mutex_unlock (&dbin->cleanup_lock);
    return;
  }

  dbin->cleanup_thread = thread;
  g_mutex_unlock (&dbin->cleanup_lock);

  GST_DEBUG_OBJECT (chain->dbin, "Started free-hidden-groups thread");
}

static void
decodebin_set_queue_size (GstDecodeBin * dbin, GstElement * multiqueue,
    gboolean preroll, gboolean seekable)
{
  gboolean use_buffering;

  /* get the current config from the multiqueue */
  g_object_get (multiqueue, "use-buffering", &use_buffering, NULL);

  decodebin_set_queue_size_full (dbin, multiqueue, use_buffering, preroll,
      seekable);
}

/* configure queue sizes, this depends on the buffering method and if we are
 * playing or prerolling. */
static void
decodebin_set_queue_size_full (GstDecodeBin * dbin, GstElement * multiqueue,
    gboolean use_buffering, gboolean preroll, gboolean seekable)
{
  guint max_bytes, max_buffers;
  guint64 max_time;

  GST_DEBUG_OBJECT (multiqueue, "use buffering %d", use_buffering);

  if (preroll || use_buffering) {
    /* takes queue limits, initially we only queue up up to the max bytes limit,
     * with a default of 2MB. we use the same values for buffering mode. */
    if (preroll || (max_bytes = dbin->max_size_bytes) == 0)
      max_bytes = AUTO_PREROLL_SIZE_BYTES;
    if (preroll || (max_buffers = dbin->max_size_buffers) == 0)
      max_buffers = AUTO_PREROLL_SIZE_BUFFERS;
    if (preroll || (max_time = dbin->max_size_time) == 0) {
      if (dbin->use_buffering && !preroll)
        max_time = 5 * GST_SECOND;
      else
        max_time = seekable ? AUTO_PREROLL_SEEKABLE_SIZE_TIME :
            AUTO_PREROLL_NOT_SEEKABLE_SIZE_TIME;
    }
  } else {
    /* update runtime limits. At runtime, we try to keep the amount of buffers
     * in the queues as low as possible (but at least 5 buffers). */
    if (dbin->use_buffering)
      max_bytes = 0;
    else if ((max_bytes = dbin->max_size_bytes) == 0)
      max_bytes = AUTO_PLAY_SIZE_BYTES;
    if ((max_buffers = dbin->max_size_buffers) == 0)
      max_buffers = AUTO_PLAY_SIZE_BUFFERS;
    /* this is a multiqueue with disabled buffering, don't limit max_time */
    if (dbin->use_buffering)
      max_time = 0;
    else if ((max_time = dbin->max_size_time) == 0)
      max_time = AUTO_PLAY_SIZE_TIME;
  }

  GST_DEBUG_OBJECT (multiqueue, "setting limits %u bytes, %u buffers, "
      "%" G_GUINT64_FORMAT " time", max_bytes, max_buffers, max_time);
  g_object_set (multiqueue,
      "max-size-bytes", max_bytes, "max-size-time", max_time,
      "max-size-buffers", max_buffers, NULL);
}

/* gst_decode_group_new:
 * @dbin: Parent decodebin
 * @parent: Parent chain or %NULL
 *
 * Creates a new GstDecodeGroup. It is up to the caller to add it to the list
 * of groups.
 */
static GstDecodeGroup *
gst_decode_group_new (GstDecodeBin * dbin, GstDecodeChain * parent)
{
  GstDecodeGroup *group = g_slice_new0 (GstDecodeGroup);
  GstElement *mq;
  gboolean seekable;

  GST_DEBUG_OBJECT (dbin, "Creating new group %p with parent chain %p", group,
      parent);

  group->dbin = dbin;
  group->parent = parent;

  mq = group->multiqueue = gst_element_factory_make ("multiqueue", NULL);
  if (G_UNLIKELY (!group->multiqueue))
    goto missing_multiqueue;

  /* configure queue sizes for preroll */
  seekable = FALSE;
  if (parent && parent->demuxer) {
    GstElement *element =
        ((GstDecodeElement *) parent->elements->data)->element;
    GstPad *pad = gst_element_get_static_pad (element, "sink");
    if (pad) {
      seekable = parent->seekable = check_upstream_seekable (dbin, pad);
      gst_object_unref (pad);
    }
  }
  decodebin_set_queue_size_full (dbin, mq, FALSE, TRUE, seekable);

  group->overrunsig = g_signal_connect (mq, "overrun",
      G_CALLBACK (multi_queue_overrun_cb), group);

  gst_element_set_state (mq, GST_STATE_PAUSED);
  gst_bin_add (GST_BIN (dbin), gst_object_ref (mq));

  return group;

  /* ERRORS */
missing_multiqueue:
  {
    gst_element_post_message (GST_ELEMENT_CAST (dbin),
        gst_missing_element_message_new (GST_ELEMENT_CAST (dbin),
            "multiqueue"));
    GST_ELEMENT_ERROR (dbin, CORE, MISSING_PLUGIN, (NULL), ("no multiqueue!"));
    g_slice_free (GstDecodeGroup, group);
    return NULL;
  }
}

/* gst_decode_group_control_demuxer_pad
 *
 * Adds a new demuxer srcpad to the given group.
 *
 * Returns the srcpad of the multiqueue corresponding the given pad.
 * Returns NULL if there was an error.
 */
static GstPad *
gst_decode_group_control_demuxer_pad (GstDecodeGroup * group, GstPad * pad)
{
  GstDecodeBin *dbin;
  GstPad *srcpad, *sinkpad;
  GstIterator *it = NULL;
  GValue item = { 0, };

  dbin = group->dbin;

  GST_LOG_OBJECT (dbin, "group:%p pad %s:%s", group, GST_DEBUG_PAD_NAME (pad));

  srcpad = NULL;

  if (G_UNLIKELY (!group->multiqueue))
    return NULL;

  if (!(sinkpad = gst_element_get_request_pad (group->multiqueue, "sink_%u"))) {
    GST_ERROR_OBJECT (dbin, "Couldn't get sinkpad from multiqueue");
    return NULL;
  }

  if ((gst_pad_link_full (pad, sinkpad,
              GST_PAD_LINK_CHECK_NOTHING) != GST_PAD_LINK_OK)) {
    GST_ERROR_OBJECT (dbin, "Couldn't link demuxer and multiqueue");
    goto error;
  }

  it = gst_pad_iterate_internal_links (sinkpad);

  if (!it || (gst_iterator_next (it, &item)) != GST_ITERATOR_OK
      || ((srcpad = g_value_dup_object (&item)) == NULL)) {
    GST_ERROR_OBJECT (dbin,
        "Couldn't get srcpad from multiqueue for sinkpad %" GST_PTR_FORMAT,
        sinkpad);
    goto error;
  }
  gst_pad_add_probe (sinkpad, GST_PAD_PROBE_TYPE_EVENT_UPSTREAM,
      sink_pad_event_probe, group, NULL);
  gst_pad_add_probe (sinkpad, GST_PAD_PROBE_TYPE_QUERY_UPSTREAM,
      sink_pad_query_probe, group, NULL);

  CHAIN_MUTEX_LOCK (group->parent);
  group->reqpads = g_list_prepend (group->reqpads, gst_object_ref (sinkpad));
  CHAIN_MUTEX_UNLOCK (group->parent);

beach:
  if (G_IS_VALUE (&item))
    g_value_unset (&item);
  if (it)
    gst_iterator_free (it);
  gst_object_unref (sinkpad);
  return srcpad;

error:
  gst_element_release_request_pad (group->multiqueue, sinkpad);
  goto beach;
}

/* gst_decode_group_is_complete:
 *
 * Checks if the group is complete, this means that
 * a) overrun of the multiqueue or no-more-pads happened
 * b) all child chains are complete
 *
 * Not MT-safe, always call with decodebin expose lock
 */
static gboolean
gst_decode_group_is_complete (GstDecodeGroup * group)
{
  GList *l;
  gboolean complete = TRUE;

  if (!group->overrun && !group->no_more_pads) {
    complete = FALSE;
    goto out;
  }

  for (l = group->children; l; l = l->next) {
    GstDecodeChain *chain = l->data;

    if (!gst_decode_chain_is_complete (chain)) {
      complete = FALSE;
      goto out;
    }
  }

out:
  GST_DEBUG_OBJECT (group->dbin, "Group %p is complete: %d", group, complete);
  return complete;
}

/* gst_decode_chain_is_complete:
 *
 * Returns TRUE if the chain is complete, this means either
 * a) This chain is a dead end, i.e. we have no suitable plugins
 * b) This chain ends in an endpad and this is blocked or exposed
 *
 * Not MT-safe, always call with decodebin expose lock
 */
static gboolean
gst_decode_chain_is_complete (GstDecodeChain * chain)
{
  gboolean complete = FALSE;

  CHAIN_MUTEX_LOCK (chain);
  if (chain->dbin->shutdown)
    goto out;

  if (chain->deadend) {
    complete = TRUE;
    goto out;
  }

  if (chain->endpad && gst_decode_pad_is_exposable (chain->endpad)) {
    complete = TRUE;
    goto out;
  }

  if (chain->demuxer) {
    if (chain->active_group
        && gst_decode_group_is_complete (chain->active_group)) {
      complete = TRUE;
      goto out;
    }
  }

out:
  CHAIN_MUTEX_UNLOCK (chain);
  GST_DEBUG_OBJECT (chain->dbin, "Chain %p is complete: %d", chain, complete);
  return complete;
}

/* Flushing group/chains */
static void
flush_group (GstDecodeGroup * group, gboolean flushing)
{
  GList *tmp;

  GST_DEBUG ("group %p flushing:%d", group, flushing);

  if (group->drained == flushing)
    return;
  for (tmp = group->children; tmp; tmp = tmp->next) {
    GstDecodeChain *chain = (GstDecodeChain *) tmp->data;
    flush_chain (chain, flushing);
  }
  GST_DEBUG ("Setting group %p to drained:%d", group, flushing);
  group->drained = flushing;
}

static void
flush_chain (GstDecodeChain * chain, gboolean flushing)
{
  GList *tmp;
  GstDecodeBin *dbin = chain->dbin;

  GST_DEBUG_OBJECT (dbin, "chain %p (pad %s:%s) flushing:%d", chain,
      GST_DEBUG_PAD_NAME (chain->pad), flushing);
  if (chain->drained == flushing)
    return;
  /* if unflushing, check if we should switch to last group */
  if (flushing == FALSE && chain->next_groups) {
    GstDecodeGroup *target_group =
        (GstDecodeGroup *) g_list_last (chain->next_groups)->data;
    gst_decode_chain_start_free_hidden_groups_thread (chain);
    /* Hide active group (we're sure it's not that one we'll be using) */
    GST_DEBUG_OBJECT (dbin, "Switching from active group %p to group %p",
        chain->active_group, target_group);
    gst_decode_group_hide (chain->active_group);
    chain->old_groups = g_list_prepend (chain->old_groups, chain->active_group);
    chain->active_group = target_group;
    /* Hide all groups but the target_group */
    for (tmp = chain->next_groups; tmp; tmp = tmp->next) {
      GstDecodeGroup *group = (GstDecodeGroup *) tmp->data;
      if (group != target_group) {
        gst_decode_group_hide (group);
        chain->old_groups = g_list_prepend (chain->old_groups, group);
      }
    }
    /* Clear next groups */
    g_list_free (chain->next_groups);
    chain->next_groups = NULL;
  }
  /* Mark all groups as flushing */
  if (chain->active_group)
    flush_group (chain->active_group, flushing);
  for (tmp = chain->next_groups; tmp; tmp = tmp->next) {
    GstDecodeGroup *group = (GstDecodeGroup *) tmp->data;
    flush_group (group, flushing);
  }
  GST_DEBUG ("Setting chain %p to drained:%d", chain, flushing);
  chain->drained = flushing;
}

static gboolean
drain_and_switch_chains (GstDecodeChain * chain, GstDecodePad * drainpad,
    gboolean * last_group, gboolean * drained, gboolean * switched);
/* drain_and_switch_chains/groups:
 *
 * CALL WITH CHAIN LOCK (or group parent) TAKEN !
 *
 * Goes down the chains/groups until it finds the chain
 * to which the drainpad belongs.
 *
 * It marks that pad/chain as drained and then will figure
 * out which group to switch to or not.
 *
 * last_chain will be set to TRUE if the group to which the
 * pad belongs is the last one.
 *
 * drained will be set to TRUE if the chain/group is drained.
 *
 * Returns: TRUE if the chain contained the target pad */
static gboolean
drain_and_switch_group (GstDecodeGroup * group, GstDecodePad * drainpad,
    gboolean * last_group, gboolean * drained, gboolean * switched)
{
  gboolean handled = FALSE;
  GList *tmp;

  GST_DEBUG ("Checking group %p (target pad %s:%s)",
      group, GST_DEBUG_PAD_NAME (drainpad));

  /* Definitely can't be in drained groups */
  if (G_UNLIKELY (group->drained)) {
    goto beach;
  }

  /* Figure out if all our chains are drained with the
   * new information */
  group->drained = TRUE;
  for (tmp = group->children; tmp; tmp = tmp->next) {
    GstDecodeChain *chain = (GstDecodeChain *) tmp->data;
    gboolean subdrained = FALSE;

    handled |=
        drain_and_switch_chains (chain, drainpad, last_group, &subdrained,
        switched);
    if (!subdrained)
      group->drained = FALSE;
  }

beach:
  GST_DEBUG ("group %p (last_group:%d, drained:%d, switched:%d, handled:%d)",
      group, *last_group, group->drained, *switched, handled);
  *drained = group->drained;
  return handled;
}

static gboolean
drain_and_switch_chains (GstDecodeChain * chain, GstDecodePad * drainpad,
    gboolean * last_group, gboolean * drained, gboolean * switched)
{
  gboolean handled = FALSE;
  GstDecodeBin *dbin = chain->dbin;

  GST_DEBUG ("Checking chain %p %s:%s (target pad %s:%s)",
      chain, GST_DEBUG_PAD_NAME (chain->pad), GST_DEBUG_PAD_NAME (drainpad));

  CHAIN_MUTEX_LOCK (chain);

  if (chain->pad_probe_id) {
    gst_pad_remove_probe (chain->pad, chain->pad_probe_id);
    chain->pad_probe_id = 0;
  }

  /* Definitely can't be in drained chains */
  if (G_UNLIKELY (chain->drained)) {
    goto beach;
  }

  if (chain->endpad) {
    /* Check if we're reached the target endchain */
    if (drainpad != NULL && chain == drainpad->chain) {
      GST_DEBUG ("Found the target chain");
      drainpad->drained = TRUE;
      handled = TRUE;
    }

    chain->drained = chain->endpad->drained;
    goto beach;
  }

  /* We known there are groups to switch to */
  if (chain->next_groups)
    *last_group = FALSE;

  /* Check the active group */
  if (chain->active_group) {
    gboolean subdrained = FALSE;
    handled = drain_and_switch_group (chain->active_group, drainpad,
        last_group, &subdrained, switched);

    /* The group is drained, see if we can switch to another */
    if ((handled || drainpad == NULL) && subdrained && !*switched) {
      if (chain->next_groups) {
        /* Switch to next group */
        GST_DEBUG_OBJECT (dbin, "Hiding current group %p", chain->active_group);
        gst_decode_group_hide (chain->active_group);
        chain->old_groups =
            g_list_prepend (chain->old_groups, chain->active_group);
        GST_DEBUG_OBJECT (dbin, "Switching to next group %p",
            chain->next_groups->data);
        chain->active_group = chain->next_groups->data;
        chain->next_groups =
            g_list_delete_link (chain->next_groups, chain->next_groups);
        gst_decode_chain_start_free_hidden_groups_thread (chain);
        *switched = TRUE;
        chain->drained = FALSE;
      } else {
        GST_DEBUG ("Group %p was the last in chain %p", chain->active_group,
            chain);
        chain->drained = TRUE;
        /* We're drained ! */
      }
    } else {
      if (subdrained && !chain->next_groups)
        *drained = TRUE;
    }
  }

beach:
  CHAIN_MUTEX_UNLOCK (chain);

  GST_DEBUG ("Chain %p (handled:%d, last_group:%d, drained:%d, switched:%d)",
      chain, handled, *last_group, chain->drained, *switched);

  *drained = chain->drained;

  if (*drained)
    g_signal_emit (dbin, gst_decode_bin_signals[SIGNAL_DRAINED], 0, NULL);

  return handled;
}

/* check if the group is drained, meaning all pads have seen an EOS
 * event.  */
static gboolean
gst_decode_pad_handle_eos (GstDecodePad * pad)
{
  gboolean last_group = TRUE;
  gboolean switched = FALSE;
  gboolean drained = FALSE;
  GstDecodeChain *chain = pad->chain;
  GstDecodeBin *dbin = chain->dbin;
  GstEvent *tmp;

  GST_LOG_OBJECT (dbin, "pad %p", pad);

  /* Send a stream-group-done event in case downstream needs
   * to unblock before we can drain */
  tmp = gst_pad_get_sticky_event (GST_PAD (pad), GST_EVENT_STREAM_START, 0);
  if (tmp) {
    guint group_id;
    if (gst_event_parse_group_id (tmp, &group_id)) {
      GstPad *peer = gst_pad_get_peer (GST_PAD (pad));

      if (peer) {
        GST_DEBUG_OBJECT (dbin,
            "Sending stream-group-done for group %u to pad %"
            GST_PTR_FORMAT, group_id, pad);
        gst_pad_send_event (peer, gst_event_new_stream_group_done (group_id));
        gst_object_unref (peer);
      }
    } else {
      GST_DEBUG_OBJECT (dbin,
          "No group ID to send stream-group-done on pad %" GST_PTR_FORMAT, pad);
    }
    gst_event_unref (tmp);
  }

  EXPOSE_LOCK (dbin);
  if (dbin->decode_chain) {
    drain_and_switch_chains (dbin->decode_chain, pad, &last_group, &drained,
        &switched);

    if (switched) {
      /* If we resulted in a group switch, expose what's needed */
      if (gst_decode_chain_is_complete (dbin->decode_chain))
        gst_decode_bin_expose (dbin);
    }
  }
  EXPOSE_UNLOCK (dbin);

  return last_group;
}

/* gst_decode_group_is_drained:
 *
 * Check is this group is drained and cache this result.
 * The group is drained if all child chains are drained.
 *
 * Not MT-safe, call with group->parent's lock */
static gboolean
gst_decode_group_is_drained (GstDecodeGroup * group)
{
  GList *l;
  gboolean drained = TRUE;

  if (group->drained) {
    drained = TRUE;
    goto out;
  }

  for (l = group->children; l; l = l->next) {
    GstDecodeChain *chain = l->data;

    CHAIN_MUTEX_LOCK (chain);
    if (!gst_decode_chain_is_drained (chain))
      drained = FALSE;
    CHAIN_MUTEX_UNLOCK (chain);
    if (!drained)
      goto out;
  }
  group->drained = drained;

out:
  GST_DEBUG_OBJECT (group->dbin, "Group %p is drained: %d", group, drained);
  return drained;
}

/* gst_decode_chain_is_drained:
 *
 * Check is the chain is drained, which means that
 * either
 *
 * a) it's endpad is drained
 * b) there are no pending pads, the active group is drained
 *    and there are no next groups
 *
 * Not MT-safe, call with chain lock
 */
static gboolean
gst_decode_chain_is_drained (GstDecodeChain * chain)
{
  gboolean drained = FALSE;

  if (chain->endpad) {
    drained = chain->endpad->drained;
    goto out;
  }

  if (chain->pending_pads) {
    drained = FALSE;
    goto out;
  }

  if (chain->active_group && gst_decode_group_is_drained (chain->active_group)
      && !chain->next_groups) {
    drained = TRUE;
    goto out;
  }

out:
  GST_DEBUG_OBJECT (chain->dbin, "Chain %p is drained: %d", chain, drained);
  return drained;
}

static gboolean
gst_decode_group_reset_buffering (GstDecodeGroup * group)
{
  GList *l;
  gboolean ret = TRUE;

  GST_DEBUG_OBJECT (group->dbin, "Group reset buffering %p %s", group,
      GST_ELEMENT_NAME (group->multiqueue));
  for (l = group->children; l; l = l->next) {
    GstDecodeChain *chain = l->data;

    CHAIN_MUTEX_LOCK (chain);
    if (!gst_decode_chain_reset_buffering (chain)) {
      ret = FALSE;
    }
    CHAIN_MUTEX_UNLOCK (chain);
  }

  decodebin_set_queue_size_full (group->dbin, group->multiqueue, !ret,
      FALSE, (group->parent ? group->parent->seekable : TRUE));

  if (ret) {
    /* all chains are buffering already, no need to do it here */
    g_object_set (group->multiqueue, "use-buffering", FALSE, NULL);
  } else {
    g_object_set (group->multiqueue, "use-buffering", TRUE,
        "low-percent", group->dbin->low_percent,
        "high-percent", group->dbin->high_percent, NULL);
  }

  GST_DEBUG_OBJECT (group->dbin, "Setting %s buffering to %d",
      GST_ELEMENT_NAME (group->multiqueue), !ret);
  return TRUE;
}


/* sort_end_pads:
 * GCompareFunc to use with lists of GstPad.
 * Sorts pads by mime type.
 * First video (raw, then non-raw), then audio (raw, then non-raw),
 * then others.
 *
 * Return: negative if a<b, 0 if a==b, positive if a>b
 */
static gint
sort_end_pads (GstDecodePad * da, GstDecodePad * db)
{
  gint va, vb;
  GstCaps *capsa, *capsb;
  GstStructure *sa, *sb;
  const gchar *namea, *nameb;
  gchar *ida, *idb;
  gint ret;

  capsa = get_pad_caps (GST_PAD_CAST (da));
  capsb = get_pad_caps (GST_PAD_CAST (db));

  sa = gst_caps_get_structure ((const GstCaps *) capsa, 0);
  sb = gst_caps_get_structure ((const GstCaps *) capsb, 0);

  namea = gst_structure_get_name (sa);
  nameb = gst_structure_get_name (sb);

  if (g_strrstr (namea, "video/x-raw"))
    va = 0;
  else if (g_strrstr (namea, "video/"))
    va = 1;
  else if (g_strrstr (namea, "audio/x-raw"))
    va = 2;
  else if (g_strrstr (namea, "audio/"))
    va = 3;
  else
    va = 4;

  if (g_strrstr (nameb, "video/x-raw"))
    vb = 0;
  else if (g_strrstr (nameb, "video/"))
    vb = 1;
  else if (g_strrstr (nameb, "audio/x-raw"))
    vb = 2;
  else if (g_strrstr (nameb, "audio/"))
    vb = 3;
  else
    vb = 4;

  gst_caps_unref (capsa);
  gst_caps_unref (capsb);

  if (va != vb)
    return va - vb;

  /* if otherwise the same, sort by stream-id */
  ida = gst_pad_get_stream_id (GST_PAD_CAST (da));
  idb = gst_pad_get_stream_id (GST_PAD_CAST (db));
  ret = (ida) ? ((idb) ? strcmp (ida, idb) : -1) : 1;
  g_free (ida);
  g_free (idb);

  return ret;
}

static GstCaps *
_gst_element_get_linked_caps (GstElement * src, GstElement * sink,
    GstElement * capsfilter, GstPad ** srcpad)
{
  GstIterator *it;
  GstElement *parent;
  GstPad *pad, *peer;
  gboolean done = FALSE;
  GstCaps *caps = NULL;
  GValue item = { 0, };

  it = gst_element_iterate_src_pads (src);
  while (!done) {
    switch (gst_iterator_next (it, &item)) {
      case GST_ITERATOR_OK:
        pad = g_value_get_object (&item);
        peer = gst_pad_get_peer (pad);
        if (peer) {
          parent = gst_pad_get_parent_element (peer);
          if (parent == sink || (capsfilter != NULL && parent == capsfilter)) {
            caps = gst_pad_get_current_caps (pad);
            *srcpad = gst_object_ref (pad);
            done = TRUE;
          }

          if (parent)
            gst_object_unref (parent);
          gst_object_unref (peer);
        }
        g_value_reset (&item);
        break;
      case GST_ITERATOR_RESYNC:
        gst_iterator_resync (it);
        break;
      case GST_ITERATOR_ERROR:
      case GST_ITERATOR_DONE:
        done = TRUE;
        break;
    }
  }
  g_value_unset (&item);
  gst_iterator_free (it);

  return caps;
}

static GQuark topology_structure_name = 0;
static GQuark topology_caps = 0;
static GQuark topology_next = 0;
static GQuark topology_pad = 0;
static GQuark topology_element_srcpad = 0;

/* FIXME: Invent gst_structure_take_structure() to prevent all the
 * structure copying for nothing
 */
static GstStructure *
gst_decode_chain_get_topology (GstDecodeChain * chain)
{
  GstStructure *s, *u;
  GList *l;
  GstCaps *caps;

  if (G_UNLIKELY ((chain->endpad || chain->deadend)
          && (chain->endcaps == NULL))) {
    GST_WARNING ("End chain without valid caps !");
    return NULL;
  }

  u = gst_structure_new_id_empty (topology_structure_name);

  /* Now at the last element */
  if ((chain->elements || !chain->active_group) &&
      (chain->endpad || chain->deadend)) {
    GstPad *srcpad;

    s = gst_structure_new_id_empty (topology_structure_name);
    gst_structure_id_set (u, topology_caps, GST_TYPE_CAPS, chain->endcaps,
        NULL);

    if (chain->endpad) {
      gst_structure_id_set (u, topology_pad, GST_TYPE_PAD, chain->endpad, NULL);

      srcpad = gst_ghost_pad_get_target (GST_GHOST_PAD_CAST (chain->endpad));
      gst_structure_id_set (u, topology_element_srcpad, GST_TYPE_PAD,
          srcpad, NULL);

      gst_object_unref (srcpad);
    }

    gst_structure_id_set (s, topology_next, GST_TYPE_STRUCTURE, u, NULL);
    gst_structure_free (u);
    u = s;
  } else if (chain->active_group) {
    GValue list = { 0, };
    GValue item = { 0, };

    g_value_init (&list, GST_TYPE_LIST);
    g_value_init (&item, GST_TYPE_STRUCTURE);
    for (l = chain->active_group->children; l; l = l->next) {
      s = gst_decode_chain_get_topology (l->data);
      if (s) {
        gst_value_set_structure (&item, s);
        gst_value_list_append_value (&list, &item);
        g_value_reset (&item);
        gst_structure_free (s);
      }
    }
    gst_structure_id_set_value (u, topology_next, &list);
    g_value_unset (&list);
    g_value_unset (&item);
  }

  /* Get caps between all elements in this chain */
  l = (chain->elements && chain->elements->next) ? chain->elements : NULL;
  for (; l && l->next; l = l->next) {
    GstDecodeElement *delem, *delem_next;
    GstElement *elem, *capsfilter, *elem_next;
    GstCaps *caps;
    GstPad *srcpad;

    delem = l->data;
    elem = delem->element;
    delem_next = l->next->data;
    elem_next = delem_next->element;
    capsfilter = delem_next->capsfilter;
    srcpad = NULL;

    caps = _gst_element_get_linked_caps (elem_next, elem, capsfilter, &srcpad);

    if (caps) {
      s = gst_structure_new_id_empty (topology_structure_name);
      gst_structure_id_set (u, topology_caps, GST_TYPE_CAPS, caps, NULL);
      gst_caps_unref (caps);

      gst_structure_id_set (s, topology_next, GST_TYPE_STRUCTURE, u, NULL);
      gst_structure_free (u);
      u = s;
    }

    if (srcpad) {
      gst_structure_id_set (u, topology_element_srcpad, GST_TYPE_PAD, srcpad,
          NULL);
      gst_object_unref (srcpad);
    }
  }

  /* Caps that resulted in this chain */
  caps = get_pad_caps (chain->pad);
  if (G_UNLIKELY (!caps)) {
    GST_WARNING_OBJECT (chain->pad, "Couldn't get the caps of decode chain");
    return u;
  }
  gst_structure_id_set (u, topology_caps, GST_TYPE_CAPS, caps, NULL);
  gst_structure_id_set (u, topology_element_srcpad, GST_TYPE_PAD, chain->pad,
      NULL);
  gst_caps_unref (caps);

  return u;
}

static void
gst_decode_bin_post_topology_message (GstDecodeBin * dbin)
{
  GstStructure *s;
  GstMessage *msg;

  s = gst_decode_chain_get_topology (dbin->decode_chain);

  if (G_UNLIKELY (s == NULL))
    return;
  msg = gst_message_new_element (GST_OBJECT (dbin), s);
  gst_element_post_message (GST_ELEMENT (dbin), msg);
}

static gboolean
debug_sticky_event (GstPad * pad, GstEvent ** event, gpointer user_data)
{
  GST_DEBUG_OBJECT (pad, "sticky event %s (%p)", GST_EVENT_TYPE_NAME (*event),
      *event);
  return TRUE;
}


/* Must only be called if the toplevel chain is complete and blocked! */
/* Not MT-safe, call with decodebin expose lock! */
static gboolean
gst_decode_bin_expose (GstDecodeBin * dbin)
{
  GList *tmp, *endpads;
  gboolean missing_plugin;
  GString *missing_plugin_details;
  gboolean already_exposed;
  gboolean last_group;

retry:
  endpads = NULL;
  missing_plugin = FALSE;
  already_exposed = TRUE;
  last_group = TRUE;

  missing_plugin_details = g_string_new ("");

  GST_DEBUG_OBJECT (dbin, "Exposing currently active chains/groups");

  /* Don't expose if we're currently shutting down */
  DYN_LOCK (dbin);
  if (G_UNLIKELY (dbin->shutdown)) {
    GST_WARNING_OBJECT (dbin, "Currently, shutting down, aborting exposing");
    DYN_UNLOCK (dbin);
    return FALSE;
  }
  DYN_UNLOCK (dbin);

  /* Get the pads that we're going to expose and mark things as exposed */
  if (!gst_decode_chain_expose (dbin->decode_chain, &endpads, &missing_plugin,
          missing_plugin_details, &last_group)) {
    g_list_foreach (endpads, (GFunc) gst_object_unref, NULL);
    g_list_free (endpads);
    g_string_free (missing_plugin_details, TRUE);
    /* Failures could be due to the fact that we are currently shutting down (recheck) */
    DYN_LOCK (dbin);
    if (G_UNLIKELY (dbin->shutdown)) {
      GST_WARNING_OBJECT (dbin, "Currently, shutting down, aborting exposing");
      DYN_UNLOCK (dbin);
      return FALSE;
    }
    DYN_UNLOCK (dbin);
    GST_ERROR_OBJECT (dbin, "Broken chain/group tree");
    g_return_val_if_reached (FALSE);
    return FALSE;
  }
  if (endpads == NULL) {
    if (missing_plugin) {
      if (missing_plugin_details->len > 0) {
        gchar *details = g_string_free (missing_plugin_details, FALSE);
        GST_ELEMENT_ERROR (dbin, CORE, MISSING_PLUGIN, (NULL),
            ("no suitable plugins found:\n%s", details));
        g_free (details);
      } else {
        g_string_free (missing_plugin_details, TRUE);
        GST_ELEMENT_ERROR (dbin, CORE, MISSING_PLUGIN, (NULL),
            ("no suitable plugins found"));
      }
    } else {
      /* in this case, the stream ended without buffers,
       * just post a warning */
      g_string_free (missing_plugin_details, TRUE);

      GST_WARNING_OBJECT (dbin, "All streams finished without buffers. "
          "Last group: %d", last_group);
      if (last_group) {
        GST_ELEMENT_ERROR (dbin, STREAM, FAILED, (NULL),
            ("all streams without buffers"));
      } else {
        gboolean switched = FALSE;
        gboolean drained = FALSE;

        drain_and_switch_chains (dbin->decode_chain, NULL, &last_group,
            &drained, &switched);
        GST_ELEMENT_WARNING (dbin, STREAM, FAILED, (NULL),
            ("all streams without buffers"));
        if (switched) {
          if (gst_decode_chain_is_complete (dbin->decode_chain))
            goto retry;
          else
            return FALSE;
        }
      }
    }

    do_async_done (dbin);
    return FALSE;
  }

  g_string_free (missing_plugin_details, TRUE);

  /* Check if this was called when everything was exposed already */
  for (tmp = endpads; tmp && already_exposed; tmp = tmp->next) {
    GstDecodePad *dpad = tmp->data;

    already_exposed &= dpad->exposed;
    if (!already_exposed)
      break;
  }
  if (already_exposed) {
    GST_DEBUG_OBJECT (dbin, "Everything was exposed already!");
    g_list_foreach (endpads, (GFunc) gst_object_unref, NULL);
    g_list_free (endpads);
    return TRUE;
  }

  /* going to expose something, reset buffering */
  gst_decode_bin_reset_buffering (dbin);

  /* Set all already exposed pads to blocked */
  for (tmp = endpads; tmp; tmp = tmp->next) {
    GstDecodePad *dpad = tmp->data;

    if (dpad->exposed) {
      GST_DEBUG_OBJECT (dpad, "blocking exposed pad");
      gst_decode_pad_set_blocked (dpad, TRUE);
    }
  }

  /* re-order pads : video, then audio, then others */
  endpads = g_list_sort (endpads, (GCompareFunc) sort_end_pads);

  /* Don't add pads if we are shutting down */
  DYN_LOCK (dbin);
  if (G_UNLIKELY (dbin->shutdown)) {
    GST_WARNING_OBJECT (dbin, "Currently, shutting down, aborting exposing");
    DYN_UNLOCK (dbin);
    return FALSE;
  }

  /* Expose pads */
  for (tmp = endpads; tmp; tmp = tmp->next) {
    GstDecodePad *dpad = (GstDecodePad *) tmp->data;
    gchar *padname;

    /* 1. rewrite name */
    padname = g_strdup_printf ("src_%u", dbin->nbpads);
    dbin->nbpads++;
    GST_DEBUG_OBJECT (dbin, "About to expose dpad %s as %s",
        GST_OBJECT_NAME (dpad), padname);
    gst_object_set_name (GST_OBJECT (dpad), padname);
    g_free (padname);

    gst_pad_sticky_events_foreach (GST_PAD_CAST (dpad), debug_sticky_event,
        dpad);

    /* 2. activate and add */
    if (!dpad->exposed) {
      dpad->exposed = TRUE;
      if (!gst_element_add_pad (GST_ELEMENT (dbin), GST_PAD_CAST (dpad))) {
        /* not really fatal, we can try to add the other pads */
        g_warning ("error adding pad to decodebin");
        dpad->exposed = FALSE;
        continue;
      }
    }

    /* 3. emit signal */
    GST_INFO_OBJECT (dpad, "added new decoded pad");
  }
  DYN_UNLOCK (dbin);

  /* 4. Signal no-more-pads. This allows the application to hook stuff to the
   * exposed pads */
  GST_LOG_OBJECT (dbin, "signaling no-more-pads");
  gst_element_no_more_pads (GST_ELEMENT (dbin));

  /* 5. Send a custom element message with the stream topology */
  if (dbin->post_stream_topology)
    gst_decode_bin_post_topology_message (dbin);

  /* 6. Unblock internal pads. The application should have connected stuff now
   * so that streaming can continue. */
  for (tmp = endpads; tmp; tmp = tmp->next) {
    GstDecodePad *dpad = (GstDecodePad *) tmp->data;

    GST_DEBUG_OBJECT (dpad, "unblocking");
    gst_decode_pad_unblock (dpad);
    GST_DEBUG_OBJECT (dpad, "unblocked");
    gst_object_unref (dpad);
  }
  g_list_free (endpads);

  do_async_done (dbin);
  GST_DEBUG_OBJECT (dbin, "Exposed everything");
  return TRUE;
}

/* gst_decode_chain_expose:
 *
 * Check if the chain can be exposed and add all endpads
 * to the endpads list.
 *
 * Also update the active group's multiqueue to the
 * runtime limits.
 *
 * Not MT-safe, call with decodebin expose lock! *
 */
static gboolean
gst_decode_chain_expose (GstDecodeChain * chain, GList ** endpads,
    gboolean * missing_plugin, GString * missing_plugin_details,
    gboolean * last_group)
{
  GstDecodeGroup *group;
  GList *l;
  GstDecodeBin *dbin;

  if (chain->deadend) {
    if (chain->endcaps) {
      if (chain->deadend_details) {
        g_string_append (missing_plugin_details, chain->deadend_details);
        g_string_append_c (missing_plugin_details, '\n');
      } else {
        gchar *desc = gst_pb_utils_get_codec_description (chain->endcaps);
        gchar *caps_str = gst_caps_to_string (chain->endcaps);
        g_string_append_printf (missing_plugin_details,
            "Missing decoder: %s (%s)\n", desc, caps_str);
        g_free (caps_str);
        g_free (desc);
      }
      *missing_plugin = TRUE;
    }
    return TRUE;
  }

  if (chain->endpad) {
    if (!gst_decode_pad_is_exposable (chain->endpad) && !chain->endpad->exposed)
      return FALSE;
    *endpads = g_list_prepend (*endpads, gst_object_ref (chain->endpad));
    return TRUE;
  }

  if (chain->next_groups)
    *last_group = FALSE;

  group = chain->active_group;
  if (!group)
    return FALSE;
  if (!group->no_more_pads && !group->overrun)
    return FALSE;

  dbin = group->dbin;

  /* we can now disconnect any overrun signal, which is used to expose the
   * group. */
  if (group->overrunsig) {
    GST_LOG_OBJECT (dbin, "Disconnecting overrun");
    g_signal_handler_disconnect (group->multiqueue, group->overrunsig);
    group->overrunsig = 0;
  }

  for (l = group->children; l; l = l->next) {
    GstDecodeChain *childchain = l->data;

    if (!gst_decode_chain_expose (childchain, endpads, missing_plugin,
            missing_plugin_details, last_group))
      return FALSE;
  }

  return TRUE;
}

/*************************
 * GstDecodePad functions
 *************************/

static void
gst_decode_pad_class_init (GstDecodePadClass * klass)
{
}

static void
gst_decode_pad_init (GstDecodePad * pad)
{
  pad->chain = NULL;
  pad->blocked = FALSE;
  pad->exposed = FALSE;
  pad->drained = FALSE;
  gst_object_ref_sink (pad);
}

static GstPadProbeReturn
source_pad_blocked_cb (GstPad * pad, GstPadProbeInfo * info, gpointer user_data)
{
  GstDecodePad *dpad = user_data;
  GstDecodeChain *chain;
  GstDecodeBin *dbin;
  GstPadProbeReturn ret = GST_PAD_PROBE_OK;

  if (GST_PAD_PROBE_INFO_TYPE (info) & GST_PAD_PROBE_TYPE_EVENT_DOWNSTREAM) {
    GstEvent *event = GST_PAD_PROBE_INFO_EVENT (info);

    GST_LOG_OBJECT (pad, "Seeing event '%s'", GST_EVENT_TYPE_NAME (event));

    if (!GST_EVENT_IS_SERIALIZED (event)) {
      /* do not block on sticky or out of band events otherwise the allocation query
         from demuxer might block the loop thread */
      GST_LOG_OBJECT (pad, "Letting OOB event through");
      return GST_PAD_PROBE_PASS;
    }

    if (GST_EVENT_IS_STICKY (event) && GST_EVENT_TYPE (event) != GST_EVENT_EOS) {
      /* manually push sticky events to ghost pad to avoid exposing pads
       * that don't have the sticky events. Handle EOS separately as we
       * want to block the pad on it if we didn't get any buffers before
       * EOS and expose the pad then. */
      gst_pad_push_event (GST_PAD_CAST (dpad), gst_event_ref (event));

      /* let the sticky events pass */
      ret = GST_PAD_PROBE_PASS;

      /* we only want to try to expose on CAPS events */
      if (GST_EVENT_TYPE (event) != GST_EVENT_CAPS) {
        GST_LOG_OBJECT (pad, "Letting sticky non-CAPS event through");
        goto done;
      }
    }
  } else if (GST_PAD_PROBE_INFO_TYPE (info) &
      GST_PAD_PROBE_TYPE_QUERY_DOWNSTREAM) {
    GstQuery *query = GST_PAD_PROBE_INFO_QUERY (info);

    if (!GST_QUERY_IS_SERIALIZED (query)) {
      /* do not block on non-serialized queries */
      GST_LOG_OBJECT (pad, "Letting non-serialized query through");
      return GST_PAD_PROBE_PASS;
    }
    if (!gst_pad_has_current_caps (pad)) {
      /* do not block on allocation queries before we have caps,
       * this would deadlock because we are doing no autoplugging
       * without caps.
       * TODO: Try to do autoplugging based on the query caps
       */
      GST_LOG_OBJECT (pad, "Letting serialized query before caps through");
      return GST_PAD_PROBE_PASS;
    }
  }
  chain = dpad->chain;
  dbin = chain->dbin;

  GST_LOG_OBJECT (dpad, "blocked: dpad->chain:%p", chain);

  dpad->blocked = TRUE;

  EXPOSE_LOCK (dbin);
  if (dbin->decode_chain) {
    if (gst_decode_chain_is_complete (dbin->decode_chain)) {
      if (!gst_decode_bin_expose (dbin))
        GST_WARNING_OBJECT (dbin, "Couldn't expose group");
    }
  }
  EXPOSE_UNLOCK (dbin);

done:
  return ret;
}

static GstPadProbeReturn
source_pad_event_probe (GstPad * pad, GstPadProbeInfo * info,
    gpointer user_data)
{
  GstEvent *event = GST_PAD_PROBE_INFO_EVENT (info);
  GstDecodePad *dpad = user_data;
  gboolean res = TRUE;

  GST_LOG_OBJECT (pad, "%s dpad:%p", GST_EVENT_TYPE_NAME (event), dpad);

  if (GST_EVENT_TYPE (event) == GST_EVENT_EOS) {
    GST_DEBUG_OBJECT (pad, "we received EOS");

    /* Check if all pads are drained.
     * * If there is no next group, we will let the EOS go through.
     * * If there is a next group but the current group isn't completely
     *   drained, we will drop the EOS event.
     * * If there is a next group to expose and this was the last non-drained
     *   pad for that group, we will remove the ghostpad of the current group
     *   first, which unlinks the peer and so drops the EOS. */
    res = gst_decode_pad_handle_eos (dpad);
  }
  if (res)
    return GST_PAD_PROBE_OK;
  else
    return GST_PAD_PROBE_DROP;
}

static void
gst_decode_pad_set_blocked (GstDecodePad * dpad, gboolean blocked)
{
  GstDecodeBin *dbin = dpad->dbin;
  GstPad *opad;

  DYN_LOCK (dbin);

  GST_DEBUG_OBJECT (dpad, "blocking pad: %d", blocked);

  opad = gst_ghost_pad_get_target (GST_GHOST_PAD_CAST (dpad));
  if (!opad)
    goto out;

  /* do not block if shutting down.
   * we do not consider/expect it blocked further below, but use other trick */
  if (!blocked || !dbin->shutdown) {
    if (blocked) {
      if (dpad->block_id == 0)
        dpad->block_id =
            gst_pad_add_probe (opad,
            GST_PAD_PROBE_TYPE_BLOCK_DOWNSTREAM |
            GST_PAD_PROBE_TYPE_QUERY_DOWNSTREAM, source_pad_blocked_cb,
            gst_object_ref (dpad), (GDestroyNotify) gst_object_unref);
    } else {
      if (dpad->block_id != 0) {
        gst_pad_remove_probe (opad, dpad->block_id);
        dpad->block_id = 0;
      }
      dpad->blocked = FALSE;
    }
  }

  if (blocked) {
    if (dbin->shutdown) {
      /* deactivate to force flushing state to prevent NOT_LINKED errors */
      gst_pad_set_active (GST_PAD_CAST (dpad), FALSE);
      /* note that deactivating the target pad would have no effect here,
       * since elements are typically connected first (and pads exposed),
       * and only then brought to PAUSED state (so pads activated) */
    } else {
      gst_object_ref (dpad);
      dbin->blocked_pads = g_list_prepend (dbin->blocked_pads, dpad);
    }
  } else {
    GList *l;

    if ((l = g_list_find (dbin->blocked_pads, dpad))) {
      gst_object_unref (dpad);
      dbin->blocked_pads = g_list_delete_link (dbin->blocked_pads, l);
    }
  }
  gst_object_unref (opad);
out:
  DYN_UNLOCK (dbin);
}

static void
gst_decode_pad_add_drained_check (GstDecodePad * dpad)
{
  gst_pad_add_probe (GST_PAD_CAST (dpad), GST_PAD_PROBE_TYPE_EVENT_DOWNSTREAM,
      source_pad_event_probe, dpad, NULL);
}

static void
gst_decode_pad_activate (GstDecodePad * dpad, GstDecodeChain * chain)
{
  g_return_if_fail (chain != NULL);

  dpad->chain = chain;
  gst_pad_set_active (GST_PAD_CAST (dpad), TRUE);
  gst_decode_pad_set_blocked (dpad, TRUE);
  gst_decode_pad_add_drained_check (dpad);
}

static void
gst_decode_pad_unblock (GstDecodePad * dpad)
{
  gst_decode_pad_set_blocked (dpad, FALSE);
}

static gboolean
gst_decode_pad_event (GstPad * pad, GstObject * parent, GstEvent * event)
{
  GstDecodeBin *dbin = GST_DECODE_BIN (parent);

  if (GST_EVENT_TYPE (event) == GST_EVENT_SEEK && dbin && dbin->decode_chain) {
    GstElement *demuxer = NULL;

    /* For adaptive demuxers we send the seek event directly to the demuxer.
     * See https://bugzilla.gnome.org/show_bug.cgi?id=606382
     */
    CHAIN_MUTEX_LOCK (dbin->decode_chain);
    if (dbin->decode_chain->adaptive_demuxer) {
      GstDecodeElement *delem = dbin->decode_chain->elements->data;
      demuxer = gst_object_ref (delem->element);
    }
    CHAIN_MUTEX_UNLOCK (dbin->decode_chain);

    if (demuxer) {
      gboolean ret;

      GST_DEBUG_OBJECT (dbin,
          "Sending SEEK event directly to adaptive streaming demuxer %s",
          GST_OBJECT_NAME (demuxer));
      ret = gst_element_send_event (demuxer, event);
      gst_object_unref (demuxer);
      return ret;
    }
  }

  return gst_pad_event_default (pad, parent, event);
}

static gboolean
gst_decode_pad_query (GstPad * pad, GstObject * parent, GstQuery * query)
{
  GstDecodePad *dpad = GST_DECODE_PAD (parent);
  gboolean ret = FALSE;

  CHAIN_MUTEX_LOCK (dpad->chain);
  if (!dpad->exposed && !dpad->dbin->shutdown && !dpad->chain->deadend
      && dpad->chain->elements) {
    GstDecodeElement *delem = dpad->chain->elements->data;

    ret = FALSE;
    GST_DEBUG_OBJECT (dpad->dbin,
        "calling autoplug-query for %s (element %s): %" GST_PTR_FORMAT,
        GST_PAD_NAME (dpad), GST_ELEMENT_NAME (delem->element), query);
    g_signal_emit (G_OBJECT (dpad->dbin),
        gst_decode_bin_signals[SIGNAL_AUTOPLUG_QUERY], 0, dpad, delem->element,
        query, &ret);

    if (ret)
      GST_DEBUG_OBJECT (dpad->dbin,
          "autoplug-query returned %d: %" GST_PTR_FORMAT, ret, query);
    else
      GST_DEBUG_OBJECT (dpad->dbin, "autoplug-query returned %d", ret);
  }
  CHAIN_MUTEX_UNLOCK (dpad->chain);

  /* If exposed or nothing handled the query use the default handler */
  if (!ret)
    ret = gst_pad_query_default (pad, parent, query);

  return ret;
}

static gboolean
gst_decode_pad_is_exposable (GstDecodePad * endpad)
{
  if (endpad->blocked || endpad->exposed)
    return TRUE;

  return gst_pad_has_current_caps (GST_PAD_CAST (endpad));
}

/*gst_decode_pad_new:
 *
 * Creates a new GstDecodePad for the given pad.
 */
static GstDecodePad *
gst_decode_pad_new (GstDecodeBin * dbin, GstDecodeChain * chain)
{
  GstDecodePad *dpad;
  GstProxyPad *ppad;
  GstPadTemplate *pad_tmpl;

  GST_DEBUG_OBJECT (dbin, "making new decodepad");
  pad_tmpl = gst_static_pad_template_get (&decoder_bin_src_template);
  dpad =
      g_object_new (GST_TYPE_DECODE_PAD, "direction", GST_PAD_SRC,
      "template", pad_tmpl, NULL);
  gst_ghost_pad_construct (GST_GHOST_PAD_CAST (dpad));
  dpad->chain = chain;
  dpad->dbin = dbin;
  gst_object_unref (pad_tmpl);

  ppad = gst_proxy_pad_get_internal (GST_PROXY_PAD (dpad));
  gst_pad_set_query_function (GST_PAD_CAST (ppad), gst_decode_pad_query);
  gst_pad_set_event_function (GST_PAD_CAST (dpad), gst_decode_pad_event);
  gst_object_unref (ppad);

  return dpad;
}

static void
gst_pending_pad_free (GstPendingPad * ppad)
{
  g_assert (ppad);
  g_assert (ppad->pad);

  if (ppad->event_probe_id != 0)
    gst_pad_remove_probe (ppad->pad, ppad->event_probe_id);
  if (ppad->notify_caps_id)
    g_signal_handler_disconnect (ppad->pad, ppad->notify_caps_id);
  gst_object_unref (ppad->pad);
  g_slice_free (GstPendingPad, ppad);
}

/*****
 * Element add/remove
 *****/

static void
do_async_start (GstDecodeBin * dbin)
{
  GstMessage *message;

  dbin->async_pending = TRUE;

  message = gst_message_new_async_start (GST_OBJECT_CAST (dbin));
  parent_class->handle_message (GST_BIN_CAST (dbin), message);
}

static void
do_async_done (GstDecodeBin * dbin)
{
  GstMessage *message;

  if (dbin->async_pending) {
    message =
        gst_message_new_async_done (GST_OBJECT_CAST (dbin),
        GST_CLOCK_TIME_NONE);
    parent_class->handle_message (GST_BIN_CAST (dbin), message);

    dbin->async_pending = FALSE;
  }
}

/*****
 * convenience functions
 *****/

/* find_sink_pad
 *
 * Returns the first sink pad of the given element, or NULL if it doesn't have
 * any.
 */

static GstPad *
find_sink_pad (GstElement * element)
{
  GstIterator *it;
  GstPad *pad = NULL;
  GValue item = { 0, };

  it = gst_element_iterate_sink_pads (element);

  if ((gst_iterator_next (it, &item)) == GST_ITERATOR_OK)
    pad = g_value_dup_object (&item);
  g_value_unset (&item);
  gst_iterator_free (it);

  return pad;
}

/* call with dyn_lock held */
static void
unblock_pads (GstDecodeBin * dbin)
{
  GST_LOG_OBJECT (dbin, "unblocking pads");

  while (dbin->blocked_pads) {
    GList *tmp = dbin->blocked_pads;
    GstDecodePad *dpad = (GstDecodePad *) tmp->data;
    GstPad *opad;

    dbin->blocked_pads = g_list_delete_link (dbin->blocked_pads, tmp);
    opad = gst_ghost_pad_get_target (GST_GHOST_PAD_CAST (dpad));
    if (opad) {

      GST_DEBUG_OBJECT (dpad, "unblocking");
      if (dpad->block_id != 0) {
        gst_pad_remove_probe (opad, dpad->block_id);
        dpad->block_id = 0;
      }
      gst_object_unref (opad);
    }

    dpad->blocked = FALSE;

    /* We release the dyn lock since we want to allow the streaming threads
     * to properly stop and not be blocked in our various probes */
    DYN_UNLOCK (dbin);
    /* make flushing, prevent NOT_LINKED */
    gst_pad_set_active (GST_PAD_CAST (dpad), FALSE);
    DYN_LOCK (dbin);

    GST_DEBUG_OBJECT (dpad, "unblocked");
    gst_object_unref (dpad);
  }
}

static void
gst_decode_chain_stop (GstDecodeBin * dbin, GstDecodeChain * chain,
    GQueue * elements)
{
  GQueue *internal_elements, internal_elements_ = G_QUEUE_INIT;
  GList *l;

  CHAIN_MUTEX_LOCK (chain);
  if (elements) {
    internal_elements = elements;
  } else {
    internal_elements = &internal_elements_;
  }

  for (l = chain->next_groups; l; l = l->next) {
    GstDecodeGroup *group = l->data;
    GList *m;

    for (m = group->children; m; m = m->next) {
      GstDecodeChain *chain2 = m->data;
      gst_decode_chain_stop (dbin, chain2, internal_elements);
    }
    if (group->multiqueue)
      g_queue_push_head (internal_elements, gst_object_ref (group->multiqueue));
  }

  if (chain->active_group) {
    for (l = chain->active_group->children; l; l = l->next) {
      GstDecodeChain *chain2 = l->data;
      gst_decode_chain_stop (dbin, chain2, internal_elements);
    }
    if (chain->active_group->multiqueue)
      g_queue_push_head (internal_elements,
          gst_object_ref (chain->active_group->multiqueue));
  }

  for (l = chain->old_groups; l; l = l->next) {
    GstDecodeGroup *group = l->data;
    GList *m;

    for (m = group->children; m; m = m->next) {
      GstDecodeChain *chain2 = m->data;
      gst_decode_chain_stop (dbin, chain2, internal_elements);
    }
    if (group->multiqueue)
      g_queue_push_head (internal_elements, gst_object_ref (group->multiqueue));
  }

  for (l = chain->elements; l; l = l->next) {
    GstDecodeElement *delem = l->data;

    if (delem->capsfilter)
      g_queue_push_head (internal_elements, gst_object_ref (delem->capsfilter));
    g_queue_push_head (internal_elements, gst_object_ref (delem->element));
  }

  CHAIN_MUTEX_UNLOCK (chain);

  if (!elements) {
    GstElement *element;

    EXPOSE_UNLOCK (dbin);
    /* Shut down from bottom to top */
    while ((element = g_queue_pop_tail (internal_elements))) {
      /* The bin must never ever change the state of this element anymore */
      gst_element_set_locked_state (element, TRUE);
      gst_element_set_state (element, GST_STATE_NULL);
      gst_object_unref (element);
    }
    g_queue_clear (internal_elements);
    EXPOSE_LOCK (dbin);
  }
}

static GstStateChangeReturn
gst_decode_bin_change_state (GstElement * element, GstStateChange transition)
{
  GstStateChangeReturn ret = GST_STATE_CHANGE_SUCCESS;
  GstDecodeBin *dbin = GST_DECODE_BIN (element);
  GstDecodeChain *chain_to_free = NULL;

  switch (transition) {
    case GST_STATE_CHANGE_NULL_TO_READY:
      if (dbin->typefind == NULL)
        goto missing_typefind;
      break;
    case GST_STATE_CHANGE_READY_TO_PAUSED:
      /* Make sure we've cleared all existing chains */
      EXPOSE_LOCK (dbin);
      if (dbin->decode_chain) {
        gst_decode_chain_free (dbin->decode_chain);
        dbin->decode_chain = NULL;
      }
      EXPOSE_UNLOCK (dbin);
      DYN_LOCK (dbin);
      GST_LOG_OBJECT (dbin, "clearing shutdown flag");
      dbin->shutdown = FALSE;
      DYN_UNLOCK (dbin);
      dbin->have_type = FALSE;
      ret = GST_STATE_CHANGE_ASYNC;
      do_async_start (dbin);


      /* connect a signal to find out when the typefind element found
       * a type */
      dbin->have_type_id =
          g_signal_connect (dbin->typefind, "have-type",
          G_CALLBACK (type_found), dbin);
      break;
    case GST_STATE_CHANGE_PAUSED_TO_READY:
    case GST_STATE_CHANGE_READY_TO_NULL:
      if (dbin->have_type_id)
        g_signal_handler_disconnect (dbin->typefind, dbin->have_type_id);
      dbin->have_type_id = 0;
      DYN_LOCK (dbin);
      GST_LOG_OBJECT (dbin, "setting shutdown flag");
      dbin->shutdown = TRUE;
      unblock_pads (dbin);
      DYN_UNLOCK (dbin);

      /* Make sure we don't have cleanup races where
       * we might be trying to deactivate pads (in the cleanup thread)
       * at the same time as the default element deactivation
       * (in PAUSED=>READY)  */
      g_mutex_lock (&dbin->cleanup_lock);
      if (dbin->cleanup_thread) {
        g_thread_join (dbin->cleanup_thread);
        dbin->cleanup_thread = NULL;
      }
      g_mutex_unlock (&dbin->cleanup_lock);
    default:
      break;
  }

  {
    GstStateChangeReturn bret;

    bret = GST_ELEMENT_CLASS (parent_class)->change_state (element, transition);
    if (G_UNLIKELY (bret == GST_STATE_CHANGE_FAILURE))
      goto activate_failed;
    else if (G_UNLIKELY (bret == GST_STATE_CHANGE_NO_PREROLL)) {
      do_async_done (dbin);
      ret = bret;
    }
  }
  switch (transition) {
    case GST_STATE_CHANGE_PAUSED_TO_READY:
      do_async_done (dbin);
      EXPOSE_LOCK (dbin);
      if (dbin->decode_chain) {
        gst_decode_chain_stop (dbin, dbin->decode_chain, NULL);
        chain_to_free = dbin->decode_chain;
        gst_decode_chain_free_internal (dbin->decode_chain, TRUE);
        dbin->decode_chain = NULL;
      }
      EXPOSE_UNLOCK (dbin);
      if (chain_to_free)
        gst_decode_chain_free (chain_to_free);
      g_list_free_full (dbin->buffering_status,
          (GDestroyNotify) gst_message_unref);
      dbin->buffering_status = NULL;
      /* Let's do a final check of leftover groups to free */
      g_mutex_lock (&dbin->cleanup_lock);
      if (dbin->cleanup_groups) {
        gst_decode_chain_free_hidden_groups (dbin->cleanup_groups);
        dbin->cleanup_groups = NULL;
      }
      g_mutex_unlock (&dbin->cleanup_lock);
      break;
    case GST_STATE_CHANGE_READY_TO_NULL:
      /* Let's do a final check of leftover groups to free */
      g_mutex_lock (&dbin->cleanup_lock);
      if (dbin->cleanup_groups) {
        gst_decode_chain_free_hidden_groups (dbin->cleanup_groups);
        dbin->cleanup_groups = NULL;
      }
      g_mutex_unlock (&dbin->cleanup_lock);
      break;
    default:
      break;
  }

  return ret;

/* ERRORS */
missing_typefind:
  {
    gst_element_post_message (element,
        gst_missing_element_message_new (element, "typefind"));
    GST_ELEMENT_ERROR (dbin, CORE, MISSING_PLUGIN, (NULL), ("no typefind!"));
    return GST_STATE_CHANGE_FAILURE;
  }
activate_failed:
  {
    GST_DEBUG_OBJECT (element,
        "element failed to change states -- activation problem?");
    do_async_done (dbin);
    return GST_STATE_CHANGE_FAILURE;
  }
}

static void
gst_decode_bin_handle_message (GstBin * bin, GstMessage * msg)
{
  GstDecodeBin *dbin = GST_DECODE_BIN (bin);
  gboolean drop = FALSE;

  if (GST_MESSAGE_TYPE (msg) == GST_MESSAGE_ERROR) {
    /* Don't pass errors when shutting down. Sometimes,
     * elements can generate spurious errors because we set the
     * output pads to flushing, and they can't detect that if they
     * send an event at exactly the wrong moment */
    DYN_LOCK (dbin);
    drop = dbin->shutdown;
    DYN_UNLOCK (dbin);

    if (!drop) {
      GST_OBJECT_LOCK (dbin);
      drop = (g_list_find (dbin->filtered, GST_MESSAGE_SRC (msg)) != NULL);
      if (drop)
        dbin->filtered_errors =
            g_list_prepend (dbin->filtered_errors, gst_message_ref (msg));
      GST_OBJECT_UNLOCK (dbin);
    }
  } else if (GST_MESSAGE_TYPE (msg) == GST_MESSAGE_BUFFERING) {
    gint perc, msg_perc;
    gint smaller_perc = 100;
    GstMessage *smaller = NULL;
    GList *found = NULL;
    GList *iter;

    /* buffering messages must be aggregated as there might be multiple
     * multiqueue in the pipeline and their independent buffering messages
     * will confuse the application
     *
     * decodebin keeps a list of messages received from elements that are
     * buffering.
     * Rules are:
     * 1) Always post the smaller buffering %
     * 2) If an element posts a 100% buffering message, remove it from the list
     * 3) When there are no more messages on the list, post 100% message
     * 4) When an element posts a new buffering message, update the one
     *    on the list to this new value
     */

    BUFFERING_LOCK (dbin);
    gst_message_parse_buffering (msg, &msg_perc);

    GST_DEBUG_OBJECT (dbin, "Got buffering msg %" GST_PTR_FORMAT, msg);

    g_mutex_lock (&dbin->buffering_post_lock);

    /*
     * Single loop for 2 things:
     * 1) Look for a message with the same source
     *   1.1) If the received message is 100%, remove it from the list
     * 2) Find the minimum buffering from the list
     */
    for (iter = dbin->buffering_status; iter;) {
      GstMessage *bufstats = iter->data;
      if (GST_MESSAGE_SRC (bufstats) == GST_MESSAGE_SRC (msg)) {
        found = iter;
        if (msg_perc < 100) {
          GST_DEBUG_OBJECT (dbin, "Replacing old buffering msg %"
              GST_PTR_FORMAT, iter->data);
          gst_message_unref (iter->data);
          bufstats = iter->data = gst_message_ref (msg);
        } else {
          GList *current = iter;

          /* remove the element here and avoid confusing the loop */
          iter = g_list_next (iter);

          GST_DEBUG_OBJECT (dbin, "Deleting old buffering msg %"
              GST_PTR_FORMAT, current->data);

          gst_message_unref (current->data);
          dbin->buffering_status =
              g_list_delete_link (dbin->buffering_status, current);

          continue;
        }
      }

      gst_message_parse_buffering (bufstats, &perc);
      if (perc < smaller_perc) {
        smaller_perc = perc;
        smaller = bufstats;
      }
      iter = g_list_next (iter);
    }

    if (found == NULL && msg_perc < 100) {
      if (msg_perc < smaller_perc) {
        smaller_perc = msg_perc;
        smaller = msg;
      }
      GST_DEBUG_OBJECT (dbin, "Storing buffering msg %" GST_PTR_FORMAT, msg);
      dbin->buffering_status =
          g_list_prepend (dbin->buffering_status, gst_message_ref (msg));
    }

    /* now compute the buffering message that should be posted */
    if (smaller_perc == 100) {
      g_assert (dbin->buffering_status == NULL);
      /* we are posting the original received msg */
    } else {
      gst_message_replace (&msg, smaller);
    }
    BUFFERING_UNLOCK (dbin);

    GST_DEBUG_OBJECT (dbin, "Forwarding buffering msg %" GST_PTR_FORMAT, msg);
    GST_BIN_CLASS (parent_class)->handle_message (bin, msg);

    g_mutex_unlock (&dbin->buffering_post_lock);
    return;
  }

  if (drop) {
    gst_message_unref (msg);
  } else {
    GST_DEBUG_OBJECT (dbin, "Forwarding msg %" GST_PTR_FORMAT, msg);
    GST_BIN_CLASS (parent_class)->handle_message (bin, msg);
  }
}

static gboolean
gst_decode_bin_remove_element (GstBin * bin, GstElement * element)
{
  GstDecodeBin *dbin = GST_DECODE_BIN (bin);
  gboolean removed = FALSE, post = FALSE;
  GList *iter;

  BUFFERING_LOCK (bin);
  g_mutex_lock (&dbin->buffering_post_lock);
  for (iter = dbin->buffering_status; iter; iter = iter->next) {
    GstMessage *bufstats = iter->data;

    if (GST_MESSAGE_SRC (bufstats) == GST_OBJECT_CAST (element) ||
        gst_object_has_as_ancestor (GST_MESSAGE_SRC (bufstats),
            GST_OBJECT_CAST (element))) {
      gst_message_unref (bufstats);
      dbin->buffering_status =
          g_list_delete_link (dbin->buffering_status, iter);
      removed = TRUE;
      break;
    }
  }

  if (removed && dbin->buffering_status == NULL)
    post = TRUE;
  BUFFERING_UNLOCK (bin);

  if (post) {
    gst_element_post_message (GST_ELEMENT_CAST (bin),
        gst_message_new_buffering (GST_OBJECT_CAST (dbin), 100));
  }
  g_mutex_unlock (&dbin->buffering_post_lock);

  return GST_BIN_CLASS (parent_class)->remove_element (bin, element);
}

gboolean
gst_decode_bin_plugin_init (GstPlugin * plugin)
{
  GST_DEBUG_CATEGORY_INIT (gst_decode_bin_debug, "decodebin", 0, "decoder bin");

  /* Register some quarks here for the stream topology message */
  topology_structure_name = g_quark_from_static_string ("stream-topology");
  topology_caps = g_quark_from_static_string ("caps");
  topology_next = g_quark_from_static_string ("next");
  topology_pad = g_quark_from_static_string ("pad");
  topology_element_srcpad = g_quark_from_static_string ("element-srcpad");

  return gst_element_register (plugin, "decodebin", GST_RANK_NONE,
      GST_TYPE_DECODE_BIN);
}<|MERGE_RESOLUTION|>--- conflicted
+++ resolved
@@ -187,8 +187,6 @@
   GList *buffering_status;      /* element currently buffering messages */
   GMutex buffering_lock;
   GMutex buffering_post_lock;
-<<<<<<< HEAD
-=======
 
   GMutex cleanup_lock;          /* Mutex used to protect the cleanup thread */
   GThread *cleanup_thread;      /* thread used to free chains asynchronously.
@@ -196,7 +194,6 @@
                                  * before stopping the element.
                                  * Protected by the object lock */
   GList *cleanup_groups;        /* List of groups to free  */
->>>>>>> 2bb37b36
 };
 
 struct _GstDecodeBinClass
@@ -1093,12 +1090,9 @@
   g_mutex_init (&decode_bin->subtitle_lock);
   g_mutex_init (&decode_bin->buffering_lock);
   g_mutex_init (&decode_bin->buffering_post_lock);
-<<<<<<< HEAD
-=======
 
   g_mutex_init (&decode_bin->cleanup_lock);
   decode_bin->cleanup_thread = NULL;
->>>>>>> 2bb37b36
 
   decode_bin->encoding = g_strdup (DEFAULT_SUBTITLE_ENCODING);
   decode_bin->caps = gst_static_caps_get (&default_raw_caps);
