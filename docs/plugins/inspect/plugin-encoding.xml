<plugin>
  <name>encoding</name>
  <description>various encoding-related elements</description>
<<<<<<< HEAD
  <filename>../../gst/encoding/.libs/libgstencodebin.so</filename>
  <basename>libgstencodebin.so</basename>
  <version>1.8.1</version>
=======
  <filename>../../gst/encoding/.libs/libgstencoding.so</filename>
  <basename>libgstencoding.so</basename>
  <version>1.14.4</version>
>>>>>>> 2bb37b36
  <license>LGPL</license>
  <source>gst-plugins-base</source>
  <package>GStreamer Base Plug-ins source release</package>
  <origin>Unknown package origin</origin>
  <elements>
    <element>
      <name>encodebin</name>
      <longname>Encoder Bin</longname>
      <class>Generic/Bin/Encoder</class>
      <description>Convenience encoding/muxing element</description>
      <author>Edward Hervey &lt;edward.hervey@collabora.co.uk&gt;</author>
      <pads>
        <caps>
          <name>audio_%u</name>
          <direction>sink</direction>
          <presence>request</presence>
          <details>ANY</details>
        </caps>
        <caps>
          <name>private_%u</name>
          <direction>sink</direction>
          <presence>request</presence>
          <details>ANY</details>
        </caps>
        <caps>
          <name>video_%u</name>
          <direction>sink</direction>
          <presence>request</presence>
          <details>ANY</details>
        </caps>
        <caps>
          <name>src</name>
          <direction>source</direction>
          <presence>always</presence>
          <details>ANY</details>
        </caps>
      </pads>
    </element>
  </elements>
</plugin><|MERGE_RESOLUTION|>--- conflicted
+++ resolved
@@ -1,52 +1,46 @@
-<plugin>
-  <name>encoding</name>
-  <description>various encoding-related elements</description>
-<<<<<<< HEAD
-  <filename>../../gst/encoding/.libs/libgstencodebin.so</filename>
-  <basename>libgstencodebin.so</basename>
-  <version>1.8.1</version>
-=======
-  <filename>../../gst/encoding/.libs/libgstencoding.so</filename>
-  <basename>libgstencoding.so</basename>
-  <version>1.14.4</version>
->>>>>>> 2bb37b36
-  <license>LGPL</license>
-  <source>gst-plugins-base</source>
-  <package>GStreamer Base Plug-ins source release</package>
-  <origin>Unknown package origin</origin>
-  <elements>
-    <element>
-      <name>encodebin</name>
-      <longname>Encoder Bin</longname>
-      <class>Generic/Bin/Encoder</class>
-      <description>Convenience encoding/muxing element</description>
-      <author>Edward Hervey &lt;edward.hervey@collabora.co.uk&gt;</author>
-      <pads>
-        <caps>
-          <name>audio_%u</name>
-          <direction>sink</direction>
-          <presence>request</presence>
-          <details>ANY</details>
-        </caps>
-        <caps>
-          <name>private_%u</name>
-          <direction>sink</direction>
-          <presence>request</presence>
-          <details>ANY</details>
-        </caps>
-        <caps>
-          <name>video_%u</name>
-          <direction>sink</direction>
-          <presence>request</presence>
-          <details>ANY</details>
-        </caps>
-        <caps>
-          <name>src</name>
-          <direction>source</direction>
-          <presence>always</presence>
-          <details>ANY</details>
-        </caps>
-      </pads>
-    </element>
-  </elements>
+<plugin>
+  <name>encoding</name>
+  <description>various encoding-related elements</description>
+  <filename>../../gst/encoding/.libs/libgstencoding.so</filename>
+  <basename>libgstencoding.so</basename>
+  <version>1.14.4</version>
+  <license>LGPL</license>
+  <source>gst-plugins-base</source>
+  <package>GStreamer Base Plug-ins source release</package>
+  <origin>Unknown package origin</origin>
+  <elements>
+    <element>
+      <name>encodebin</name>
+      <longname>Encoder Bin</longname>
+      <class>Generic/Bin/Encoder</class>
+      <description>Convenience encoding/muxing element</description>
+      <author>Edward Hervey &lt;edward.hervey@collabora.co.uk&gt;</author>
+      <pads>
+        <caps>
+          <name>audio_%u</name>
+          <direction>sink</direction>
+          <presence>request</presence>
+          <details>ANY</details>
+        </caps>
+        <caps>
+          <name>private_%u</name>
+          <direction>sink</direction>
+          <presence>request</presence>
+          <details>ANY</details>
+        </caps>
+        <caps>
+          <name>video_%u</name>
+          <direction>sink</direction>
+          <presence>request</presence>
+          <details>ANY</details>
+        </caps>
+        <caps>
+          <name>src</name>
+          <direction>source</direction>
+          <presence>always</presence>
+          <details>ANY</details>
+        </caps>
+      </pads>
+    </element>
+  </elements>
 </plugin>