--- conflicted
+++ resolved
@@ -1,272 +1,268 @@
-<plugin>
-  <name>playback</name>
-  <description>various playback elements</description>
-  <filename>../../gst/playback/.libs/libgstplayback.so</filename>
-  <basename>libgstplayback.so</basename>
-<<<<<<< HEAD
-  <version>1.8.1</version>
-=======
-  <version>1.14.4</version>
->>>>>>> 2bb37b36
-  <license>LGPL</license>
-  <source>gst-plugins-base</source>
-  <package>GStreamer Base Plug-ins source release</package>
-  <origin>Unknown package origin</origin>
-  <elements>
-    <element>
-      <name>decodebin</name>
-      <longname>Decoder Bin</longname>
-      <class>Generic/Bin/Decoder</class>
-      <description>Autoplug and decode to raw media</description>
-      <author>Edward Hervey &lt;edward.hervey@collabora.co.uk&gt;, Sebastian Dröge &lt;sebastian.droege@collabora.co.uk&gt;</author>
-      <pads>
-        <caps>
-          <name>sink</name>
-          <direction>sink</direction>
-          <presence>always</presence>
-          <details>ANY</details>
-        </caps>
-        <caps>
-          <name>src_%u</name>
-          <direction>source</direction>
-          <presence>sometimes</presence>
-          <details>ANY</details>
-        </caps>
-      </pads>
-    </element>
-    <element>
-      <name>decodebin3</name>
-      <longname>Decoder Bin 3</longname>
-      <class>Generic/Bin/Decoder</class>
-      <description>Autoplug and decode to raw media</description>
-      <author>Edward Hervey &lt;edward@centricular.com&gt;</author>
-      <pads>
-        <caps>
-          <name>sink</name>
-          <direction>sink</direction>
-          <presence>always</presence>
-          <details>ANY</details>
-        </caps>
-        <caps>
-          <name>sink_%u</name>
-          <direction>sink</direction>
-          <presence>request</presence>
-          <details>ANY</details>
-        </caps>
-        <caps>
-          <name>audio_%u</name>
-          <direction>source</direction>
-          <presence>sometimes</presence>
-          <details>ANY</details>
-        </caps>
-        <caps>
-          <name>src_%u</name>
-          <direction>source</direction>
-          <presence>sometimes</presence>
-          <details>ANY</details>
-        </caps>
-        <caps>
-          <name>text_%u</name>
-          <direction>source</direction>
-          <presence>sometimes</presence>
-          <details>ANY</details>
-        </caps>
-        <caps>
-          <name>video_%u</name>
-          <direction>source</direction>
-          <presence>sometimes</presence>
-          <details>ANY</details>
-        </caps>
-      </pads>
-    </element>
-    <element>
-      <name>parsebin</name>
-      <longname>Parse Bin</longname>
-      <class>Generic/Bin/Parser</class>
-      <description>Parse and de-multiplex to elementary stream</description>
-      <author>Jan Schmidt &lt;jan@centricular.com&gt;, Edward Hervey &lt;edward@centricular.com&gt;</author>
-      <pads>
-        <caps>
-          <name>sink</name>
-          <direction>sink</direction>
-          <presence>always</presence>
-          <details>ANY</details>
-        </caps>
-        <caps>
-          <name>src_%u</name>
-          <direction>source</direction>
-          <presence>sometimes</presence>
-          <details>ANY</details>
-        </caps>
-      </pads>
-    </element>
-    <element>
-      <name>playbin</name>
-      <longname>Player Bin 2</longname>
-      <class>Generic/Bin/Player</class>
-      <description>Autoplug and play media from an uri</description>
-      <author>Wim Taymans &lt;wim.taymans@gmail.com&gt;</author>
-      <pads>
-      </pads>
-    </element>
-    <element>
-      <name>playbin3</name>
-      <longname>Player Bin 3</longname>
-      <class>Generic/Bin/Player</class>
-      <description>Autoplug and play media from an uri</description>
-      <author>Wim Taymans &lt;wim.taymans@gmail.com&gt;</author>
-      <pads>
-      </pads>
-    </element>
-    <element>
-      <name>playsink</name>
-      <longname>Player Sink</longname>
-      <class>Generic/Bin/Sink</class>
-      <description>Convenience sink for multiple streams</description>
-      <author>Wim Taymans &lt;wim.taymans@gmail.com&gt;</author>
-      <pads>
-        <caps>
-          <name>audio_raw_sink</name>
-          <direction>sink</direction>
-          <presence>request</presence>
-          <details>ANY</details>
-        </caps>
-        <caps>
-          <name>audio_sink</name>
-          <direction>sink</direction>
-          <presence>request</presence>
-          <details>ANY</details>
-        </caps>
-        <caps>
-          <name>text_sink</name>
-          <direction>sink</direction>
-          <presence>request</presence>
-          <details>ANY</details>
-        </caps>
-        <caps>
-          <name>video_raw_sink</name>
-          <direction>sink</direction>
-          <presence>request</presence>
-          <details>ANY</details>
-        </caps>
-        <caps>
-          <name>video_sink</name>
-          <direction>sink</direction>
-          <presence>request</presence>
-          <details>ANY</details>
-        </caps>
-      </pads>
-    </element>
-    <element>
-      <name>streamsynchronizer</name>
-      <longname>Stream Synchronizer</longname>
-      <class>Generic</class>
-      <description>Synchronizes a group of streams to have equal durations and starting points</description>
-      <author>Sebastian Dröge &lt;sebastian.droege@collabora.co.uk&gt;</author>
-      <pads>
-        <caps>
-          <name>sink_%u</name>
-          <direction>sink</direction>
-          <presence>request</presence>
-          <details>ANY</details>
-        </caps>
-        <caps>
-          <name>src_%u</name>
-          <direction>source</direction>
-          <presence>sometimes</presence>
-          <details>ANY</details>
-        </caps>
-      </pads>
-    </element>
-    <element>
-      <name>subtitleoverlay</name>
-      <longname>Subtitle Overlay</longname>
-      <class>Video/Overlay/Subtitle</class>
-      <description>Overlays a video stream with subtitles</description>
-      <author>Sebastian Dröge &lt;sebastian.droege@collabora.co.uk&gt;</author>
-      <pads>
-        <caps>
-          <name>subtitle_sink</name>
-          <direction>sink</direction>
-          <presence>always</presence>
-          <details>ANY</details>
-        </caps>
-        <caps>
-          <name>video_sink</name>
-          <direction>sink</direction>
-          <presence>always</presence>
-          <details>ANY</details>
-        </caps>
-        <caps>
-          <name>src</name>
-          <direction>source</direction>
-          <presence>always</presence>
-          <details>ANY</details>
-        </caps>
-      </pads>
-    </element>
-    <element>
-      <name>uridecodebin</name>
-      <longname>URI Decoder</longname>
-      <class>Generic/Bin/Decoder</class>
-      <description>Autoplug and decode an URI to raw media</description>
-      <author>Wim Taymans &lt;wim.taymans@gmail.com&gt;</author>
-      <pads>
-        <caps>
-          <name>src_%u</name>
-          <direction>source</direction>
-          <presence>sometimes</presence>
-          <details>ANY</details>
-        </caps>
-      </pads>
-    </element>
-    <element>
-      <name>uridecodebin3</name>
-      <longname>URI Decoder</longname>
-      <class>Generic/Bin/Decoder</class>
-      <description>Autoplug and decode an URI to raw media</description>
-      <author>Edward Hervey &lt;edward@centricular.com&gt;, Jan Schmidt &lt;jan@centricular.com&gt;</author>
-      <pads>
-        <caps>
-          <name>audio_%u</name>
-          <direction>source</direction>
-          <presence>sometimes</presence>
-          <details>ANY</details>
-        </caps>
-        <caps>
-          <name>src_%u</name>
-          <direction>source</direction>
-          <presence>sometimes</presence>
-          <details>ANY</details>
-        </caps>
-        <caps>
-          <name>text_%u</name>
-          <direction>source</direction>
-          <presence>sometimes</presence>
-          <details>ANY</details>
-        </caps>
-        <caps>
-          <name>video_%u</name>
-          <direction>source</direction>
-          <presence>sometimes</presence>
-          <details>ANY</details>
-        </caps>
-      </pads>
-    </element>
-    <element>
-      <name>urisourcebin</name>
-      <longname>URI reader</longname>
-      <class>Generic/Bin/Source</class>
-      <description>Download and buffer a URI as needed</description>
-      <author>Jan Schmidt &lt;jan@centricular.com&gt;</author>
-      <pads>
-        <caps>
-          <name>src_%u</name>
-          <direction>source</direction>
-          <presence>sometimes</presence>
-          <details>ANY</details>
-        </caps>
-      </pads>
-    </element>
-  </elements>
+<plugin>
+  <name>playback</name>
+  <description>various playback elements</description>
+  <filename>../../gst/playback/.libs/libgstplayback.so</filename>
+  <basename>libgstplayback.so</basename>
+  <version>1.14.4</version>
+  <license>LGPL</license>
+  <source>gst-plugins-base</source>
+  <package>GStreamer Base Plug-ins source release</package>
+  <origin>Unknown package origin</origin>
+  <elements>
+    <element>
+      <name>decodebin</name>
+      <longname>Decoder Bin</longname>
+      <class>Generic/Bin/Decoder</class>
+      <description>Autoplug and decode to raw media</description>
+      <author>Edward Hervey &lt;edward.hervey@collabora.co.uk&gt;, Sebastian Dröge &lt;sebastian.droege@collabora.co.uk&gt;</author>
+      <pads>
+        <caps>
+          <name>sink</name>
+          <direction>sink</direction>
+          <presence>always</presence>
+          <details>ANY</details>
+        </caps>
+        <caps>
+          <name>src_%u</name>
+          <direction>source</direction>
+          <presence>sometimes</presence>
+          <details>ANY</details>
+        </caps>
+      </pads>
+    </element>
+    <element>
+      <name>decodebin3</name>
+      <longname>Decoder Bin 3</longname>
+      <class>Generic/Bin/Decoder</class>
+      <description>Autoplug and decode to raw media</description>
+      <author>Edward Hervey &lt;edward@centricular.com&gt;</author>
+      <pads>
+        <caps>
+          <name>sink</name>
+          <direction>sink</direction>
+          <presence>always</presence>
+          <details>ANY</details>
+        </caps>
+        <caps>
+          <name>sink_%u</name>
+          <direction>sink</direction>
+          <presence>request</presence>
+          <details>ANY</details>
+        </caps>
+        <caps>
+          <name>audio_%u</name>
+          <direction>source</direction>
+          <presence>sometimes</presence>
+          <details>ANY</details>
+        </caps>
+        <caps>
+          <name>src_%u</name>
+          <direction>source</direction>
+          <presence>sometimes</presence>
+          <details>ANY</details>
+        </caps>
+        <caps>
+          <name>text_%u</name>
+          <direction>source</direction>
+          <presence>sometimes</presence>
+          <details>ANY</details>
+        </caps>
+        <caps>
+          <name>video_%u</name>
+          <direction>source</direction>
+          <presence>sometimes</presence>
+          <details>ANY</details>
+        </caps>
+      </pads>
+    </element>
+    <element>
+      <name>parsebin</name>
+      <longname>Parse Bin</longname>
+      <class>Generic/Bin/Parser</class>
+      <description>Parse and de-multiplex to elementary stream</description>
+      <author>Jan Schmidt &lt;jan@centricular.com&gt;, Edward Hervey &lt;edward@centricular.com&gt;</author>
+      <pads>
+        <caps>
+          <name>sink</name>
+          <direction>sink</direction>
+          <presence>always</presence>
+          <details>ANY</details>
+        </caps>
+        <caps>
+          <name>src_%u</name>
+          <direction>source</direction>
+          <presence>sometimes</presence>
+          <details>ANY</details>
+        </caps>
+      </pads>
+    </element>
+    <element>
+      <name>playbin</name>
+      <longname>Player Bin 2</longname>
+      <class>Generic/Bin/Player</class>
+      <description>Autoplug and play media from an uri</description>
+      <author>Wim Taymans &lt;wim.taymans@gmail.com&gt;</author>
+      <pads>
+      </pads>
+    </element>
+    <element>
+      <name>playbin3</name>
+      <longname>Player Bin 3</longname>
+      <class>Generic/Bin/Player</class>
+      <description>Autoplug and play media from an uri</description>
+      <author>Wim Taymans &lt;wim.taymans@gmail.com&gt;</author>
+      <pads>
+      </pads>
+    </element>
+    <element>
+      <name>playsink</name>
+      <longname>Player Sink</longname>
+      <class>Generic/Bin/Sink</class>
+      <description>Convenience sink for multiple streams</description>
+      <author>Wim Taymans &lt;wim.taymans@gmail.com&gt;</author>
+      <pads>
+        <caps>
+          <name>audio_raw_sink</name>
+          <direction>sink</direction>
+          <presence>request</presence>
+          <details>ANY</details>
+        </caps>
+        <caps>
+          <name>audio_sink</name>
+          <direction>sink</direction>
+          <presence>request</presence>
+          <details>ANY</details>
+        </caps>
+        <caps>
+          <name>text_sink</name>
+          <direction>sink</direction>
+          <presence>request</presence>
+          <details>ANY</details>
+        </caps>
+        <caps>
+          <name>video_raw_sink</name>
+          <direction>sink</direction>
+          <presence>request</presence>
+          <details>ANY</details>
+        </caps>
+        <caps>
+          <name>video_sink</name>
+          <direction>sink</direction>
+          <presence>request</presence>
+          <details>ANY</details>
+        </caps>
+      </pads>
+    </element>
+    <element>
+      <name>streamsynchronizer</name>
+      <longname>Stream Synchronizer</longname>
+      <class>Generic</class>
+      <description>Synchronizes a group of streams to have equal durations and starting points</description>
+      <author>Sebastian Dröge &lt;sebastian.droege@collabora.co.uk&gt;</author>
+      <pads>
+        <caps>
+          <name>sink_%u</name>
+          <direction>sink</direction>
+          <presence>request</presence>
+          <details>ANY</details>
+        </caps>
+        <caps>
+          <name>src_%u</name>
+          <direction>source</direction>
+          <presence>sometimes</presence>
+          <details>ANY</details>
+        </caps>
+      </pads>
+    </element>
+    <element>
+      <name>subtitleoverlay</name>
+      <longname>Subtitle Overlay</longname>
+      <class>Video/Overlay/Subtitle</class>
+      <description>Overlays a video stream with subtitles</description>
+      <author>Sebastian Dröge &lt;sebastian.droege@collabora.co.uk&gt;</author>
+      <pads>
+        <caps>
+          <name>subtitle_sink</name>
+          <direction>sink</direction>
+          <presence>always</presence>
+          <details>ANY</details>
+        </caps>
+        <caps>
+          <name>video_sink</name>
+          <direction>sink</direction>
+          <presence>always</presence>
+          <details>ANY</details>
+        </caps>
+        <caps>
+          <name>src</name>
+          <direction>source</direction>
+          <presence>always</presence>
+          <details>ANY</details>
+        </caps>
+      </pads>
+    </element>
+    <element>
+      <name>uridecodebin</name>
+      <longname>URI Decoder</longname>
+      <class>Generic/Bin/Decoder</class>
+      <description>Autoplug and decode an URI to raw media</description>
+      <author>Wim Taymans &lt;wim.taymans@gmail.com&gt;</author>
+      <pads>
+        <caps>
+          <name>src_%u</name>
+          <direction>source</direction>
+          <presence>sometimes</presence>
+          <details>ANY</details>
+        </caps>
+      </pads>
+    </element>
+    <element>
+      <name>uridecodebin3</name>
+      <longname>URI Decoder</longname>
+      <class>Generic/Bin/Decoder</class>
+      <description>Autoplug and decode an URI to raw media</description>
+      <author>Edward Hervey &lt;edward@centricular.com&gt;, Jan Schmidt &lt;jan@centricular.com&gt;</author>
+      <pads>
+        <caps>
+          <name>audio_%u</name>
+          <direction>source</direction>
+          <presence>sometimes</presence>
+          <details>ANY</details>
+        </caps>
+        <caps>
+          <name>src_%u</name>
+          <direction>source</direction>
+          <presence>sometimes</presence>
+          <details>ANY</details>
+        </caps>
+        <caps>
+          <name>text_%u</name>
+          <direction>source</direction>
+          <presence>sometimes</presence>
+          <details>ANY</details>
+        </caps>
+        <caps>
+          <name>video_%u</name>
+          <direction>source</direction>
+          <presence>sometimes</presence>
+          <details>ANY</details>
+        </caps>
+      </pads>
+    </element>
+    <element>
+      <name>urisourcebin</name>
+      <longname>URI reader</longname>
+      <class>Generic/Bin/Source</class>
+      <description>Download and buffer a URI as needed</description>
+      <author>Jan Schmidt &lt;jan@centricular.com&gt;</author>
+      <pads>
+        <caps>
+          <name>src_%u</name>
+          <direction>source</direction>
+          <presence>sometimes</presence>
+          <details>ANY</details>
+        </caps>
+      </pads>
+    </element>
+  </elements>
 </plugin>