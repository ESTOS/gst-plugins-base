<plugin>
  <name>alsa</name>
  <description>ALSA plugin library</description>
  <filename>../../ext/alsa/.libs/libgstalsa.so</filename>
  <basename>libgstalsa.so</basename>
<<<<<<< HEAD
  <version>1.8.1</version>
=======
  <version>1.14.4</version>
>>>>>>> 2bb37b36
  <license>LGPL</license>
  <source>gst-plugins-base</source>
  <package>GStreamer Base Plug-ins source release</package>
  <origin>Unknown package origin</origin>
  <elements>
    <element>
      <name>alsamidisrc</name>
      <longname>AlsaMidi Source</longname>
      <class>Source</class>
      <description>Push ALSA MIDI sequencer events around</description>
      <author>Antonio Ospite &lt;ao2@ao2.it&gt;</author>
      <pads>
        <caps>
          <name>src</name>
          <direction>source</direction>
          <presence>always</presence>
          <details>audio/x-midi-event</details>
        </caps>
      </pads>
    </element>
    <element>
      <name>alsasink</name>
      <longname>Audio sink (ALSA)</longname>
      <class>Sink/Audio</class>
      <description>Output to a sound card via ALSA</description>
      <author>Wim Taymans &lt;wim@fluendo.com&gt;</author>
      <pads>
        <caps>
          <name>sink</name>
          <direction>sink</direction>
          <presence>always</presence>
          <details>audio/x-raw, format=(string){ S8, U8, S16LE, S16BE, U16LE, U16BE, S24_32LE, S24_32BE, U24_32LE, U24_32BE, S32LE, S32BE, U32LE, U32BE, S24LE, S24BE, U24LE, U24BE, S20LE, S20BE, U20LE, U20BE, S18LE, S18BE, U18LE, U18BE, F32LE, F32BE, F64LE, F64BE }, layout=(string)interleaved, rate=(int)[ 1, 2147483647 ], channels=(int)[ 1, 2147483647 ]; audio/x-ac3, framed=(boolean)true; audio/x-eac3, framed=(boolean)true; audio/x-dts, framed=(boolean)true, block-size=(int){ 512, 1024, 2048 }; audio/mpeg, mpegversion=(int)1, mpegaudioversion=(int)[ 1, 3 ], parsed=(boolean)true</details>
        </caps>
      </pads>
    </element>
    <element>
      <name>alsasrc</name>
      <longname>Audio source (ALSA)</longname>
      <class>Source/Audio</class>
      <description>Read from a sound card via ALSA</description>
      <author>Wim Taymans &lt;wim@fluendo.com&gt;</author>
      <pads>
        <caps>
          <name>src</name>
          <direction>source</direction>
          <presence>always</presence>
          <details>audio/x-raw, format=(string){ S8, U8, S16LE, S16BE, U16LE, U16BE, S24_32LE, S24_32BE, U24_32LE, U24_32BE, S32LE, S32BE, U32LE, U32BE, S24LE, S24BE, U24LE, U24BE, S20LE, S20BE, U20LE, U20BE, S18LE, S18BE, U18LE, U18BE, F32LE, F32BE, F64LE, F64BE }, layout=(string)interleaved, rate=(int)[ 1, 2147483647 ], channels=(int)[ 1, 2147483647 ]</details>
        </caps>
      </pads>
    </element>
  </elements>
</plugin><|MERGE_RESOLUTION|>--- conflicted
+++ resolved
@@ -1,62 +1,58 @@
-<plugin>
-  <name>alsa</name>
-  <description>ALSA plugin library</description>
-  <filename>../../ext/alsa/.libs/libgstalsa.so</filename>
-  <basename>libgstalsa.so</basename>
-<<<<<<< HEAD
-  <version>1.8.1</version>
-=======
-  <version>1.14.4</version>
->>>>>>> 2bb37b36
-  <license>LGPL</license>
-  <source>gst-plugins-base</source>
-  <package>GStreamer Base Plug-ins source release</package>
-  <origin>Unknown package origin</origin>
-  <elements>
-    <element>
-      <name>alsamidisrc</name>
-      <longname>AlsaMidi Source</longname>
-      <class>Source</class>
-      <description>Push ALSA MIDI sequencer events around</description>
-      <author>Antonio Ospite &lt;ao2@ao2.it&gt;</author>
-      <pads>
-        <caps>
-          <name>src</name>
-          <direction>source</direction>
-          <presence>always</presence>
-          <details>audio/x-midi-event</details>
-        </caps>
-      </pads>
-    </element>
-    <element>
-      <name>alsasink</name>
-      <longname>Audio sink (ALSA)</longname>
-      <class>Sink/Audio</class>
-      <description>Output to a sound card via ALSA</description>
-      <author>Wim Taymans &lt;wim@fluendo.com&gt;</author>
-      <pads>
-        <caps>
-          <name>sink</name>
-          <direction>sink</direction>
-          <presence>always</presence>
-          <details>audio/x-raw, format=(string){ S8, U8, S16LE, S16BE, U16LE, U16BE, S24_32LE, S24_32BE, U24_32LE, U24_32BE, S32LE, S32BE, U32LE, U32BE, S24LE, S24BE, U24LE, U24BE, S20LE, S20BE, U20LE, U20BE, S18LE, S18BE, U18LE, U18BE, F32LE, F32BE, F64LE, F64BE }, layout=(string)interleaved, rate=(int)[ 1, 2147483647 ], channels=(int)[ 1, 2147483647 ]; audio/x-ac3, framed=(boolean)true; audio/x-eac3, framed=(boolean)true; audio/x-dts, framed=(boolean)true, block-size=(int){ 512, 1024, 2048 }; audio/mpeg, mpegversion=(int)1, mpegaudioversion=(int)[ 1, 3 ], parsed=(boolean)true</details>
-        </caps>
-      </pads>
-    </element>
-    <element>
-      <name>alsasrc</name>
-      <longname>Audio source (ALSA)</longname>
-      <class>Source/Audio</class>
-      <description>Read from a sound card via ALSA</description>
-      <author>Wim Taymans &lt;wim@fluendo.com&gt;</author>
-      <pads>
-        <caps>
-          <name>src</name>
-          <direction>source</direction>
-          <presence>always</presence>
-          <details>audio/x-raw, format=(string){ S8, U8, S16LE, S16BE, U16LE, U16BE, S24_32LE, S24_32BE, U24_32LE, U24_32BE, S32LE, S32BE, U32LE, U32BE, S24LE, S24BE, U24LE, U24BE, S20LE, S20BE, U20LE, U20BE, S18LE, S18BE, U18LE, U18BE, F32LE, F32BE, F64LE, F64BE }, layout=(string)interleaved, rate=(int)[ 1, 2147483647 ], channels=(int)[ 1, 2147483647 ]</details>
-        </caps>
-      </pads>
-    </element>
-  </elements>
+<plugin>
+  <name>alsa</name>
+  <description>ALSA plugin library</description>
+  <filename>../../ext/alsa/.libs/libgstalsa.so</filename>
+  <basename>libgstalsa.so</basename>
+  <version>1.14.4</version>
+  <license>LGPL</license>
+  <source>gst-plugins-base</source>
+  <package>GStreamer Base Plug-ins source release</package>
+  <origin>Unknown package origin</origin>
+  <elements>
+    <element>
+      <name>alsamidisrc</name>
+      <longname>AlsaMidi Source</longname>
+      <class>Source</class>
+      <description>Push ALSA MIDI sequencer events around</description>
+      <author>Antonio Ospite &lt;ao2@ao2.it&gt;</author>
+      <pads>
+        <caps>
+          <name>src</name>
+          <direction>source</direction>
+          <presence>always</presence>
+          <details>audio/x-midi-event</details>
+        </caps>
+      </pads>
+    </element>
+    <element>
+      <name>alsasink</name>
+      <longname>Audio sink (ALSA)</longname>
+      <class>Sink/Audio</class>
+      <description>Output to a sound card via ALSA</description>
+      <author>Wim Taymans &lt;wim@fluendo.com&gt;</author>
+      <pads>
+        <caps>
+          <name>sink</name>
+          <direction>sink</direction>
+          <presence>always</presence>
+          <details>audio/x-raw, format=(string){ S8, U8, S16LE, S16BE, U16LE, U16BE, S24_32LE, S24_32BE, U24_32LE, U24_32BE, S32LE, S32BE, U32LE, U32BE, S24LE, S24BE, U24LE, U24BE, S20LE, S20BE, U20LE, U20BE, S18LE, S18BE, U18LE, U18BE, F32LE, F32BE, F64LE, F64BE }, layout=(string)interleaved, rate=(int)[ 1, 2147483647 ], channels=(int)[ 1, 2147483647 ]; audio/x-ac3, framed=(boolean)true; audio/x-eac3, framed=(boolean)true; audio/x-dts, framed=(boolean)true, block-size=(int){ 512, 1024, 2048 }; audio/mpeg, mpegversion=(int)1, mpegaudioversion=(int)[ 1, 3 ], parsed=(boolean)true</details>
+        </caps>
+      </pads>
+    </element>
+    <element>
+      <name>alsasrc</name>
+      <longname>Audio source (ALSA)</longname>
+      <class>Source/Audio</class>
+      <description>Read from a sound card via ALSA</description>
+      <author>Wim Taymans &lt;wim@fluendo.com&gt;</author>
+      <pads>
+        <caps>
+          <name>src</name>
+          <direction>source</direction>
+          <presence>always</presence>
+          <details>audio/x-raw, format=(string){ S8, U8, S16LE, S16BE, U16LE, U16BE, S24_32LE, S24_32BE, U24_32LE, U24_32BE, S32LE, S32BE, U32LE, U32BE, S24LE, S24BE, U24LE, U24BE, S20LE, S20BE, U20LE, U20BE, S18LE, S18BE, U18LE, U18BE, F32LE, F32BE, F64LE, F64BE }, layout=(string)interleaved, rate=(int)[ 1, 2147483647 ], channels=(int)[ 1, 2147483647 ]</details>
+        </caps>
+      </pads>
+    </element>
+  </elements>
 </plugin>