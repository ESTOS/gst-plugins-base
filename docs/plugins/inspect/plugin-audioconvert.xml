<plugin>
  <name>audioconvert</name>
  <description>Convert audio to different formats</description>
  <filename>../../gst/audioconvert/.libs/libgstaudioconvert.so</filename>
  <basename>libgstaudioconvert.so</basename>
<<<<<<< HEAD
  <version>1.8.1</version>
=======
  <version>1.14.4</version>
>>>>>>> 2bb37b36
  <license>LGPL</license>
  <source>gst-plugins-base</source>
  <package>GStreamer Base Plug-ins source release</package>
  <origin>Unknown package origin</origin>
  <elements>
    <element>
      <name>audioconvert</name>
      <longname>Audio converter</longname>
      <class>Filter/Converter/Audio</class>
      <description>Convert audio to different formats</description>
      <author>Benjamin Otte &lt;otte@gnome.org&gt;</author>
      <pads>
        <caps>
          <name>sink</name>
          <direction>sink</direction>
          <presence>always</presence>
          <details>audio/x-raw, format=(string){ S8, U8, S16LE, S16BE, U16LE, U16BE, S24_32LE, S24_32BE, U24_32LE, U24_32BE, S32LE, S32BE, U32LE, U32BE, S24LE, S24BE, U24LE, U24BE, S20LE, S20BE, U20LE, U20BE, S18LE, S18BE, U18LE, U18BE, F32LE, F32BE, F64LE, F64BE }, rate=(int)[ 1, 2147483647 ], channels=(int)[ 1, 2147483647 ], layout=(string)interleaved</details>
        </caps>
        <caps>
          <name>src</name>
          <direction>source</direction>
          <presence>always</presence>
          <details>audio/x-raw, format=(string){ S8, U8, S16LE, S16BE, U16LE, U16BE, S24_32LE, S24_32BE, U24_32LE, U24_32BE, S32LE, S32BE, U32LE, U32BE, S24LE, S24BE, U24LE, U24BE, S20LE, S20BE, U20LE, U20BE, S18LE, S18BE, U18LE, U18BE, F32LE, F32BE, F64LE, F64BE }, rate=(int)[ 1, 2147483647 ], channels=(int)[ 1, 2147483647 ], layout=(string)interleaved</details>
        </caps>
      </pads>
    </element>
  </elements>
</plugin><|MERGE_RESOLUTION|>--- conflicted
+++ resolved
@@ -1,38 +1,34 @@
-<plugin>
-  <name>audioconvert</name>
-  <description>Convert audio to different formats</description>
-  <filename>../../gst/audioconvert/.libs/libgstaudioconvert.so</filename>
-  <basename>libgstaudioconvert.so</basename>
-<<<<<<< HEAD
-  <version>1.8.1</version>
-=======
-  <version>1.14.4</version>
->>>>>>> 2bb37b36
-  <license>LGPL</license>
-  <source>gst-plugins-base</source>
-  <package>GStreamer Base Plug-ins source release</package>
-  <origin>Unknown package origin</origin>
-  <elements>
-    <element>
-      <name>audioconvert</name>
-      <longname>Audio converter</longname>
-      <class>Filter/Converter/Audio</class>
-      <description>Convert audio to different formats</description>
-      <author>Benjamin Otte &lt;otte@gnome.org&gt;</author>
-      <pads>
-        <caps>
-          <name>sink</name>
-          <direction>sink</direction>
-          <presence>always</presence>
-          <details>audio/x-raw, format=(string){ S8, U8, S16LE, S16BE, U16LE, U16BE, S24_32LE, S24_32BE, U24_32LE, U24_32BE, S32LE, S32BE, U32LE, U32BE, S24LE, S24BE, U24LE, U24BE, S20LE, S20BE, U20LE, U20BE, S18LE, S18BE, U18LE, U18BE, F32LE, F32BE, F64LE, F64BE }, rate=(int)[ 1, 2147483647 ], channels=(int)[ 1, 2147483647 ], layout=(string)interleaved</details>
-        </caps>
-        <caps>
-          <name>src</name>
-          <direction>source</direction>
-          <presence>always</presence>
-          <details>audio/x-raw, format=(string){ S8, U8, S16LE, S16BE, U16LE, U16BE, S24_32LE, S24_32BE, U24_32LE, U24_32BE, S32LE, S32BE, U32LE, U32BE, S24LE, S24BE, U24LE, U24BE, S20LE, S20BE, U20LE, U20BE, S18LE, S18BE, U18LE, U18BE, F32LE, F32BE, F64LE, F64BE }, rate=(int)[ 1, 2147483647 ], channels=(int)[ 1, 2147483647 ], layout=(string)interleaved</details>
-        </caps>
-      </pads>
-    </element>
-  </elements>
+<plugin>
+  <name>audioconvert</name>
+  <description>Convert audio to different formats</description>
+  <filename>../../gst/audioconvert/.libs/libgstaudioconvert.so</filename>
+  <basename>libgstaudioconvert.so</basename>
+  <version>1.14.4</version>
+  <license>LGPL</license>
+  <source>gst-plugins-base</source>
+  <package>GStreamer Base Plug-ins source release</package>
+  <origin>Unknown package origin</origin>
+  <elements>
+    <element>
+      <name>audioconvert</name>
+      <longname>Audio converter</longname>
+      <class>Filter/Converter/Audio</class>
+      <description>Convert audio to different formats</description>
+      <author>Benjamin Otte &lt;otte@gnome.org&gt;</author>
+      <pads>
+        <caps>
+          <name>sink</name>
+          <direction>sink</direction>
+          <presence>always</presence>
+          <details>audio/x-raw, format=(string){ S8, U8, S16LE, S16BE, U16LE, U16BE, S24_32LE, S24_32BE, U24_32LE, U24_32BE, S32LE, S32BE, U32LE, U32BE, S24LE, S24BE, U24LE, U24BE, S20LE, S20BE, U20LE, U20BE, S18LE, S18BE, U18LE, U18BE, F32LE, F32BE, F64LE, F64BE }, rate=(int)[ 1, 2147483647 ], channels=(int)[ 1, 2147483647 ], layout=(string)interleaved</details>
+        </caps>
+        <caps>
+          <name>src</name>
+          <direction>source</direction>
+          <presence>always</presence>
+          <details>audio/x-raw, format=(string){ S8, U8, S16LE, S16BE, U16LE, U16BE, S24_32LE, S24_32BE, U24_32LE, U24_32BE, S32LE, S32BE, U32LE, U32BE, S24LE, S24BE, U24LE, U24BE, S20LE, S20BE, U20LE, U20BE, S18LE, S18BE, U18LE, U18BE, F32LE, F32BE, F64LE, F64BE }, rate=(int)[ 1, 2147483647 ], channels=(int)[ 1, 2147483647 ], layout=(string)interleaved</details>
+        </caps>
+      </pads>
+    </element>
+  </elements>
 </plugin>