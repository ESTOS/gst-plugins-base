<plugin>
  <name>videoscale</name>
  <description>Resizes video</description>
  <filename>../../gst/videoscale/.libs/libgstvideoscale.so</filename>
  <basename>libgstvideoscale.so</basename>
<<<<<<< HEAD
  <version>1.8.1</version>
=======
  <version>1.14.4</version>
>>>>>>> 2bb37b36
  <license>LGPL</license>
  <source>gst-plugins-base</source>
  <package>GStreamer Base Plug-ins source release</package>
  <origin>Unknown package origin</origin>
  <elements>
    <element>
      <name>videoscale</name>
      <longname>Video scaler</longname>
      <class>Filter/Converter/Video/Scaler</class>
      <description>Resizes video</description>
      <author>Wim Taymans &lt;wim.taymans@gmail.com&gt;</author>
      <pads>
        <caps>
          <name>sink</name>
          <direction>sink</direction>
          <presence>always</presence>
          <details>video/x-raw, format=(string){ I420, YV12, YUY2, UYVY, AYUV, RGBx, BGRx, xRGB, xBGR, RGBA, BGRA, ARGB, ABGR, RGB, BGR, Y41B, Y42B, YVYU, Y444, v210, v216, NV12, NV21, GRAY8, GRAY16_BE, GRAY16_LE, v308, RGB16, BGR16, RGB15, BGR15, UYVP, A420, RGB8P, YUV9, YVU9, IYU1, ARGB64, AYUV64, r210, I420_10BE, I420_10LE, I422_10BE, I422_10LE, Y444_10BE, Y444_10LE, GBR, GBR_10BE, GBR_10LE, NV16, NV24, NV12_64Z32, A420_10BE, A420_10LE, A422_10BE, A422_10LE, A444_10BE, A444_10LE, NV61, P010_10BE, P010_10LE, IYU2, VYUY, GBRA, GBRA_10BE, GBRA_10LE, GBR_12BE, GBR_12LE, GBRA_12BE, GBRA_12LE, I420_12BE, I420_12LE, I422_12BE, I422_12LE, Y444_12BE, Y444_12LE, GRAY10_LE32, NV12_10LE32, NV16_10LE32 }, width=(int)[ 1, 32767 ], height=(int)[ 1, 32767 ], framerate=(fraction)[ 0/1, 2147483647/1 ]; video/x-raw(ANY), format=(string){ I420, YV12, YUY2, UYVY, AYUV, RGBx, BGRx, xRGB, xBGR, RGBA, BGRA, ARGB, ABGR, RGB, BGR, Y41B, Y42B, YVYU, Y444, v210, v216, NV12, NV21, GRAY8, GRAY16_BE, GRAY16_LE, v308, RGB16, BGR16, RGB15, BGR15, UYVP, A420, RGB8P, YUV9, YVU9, IYU1, ARGB64, AYUV64, r210, I420_10BE, I420_10LE, I422_10BE, I422_10LE, Y444_10BE, Y444_10LE, GBR, GBR_10BE, GBR_10LE, NV16, NV24, NV12_64Z32, A420_10BE, A420_10LE, A422_10BE, A422_10LE, A444_10BE, A444_10LE, NV61, P010_10BE, P010_10LE, IYU2, VYUY, GBRA, GBRA_10BE, GBRA_10LE, GBR_12BE, GBR_12LE, GBRA_12BE, GBRA_12LE, I420_12BE, I420_12LE, I422_12BE, I422_12LE, Y444_12BE, Y444_12LE, GRAY10_LE32, NV12_10LE32, NV16_10LE32 }, width=(int)[ 1, 32767 ], height=(int)[ 1, 32767 ], framerate=(fraction)[ 0/1, 2147483647/1 ]</details>
        </caps>
        <caps>
          <name>src</name>
          <direction>source</direction>
          <presence>always</presence>
          <details>video/x-raw, format=(string){ I420, YV12, YUY2, UYVY, AYUV, RGBx, BGRx, xRGB, xBGR, RGBA, BGRA, ARGB, ABGR, RGB, BGR, Y41B, Y42B, YVYU, Y444, v210, v216, NV12, NV21, GRAY8, GRAY16_BE, GRAY16_LE, v308, RGB16, BGR16, RGB15, BGR15, UYVP, A420, RGB8P, YUV9, YVU9, IYU1, ARGB64, AYUV64, r210, I420_10BE, I420_10LE, I422_10BE, I422_10LE, Y444_10BE, Y444_10LE, GBR, GBR_10BE, GBR_10LE, NV16, NV24, NV12_64Z32, A420_10BE, A420_10LE, A422_10BE, A422_10LE, A444_10BE, A444_10LE, NV61, P010_10BE, P010_10LE, IYU2, VYUY, GBRA, GBRA_10BE, GBRA_10LE, GBR_12BE, GBR_12LE, GBRA_12BE, GBRA_12LE, I420_12BE, I420_12LE, I422_12BE, I422_12LE, Y444_12BE, Y444_12LE, GRAY10_LE32, NV12_10LE32, NV16_10LE32 }, width=(int)[ 1, 32767 ], height=(int)[ 1, 32767 ], framerate=(fraction)[ 0/1, 2147483647/1 ]; video/x-raw(ANY), format=(string){ I420, YV12, YUY2, UYVY, AYUV, RGBx, BGRx, xRGB, xBGR, RGBA, BGRA, ARGB, ABGR, RGB, BGR, Y41B, Y42B, YVYU, Y444, v210, v216, NV12, NV21, GRAY8, GRAY16_BE, GRAY16_LE, v308, RGB16, BGR16, RGB15, BGR15, UYVP, A420, RGB8P, YUV9, YVU9, IYU1, ARGB64, AYUV64, r210, I420_10BE, I420_10LE, I422_10BE, I422_10LE, Y444_10BE, Y444_10LE, GBR, GBR_10BE, GBR_10LE, NV16, NV24, NV12_64Z32, A420_10BE, A420_10LE, A422_10BE, A422_10LE, A444_10BE, A444_10LE, NV61, P010_10BE, P010_10LE, IYU2, VYUY, GBRA, GBRA_10BE, GBRA_10LE, GBR_12BE, GBR_12LE, GBRA_12BE, GBRA_12LE, I420_12BE, I420_12LE, I422_12BE, I422_12LE, Y444_12BE, Y444_12LE, GRAY10_LE32, NV12_10LE32, NV16_10LE32 }, width=(int)[ 1, 32767 ], height=(int)[ 1, 32767 ], framerate=(fraction)[ 0/1, 2147483647/1 ]</details>
        </caps>
      </pads>
    </element>
  </elements>
</plugin><|MERGE_RESOLUTION|>--- conflicted
+++ resolved
@@ -1,38 +1,34 @@
-<plugin>
-  <name>videoscale</name>
-  <description>Resizes video</description>
-  <filename>../../gst/videoscale/.libs/libgstvideoscale.so</filename>
-  <basename>libgstvideoscale.so</basename>
-<<<<<<< HEAD
-  <version>1.8.1</version>
-=======
-  <version>1.14.4</version>
->>>>>>> 2bb37b36
-  <license>LGPL</license>
-  <source>gst-plugins-base</source>
-  <package>GStreamer Base Plug-ins source release</package>
-  <origin>Unknown package origin</origin>
-  <elements>
-    <element>
-      <name>videoscale</name>
-      <longname>Video scaler</longname>
-      <class>Filter/Converter/Video/Scaler</class>
-      <description>Resizes video</description>
-      <author>Wim Taymans &lt;wim.taymans@gmail.com&gt;</author>
-      <pads>
-        <caps>
-          <name>sink</name>
-          <direction>sink</direction>
-          <presence>always</presence>
-          <details>video/x-raw, format=(string){ I420, YV12, YUY2, UYVY, AYUV, RGBx, BGRx, xRGB, xBGR, RGBA, BGRA, ARGB, ABGR, RGB, BGR, Y41B, Y42B, YVYU, Y444, v210, v216, NV12, NV21, GRAY8, GRAY16_BE, GRAY16_LE, v308, RGB16, BGR16, RGB15, BGR15, UYVP, A420, RGB8P, YUV9, YVU9, IYU1, ARGB64, AYUV64, r210, I420_10BE, I420_10LE, I422_10BE, I422_10LE, Y444_10BE, Y444_10LE, GBR, GBR_10BE, GBR_10LE, NV16, NV24, NV12_64Z32, A420_10BE, A420_10LE, A422_10BE, A422_10LE, A444_10BE, A444_10LE, NV61, P010_10BE, P010_10LE, IYU2, VYUY, GBRA, GBRA_10BE, GBRA_10LE, GBR_12BE, GBR_12LE, GBRA_12BE, GBRA_12LE, I420_12BE, I420_12LE, I422_12BE, I422_12LE, Y444_12BE, Y444_12LE, GRAY10_LE32, NV12_10LE32, NV16_10LE32 }, width=(int)[ 1, 32767 ], height=(int)[ 1, 32767 ], framerate=(fraction)[ 0/1, 2147483647/1 ]; video/x-raw(ANY), format=(string){ I420, YV12, YUY2, UYVY, AYUV, RGBx, BGRx, xRGB, xBGR, RGBA, BGRA, ARGB, ABGR, RGB, BGR, Y41B, Y42B, YVYU, Y444, v210, v216, NV12, NV21, GRAY8, GRAY16_BE, GRAY16_LE, v308, RGB16, BGR16, RGB15, BGR15, UYVP, A420, RGB8P, YUV9, YVU9, IYU1, ARGB64, AYUV64, r210, I420_10BE, I420_10LE, I422_10BE, I422_10LE, Y444_10BE, Y444_10LE, GBR, GBR_10BE, GBR_10LE, NV16, NV24, NV12_64Z32, A420_10BE, A420_10LE, A422_10BE, A422_10LE, A444_10BE, A444_10LE, NV61, P010_10BE, P010_10LE, IYU2, VYUY, GBRA, GBRA_10BE, GBRA_10LE, GBR_12BE, GBR_12LE, GBRA_12BE, GBRA_12LE, I420_12BE, I420_12LE, I422_12BE, I422_12LE, Y444_12BE, Y444_12LE, GRAY10_LE32, NV12_10LE32, NV16_10LE32 }, width=(int)[ 1, 32767 ], height=(int)[ 1, 32767 ], framerate=(fraction)[ 0/1, 2147483647/1 ]</details>
-        </caps>
-        <caps>
-          <name>src</name>
-          <direction>source</direction>
-          <presence>always</presence>
-          <details>video/x-raw, format=(string){ I420, YV12, YUY2, UYVY, AYUV, RGBx, BGRx, xRGB, xBGR, RGBA, BGRA, ARGB, ABGR, RGB, BGR, Y41B, Y42B, YVYU, Y444, v210, v216, NV12, NV21, GRAY8, GRAY16_BE, GRAY16_LE, v308, RGB16, BGR16, RGB15, BGR15, UYVP, A420, RGB8P, YUV9, YVU9, IYU1, ARGB64, AYUV64, r210, I420_10BE, I420_10LE, I422_10BE, I422_10LE, Y444_10BE, Y444_10LE, GBR, GBR_10BE, GBR_10LE, NV16, NV24, NV12_64Z32, A420_10BE, A420_10LE, A422_10BE, A422_10LE, A444_10BE, A444_10LE, NV61, P010_10BE, P010_10LE, IYU2, VYUY, GBRA, GBRA_10BE, GBRA_10LE, GBR_12BE, GBR_12LE, GBRA_12BE, GBRA_12LE, I420_12BE, I420_12LE, I422_12BE, I422_12LE, Y444_12BE, Y444_12LE, GRAY10_LE32, NV12_10LE32, NV16_10LE32 }, width=(int)[ 1, 32767 ], height=(int)[ 1, 32767 ], framerate=(fraction)[ 0/1, 2147483647/1 ]; video/x-raw(ANY), format=(string){ I420, YV12, YUY2, UYVY, AYUV, RGBx, BGRx, xRGB, xBGR, RGBA, BGRA, ARGB, ABGR, RGB, BGR, Y41B, Y42B, YVYU, Y444, v210, v216, NV12, NV21, GRAY8, GRAY16_BE, GRAY16_LE, v308, RGB16, BGR16, RGB15, BGR15, UYVP, A420, RGB8P, YUV9, YVU9, IYU1, ARGB64, AYUV64, r210, I420_10BE, I420_10LE, I422_10BE, I422_10LE, Y444_10BE, Y444_10LE, GBR, GBR_10BE, GBR_10LE, NV16, NV24, NV12_64Z32, A420_10BE, A420_10LE, A422_10BE, A422_10LE, A444_10BE, A444_10LE, NV61, P010_10BE, P010_10LE, IYU2, VYUY, GBRA, GBRA_10BE, GBRA_10LE, GBR_12BE, GBR_12LE, GBRA_12BE, GBRA_12LE, I420_12BE, I420_12LE, I422_12BE, I422_12LE, Y444_12BE, Y444_12LE, GRAY10_LE32, NV12_10LE32, NV16_10LE32 }, width=(int)[ 1, 32767 ], height=(int)[ 1, 32767 ], framerate=(fraction)[ 0/1, 2147483647/1 ]</details>
-        </caps>
-      </pads>
-    </element>
-  </elements>
+<plugin>
+  <name>videoscale</name>
+  <description>Resizes video</description>
+  <filename>../../gst/videoscale/.libs/libgstvideoscale.so</filename>
+  <basename>libgstvideoscale.so</basename>
+  <version>1.14.4</version>
+  <license>LGPL</license>
+  <source>gst-plugins-base</source>
+  <package>GStreamer Base Plug-ins source release</package>
+  <origin>Unknown package origin</origin>
+  <elements>
+    <element>
+      <name>videoscale</name>
+      <longname>Video scaler</longname>
+      <class>Filter/Converter/Video/Scaler</class>
+      <description>Resizes video</description>
+      <author>Wim Taymans &lt;wim.taymans@gmail.com&gt;</author>
+      <pads>
+        <caps>
+          <name>sink</name>
+          <direction>sink</direction>
+          <presence>always</presence>
+          <details>video/x-raw, format=(string){ I420, YV12, YUY2, UYVY, AYUV, RGBx, BGRx, xRGB, xBGR, RGBA, BGRA, ARGB, ABGR, RGB, BGR, Y41B, Y42B, YVYU, Y444, v210, v216, NV12, NV21, GRAY8, GRAY16_BE, GRAY16_LE, v308, RGB16, BGR16, RGB15, BGR15, UYVP, A420, RGB8P, YUV9, YVU9, IYU1, ARGB64, AYUV64, r210, I420_10BE, I420_10LE, I422_10BE, I422_10LE, Y444_10BE, Y444_10LE, GBR, GBR_10BE, GBR_10LE, NV16, NV24, NV12_64Z32, A420_10BE, A420_10LE, A422_10BE, A422_10LE, A444_10BE, A444_10LE, NV61, P010_10BE, P010_10LE, IYU2, VYUY, GBRA, GBRA_10BE, GBRA_10LE, GBR_12BE, GBR_12LE, GBRA_12BE, GBRA_12LE, I420_12BE, I420_12LE, I422_12BE, I422_12LE, Y444_12BE, Y444_12LE, GRAY10_LE32, NV12_10LE32, NV16_10LE32 }, width=(int)[ 1, 32767 ], height=(int)[ 1, 32767 ], framerate=(fraction)[ 0/1, 2147483647/1 ]; video/x-raw(ANY), format=(string){ I420, YV12, YUY2, UYVY, AYUV, RGBx, BGRx, xRGB, xBGR, RGBA, BGRA, ARGB, ABGR, RGB, BGR, Y41B, Y42B, YVYU, Y444, v210, v216, NV12, NV21, GRAY8, GRAY16_BE, GRAY16_LE, v308, RGB16, BGR16, RGB15, BGR15, UYVP, A420, RGB8P, YUV9, YVU9, IYU1, ARGB64, AYUV64, r210, I420_10BE, I420_10LE, I422_10BE, I422_10LE, Y444_10BE, Y444_10LE, GBR, GBR_10BE, GBR_10LE, NV16, NV24, NV12_64Z32, A420_10BE, A420_10LE, A422_10BE, A422_10LE, A444_10BE, A444_10LE, NV61, P010_10BE, P010_10LE, IYU2, VYUY, GBRA, GBRA_10BE, GBRA_10LE, GBR_12BE, GBR_12LE, GBRA_12BE, GBRA_12LE, I420_12BE, I420_12LE, I422_12BE, I422_12LE, Y444_12BE, Y444_12LE, GRAY10_LE32, NV12_10LE32, NV16_10LE32 }, width=(int)[ 1, 32767 ], height=(int)[ 1, 32767 ], framerate=(fraction)[ 0/1, 2147483647/1 ]</details>
+        </caps>
+        <caps>
+          <name>src</name>
+          <direction>source</direction>
+          <presence>always</presence>
+          <details>video/x-raw, format=(string){ I420, YV12, YUY2, UYVY, AYUV, RGBx, BGRx, xRGB, xBGR, RGBA, BGRA, ARGB, ABGR, RGB, BGR, Y41B, Y42B, YVYU, Y444, v210, v216, NV12, NV21, GRAY8, GRAY16_BE, GRAY16_LE, v308, RGB16, BGR16, RGB15, BGR15, UYVP, A420, RGB8P, YUV9, YVU9, IYU1, ARGB64, AYUV64, r210, I420_10BE, I420_10LE, I422_10BE, I422_10LE, Y444_10BE, Y444_10LE, GBR, GBR_10BE, GBR_10LE, NV16, NV24, NV12_64Z32, A420_10BE, A420_10LE, A422_10BE, A422_10LE, A444_10BE, A444_10LE, NV61, P010_10BE, P010_10LE, IYU2, VYUY, GBRA, GBRA_10BE, GBRA_10LE, GBR_12BE, GBR_12LE, GBRA_12BE, GBRA_12LE, I420_12BE, I420_12LE, I422_12BE, I422_12LE, Y444_12BE, Y444_12LE, GRAY10_LE32, NV12_10LE32, NV16_10LE32 }, width=(int)[ 1, 32767 ], height=(int)[ 1, 32767 ], framerate=(fraction)[ 0/1, 2147483647/1 ]; video/x-raw(ANY), format=(string){ I420, YV12, YUY2, UYVY, AYUV, RGBx, BGRx, xRGB, xBGR, RGBA, BGRA, ARGB, ABGR, RGB, BGR, Y41B, Y42B, YVYU, Y444, v210, v216, NV12, NV21, GRAY8, GRAY16_BE, GRAY16_LE, v308, RGB16, BGR16, RGB15, BGR15, UYVP, A420, RGB8P, YUV9, YVU9, IYU1, ARGB64, AYUV64, r210, I420_10BE, I420_10LE, I422_10BE, I422_10LE, Y444_10BE, Y444_10LE, GBR, GBR_10BE, GBR_10LE, NV16, NV24, NV12_64Z32, A420_10BE, A420_10LE, A422_10BE, A422_10LE, A444_10BE, A444_10LE, NV61, P010_10BE, P010_10LE, IYU2, VYUY, GBRA, GBRA_10BE, GBRA_10LE, GBR_12BE, GBR_12LE, GBRA_12BE, GBRA_12LE, I420_12BE, I420_12LE, I422_12BE, I422_12LE, Y444_12BE, Y444_12LE, GRAY10_LE32, NV12_10LE32, NV16_10LE32 }, width=(int)[ 1, 32767 ], height=(int)[ 1, 32767 ], framerate=(fraction)[ 0/1, 2147483647/1 ]</details>
+        </caps>
+      </pads>
+    </element>
+  </elements>
 </plugin>