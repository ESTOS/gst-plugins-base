--- conflicted
+++ resolved
@@ -1,77 +1,73 @@
-<plugin>
-  <name>gio</name>
-  <description>GIO elements</description>
-  <filename>../../gst/gio/.libs/libgstgio.so</filename>
-  <basename>libgstgio.so</basename>
-<<<<<<< HEAD
-  <version>1.8.1</version>
-=======
-  <version>1.14.4</version>
->>>>>>> 2bb37b36
-  <license>LGPL</license>
-  <source>gst-plugins-base</source>
-  <package>GStreamer Base Plug-ins source release</package>
-  <origin>Unknown package origin</origin>
-  <elements>
-    <element>
-      <name>giosink</name>
-      <longname>GIO sink</longname>
-      <class>Sink/File</class>
-      <description>Write to any GIO-supported location</description>
-      <author>René Stadler &lt;mail@renestadler.de&gt;, Sebastian Dröge &lt;sebastian.droege@collabora.co.uk&gt;</author>
-      <pads>
-        <caps>
-          <name>sink</name>
-          <direction>sink</direction>
-          <presence>always</presence>
-          <details>ANY</details>
-        </caps>
-      </pads>
-    </element>
-    <element>
-      <name>giosrc</name>
-      <longname>GIO source</longname>
-      <class>Source/File</class>
-      <description>Read from any GIO-supported location</description>
-      <author>René Stadler &lt;mail@renestadler.de&gt;, Sebastian Dröge &lt;sebastian.droege@collabora.co.uk&gt;</author>
-      <pads>
-        <caps>
-          <name>src</name>
-          <direction>source</direction>
-          <presence>always</presence>
-          <details>ANY</details>
-        </caps>
-      </pads>
-    </element>
-    <element>
-      <name>giostreamsink</name>
-      <longname>GIO stream sink</longname>
-      <class>Sink</class>
-      <description>Write to any GIO stream</description>
-      <author>Sebastian Dröge &lt;sebastian.droege@collabora.co.uk&gt;</author>
-      <pads>
-        <caps>
-          <name>sink</name>
-          <direction>sink</direction>
-          <presence>always</presence>
-          <details>ANY</details>
-        </caps>
-      </pads>
-    </element>
-    <element>
-      <name>giostreamsrc</name>
-      <longname>GIO stream source</longname>
-      <class>Source</class>
-      <description>Read from any GIO stream</description>
-      <author>Sebastian Dröge &lt;sebastian.droege@collabora.co.uk&gt;</author>
-      <pads>
-        <caps>
-          <name>src</name>
-          <direction>source</direction>
-          <presence>always</presence>
-          <details>ANY</details>
-        </caps>
-      </pads>
-    </element>
-  </elements>
+<plugin>
+  <name>gio</name>
+  <description>GIO elements</description>
+  <filename>../../gst/gio/.libs/libgstgio.so</filename>
+  <basename>libgstgio.so</basename>
+  <version>1.14.4</version>
+  <license>LGPL</license>
+  <source>gst-plugins-base</source>
+  <package>GStreamer Base Plug-ins source release</package>
+  <origin>Unknown package origin</origin>
+  <elements>
+    <element>
+      <name>giosink</name>
+      <longname>GIO sink</longname>
+      <class>Sink/File</class>
+      <description>Write to any GIO-supported location</description>
+      <author>René Stadler &lt;mail@renestadler.de&gt;, Sebastian Dröge &lt;sebastian.droege@collabora.co.uk&gt;</author>
+      <pads>
+        <caps>
+          <name>sink</name>
+          <direction>sink</direction>
+          <presence>always</presence>
+          <details>ANY</details>
+        </caps>
+      </pads>
+    </element>
+    <element>
+      <name>giosrc</name>
+      <longname>GIO source</longname>
+      <class>Source/File</class>
+      <description>Read from any GIO-supported location</description>
+      <author>René Stadler &lt;mail@renestadler.de&gt;, Sebastian Dröge &lt;sebastian.droege@collabora.co.uk&gt;</author>
+      <pads>
+        <caps>
+          <name>src</name>
+          <direction>source</direction>
+          <presence>always</presence>
+          <details>ANY</details>
+        </caps>
+      </pads>
+    </element>
+    <element>
+      <name>giostreamsink</name>
+      <longname>GIO stream sink</longname>
+      <class>Sink</class>
+      <description>Write to any GIO stream</description>
+      <author>Sebastian Dröge &lt;sebastian.droege@collabora.co.uk&gt;</author>
+      <pads>
+        <caps>
+          <name>sink</name>
+          <direction>sink</direction>
+          <presence>always</presence>
+          <details>ANY</details>
+        </caps>
+      </pads>
+    </element>
+    <element>
+      <name>giostreamsrc</name>
+      <longname>GIO stream source</longname>
+      <class>Source</class>
+      <description>Read from any GIO stream</description>
+      <author>Sebastian Dröge &lt;sebastian.droege@collabora.co.uk&gt;</author>
+      <pads>
+        <caps>
+          <name>src</name>
+          <direction>source</direction>
+          <presence>always</presence>
+          <details>ANY</details>
+        </caps>
+      </pads>
+    </element>
+  </elements>
 </plugin>