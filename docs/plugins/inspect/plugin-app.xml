--- conflicted
+++ resolved
@@ -1,47 +1,43 @@
-<plugin>
-  <name>app</name>
-  <description>Elements used to communicate with applications</description>
-  <filename>../../gst/app/.libs/libgstapp.so</filename>
-  <basename>libgstapp.so</basename>
-<<<<<<< HEAD
-  <version>1.8.1</version>
-=======
-  <version>1.14.4</version>
->>>>>>> 2bb37b36
-  <license>LGPL</license>
-  <source>gst-plugins-base</source>
-  <package>GStreamer Base Plug-ins source release</package>
-  <origin>Unknown package origin</origin>
-  <elements>
-    <element>
-      <name>appsink</name>
-      <longname>AppSink</longname>
-      <class>Generic/Sink</class>
-      <description>Allow the application to get access to raw buffer</description>
-      <author>David Schleef &lt;ds@schleef.org&gt;, Wim Taymans &lt;wim.taymans@gmail.com&gt;</author>
-      <pads>
-        <caps>
-          <name>sink</name>
-          <direction>sink</direction>
-          <presence>always</presence>
-          <details>ANY</details>
-        </caps>
-      </pads>
-    </element>
-    <element>
-      <name>appsrc</name>
-      <longname>AppSrc</longname>
-      <class>Generic/Source</class>
-      <description>Allow the application to feed buffers to a pipeline</description>
-      <author>David Schleef &lt;ds@schleef.org&gt;, Wim Taymans &lt;wim.taymans@gmail.com&gt;</author>
-      <pads>
-        <caps>
-          <name>src</name>
-          <direction>source</direction>
-          <presence>always</presence>
-          <details>ANY</details>
-        </caps>
-      </pads>
-    </element>
-  </elements>
+<plugin>
+  <name>app</name>
+  <description>Elements used to communicate with applications</description>
+  <filename>../../gst/app/.libs/libgstapp.so</filename>
+  <basename>libgstapp.so</basename>
+  <version>1.14.4</version>
+  <license>LGPL</license>
+  <source>gst-plugins-base</source>
+  <package>GStreamer Base Plug-ins source release</package>
+  <origin>Unknown package origin</origin>
+  <elements>
+    <element>
+      <name>appsink</name>
+      <longname>AppSink</longname>
+      <class>Generic/Sink</class>
+      <description>Allow the application to get access to raw buffer</description>
+      <author>David Schleef &lt;ds@schleef.org&gt;, Wim Taymans &lt;wim.taymans@gmail.com&gt;</author>
+      <pads>
+        <caps>
+          <name>sink</name>
+          <direction>sink</direction>
+          <presence>always</presence>
+          <details>ANY</details>
+        </caps>
+      </pads>
+    </element>
+    <element>
+      <name>appsrc</name>
+      <longname>AppSrc</longname>
+      <class>Generic/Source</class>
+      <description>Allow the application to feed buffers to a pipeline</description>
+      <author>David Schleef &lt;ds@schleef.org&gt;, Wim Taymans &lt;wim.taymans@gmail.com&gt;</author>
+      <pads>
+        <caps>
+          <name>src</name>
+          <direction>source</direction>
+          <presence>always</presence>
+          <details>ANY</details>
+        </caps>
+      </pads>
+    </element>
+  </elements>
 </plugin>