--- conflicted
+++ resolved
@@ -1,32 +1,28 @@
-<plugin>
-  <name>cdparanoia</name>
-  <description>Read audio from CD in paranoid mode</description>
-  <filename>../../ext/cdparanoia/.libs/libgstcdparanoia.so</filename>
-  <basename>libgstcdparanoia.so</basename>
-<<<<<<< HEAD
-  <version>1.8.1</version>
-=======
-  <version>1.14.4</version>
->>>>>>> 2bb37b36
-  <license>LGPL</license>
-  <source>gst-plugins-base</source>
-  <package>GStreamer Base Plug-ins source release</package>
-  <origin>Unknown package origin</origin>
-  <elements>
-    <element>
-      <name>cdparanoiasrc</name>
-      <longname>CD Audio (cdda) Source, Paranoia IV</longname>
-      <class>Source/File</class>
-      <description>Read audio from CD in paranoid mode</description>
-      <author>Erik Walthinsen &lt;omega@cse.ogi.edu&gt;, Wim Taymans &lt;wim@fluendo.com&gt;</author>
-      <pads>
-        <caps>
-          <name>src</name>
-          <direction>source</direction>
-          <presence>always</presence>
-          <details>audio/x-raw, format=(string)S16LE, layout=(string)interleaved, rate=(int)44100, channels=(int)2</details>
-        </caps>
-      </pads>
-    </element>
-  </elements>
+<plugin>
+  <name>cdparanoia</name>
+  <description>Read audio from CD in paranoid mode</description>
+  <filename>../../ext/cdparanoia/.libs/libgstcdparanoia.so</filename>
+  <basename>libgstcdparanoia.so</basename>
+  <version>1.14.4</version>
+  <license>LGPL</license>
+  <source>gst-plugins-base</source>
+  <package>GStreamer Base Plug-ins source release</package>
+  <origin>Unknown package origin</origin>
+  <elements>
+    <element>
+      <name>cdparanoiasrc</name>
+      <longname>CD Audio (cdda) Source, Paranoia IV</longname>
+      <class>Source/File</class>
+      <description>Read audio from CD in paranoid mode</description>
+      <author>Erik Walthinsen &lt;omega@cse.ogi.edu&gt;, Wim Taymans &lt;wim@fluendo.com&gt;</author>
+      <pads>
+        <caps>
+          <name>src</name>
+          <direction>source</direction>
+          <presence>always</presence>
+          <details>audio/x-raw, format=(string)S16LE, layout=(string)interleaved, rate=(int)44100, channels=(int)2</details>
+        </caps>
+      </pads>
+    </element>
+  </elements>
 </plugin>