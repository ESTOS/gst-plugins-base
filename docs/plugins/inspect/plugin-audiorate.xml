<plugin>
  <name>audiorate</name>
  <description>Adjusts audio frames</description>
  <filename>../../gst/audiorate/.libs/libgstaudiorate.so</filename>
  <basename>libgstaudiorate.so</basename>
<<<<<<< HEAD
  <version>1.8.1</version>
=======
  <version>1.14.4</version>
>>>>>>> 2bb37b36
  <license>LGPL</license>
  <source>gst-plugins-base</source>
  <package>GStreamer Base Plug-ins source release</package>
  <origin>Unknown package origin</origin>
  <elements>
    <element>
      <name>audiorate</name>
      <longname>Audio rate adjuster</longname>
      <class>Filter/Effect/Audio</class>
      <description>Drops/duplicates/adjusts timestamps on audio samples to make a perfect stream</description>
      <author>Wim Taymans &lt;wim@fluendo.com&gt;</author>
      <pads>
        <caps>
          <name>sink</name>
          <direction>sink</direction>
          <presence>always</presence>
          <details>audio/x-raw, format=(string){ S8, U8, S16LE, S16BE, U16LE, U16BE, S24_32LE, S24_32BE, U24_32LE, U24_32BE, S32LE, S32BE, U32LE, U32BE, S24LE, S24BE, U24LE, U24BE, S20LE, S20BE, U20LE, U20BE, S18LE, S18BE, U18LE, U18BE, F32LE, F32BE, F64LE, F64BE }, rate=(int)[ 1, 2147483647 ], channels=(int)[ 1, 2147483647 ], layout=(string){ interleaved, non-interleaved }</details>
        </caps>
        <caps>
          <name>src</name>
          <direction>source</direction>
          <presence>always</presence>
          <details>audio/x-raw, format=(string){ S8, U8, S16LE, S16BE, U16LE, U16BE, S24_32LE, S24_32BE, U24_32LE, U24_32BE, S32LE, S32BE, U32LE, U32BE, S24LE, S24BE, U24LE, U24BE, S20LE, S20BE, U20LE, U20BE, S18LE, S18BE, U18LE, U18BE, F32LE, F32BE, F64LE, F64BE }, rate=(int)[ 1, 2147483647 ], channels=(int)[ 1, 2147483647 ], layout=(string){ interleaved, non-interleaved }</details>
        </caps>
      </pads>
    </element>
  </elements>
</plugin><|MERGE_RESOLUTION|>--- conflicted
+++ resolved
@@ -1,38 +1,34 @@
-<plugin>
-  <name>audiorate</name>
-  <description>Adjusts audio frames</description>
-  <filename>../../gst/audiorate/.libs/libgstaudiorate.so</filename>
-  <basename>libgstaudiorate.so</basename>
-<<<<<<< HEAD
-  <version>1.8.1</version>
-=======
-  <version>1.14.4</version>
->>>>>>> 2bb37b36
-  <license>LGPL</license>
-  <source>gst-plugins-base</source>
-  <package>GStreamer Base Plug-ins source release</package>
-  <origin>Unknown package origin</origin>
-  <elements>
-    <element>
-      <name>audiorate</name>
-      <longname>Audio rate adjuster</longname>
-      <class>Filter/Effect/Audio</class>
-      <description>Drops/duplicates/adjusts timestamps on audio samples to make a perfect stream</description>
-      <author>Wim Taymans &lt;wim@fluendo.com&gt;</author>
-      <pads>
-        <caps>
-          <name>sink</name>
-          <direction>sink</direction>
-          <presence>always</presence>
-          <details>audio/x-raw, format=(string){ S8, U8, S16LE, S16BE, U16LE, U16BE, S24_32LE, S24_32BE, U24_32LE, U24_32BE, S32LE, S32BE, U32LE, U32BE, S24LE, S24BE, U24LE, U24BE, S20LE, S20BE, U20LE, U20BE, S18LE, S18BE, U18LE, U18BE, F32LE, F32BE, F64LE, F64BE }, rate=(int)[ 1, 2147483647 ], channels=(int)[ 1, 2147483647 ], layout=(string){ interleaved, non-interleaved }</details>
-        </caps>
-        <caps>
-          <name>src</name>
-          <direction>source</direction>
-          <presence>always</presence>
-          <details>audio/x-raw, format=(string){ S8, U8, S16LE, S16BE, U16LE, U16BE, S24_32LE, S24_32BE, U24_32LE, U24_32BE, S32LE, S32BE, U32LE, U32BE, S24LE, S24BE, U24LE, U24BE, S20LE, S20BE, U20LE, U20BE, S18LE, S18BE, U18LE, U18BE, F32LE, F32BE, F64LE, F64BE }, rate=(int)[ 1, 2147483647 ], channels=(int)[ 1, 2147483647 ], layout=(string){ interleaved, non-interleaved }</details>
-        </caps>
-      </pads>
-    </element>
-  </elements>
+<plugin>
+  <name>audiorate</name>
+  <description>Adjusts audio frames</description>
+  <filename>../../gst/audiorate/.libs/libgstaudiorate.so</filename>
+  <basename>libgstaudiorate.so</basename>
+  <version>1.14.4</version>
+  <license>LGPL</license>
+  <source>gst-plugins-base</source>
+  <package>GStreamer Base Plug-ins source release</package>
+  <origin>Unknown package origin</origin>
+  <elements>
+    <element>
+      <name>audiorate</name>
+      <longname>Audio rate adjuster</longname>
+      <class>Filter/Effect/Audio</class>
+      <description>Drops/duplicates/adjusts timestamps on audio samples to make a perfect stream</description>
+      <author>Wim Taymans &lt;wim@fluendo.com&gt;</author>
+      <pads>
+        <caps>
+          <name>sink</name>
+          <direction>sink</direction>
+          <presence>always</presence>
+          <details>audio/x-raw, format=(string){ S8, U8, S16LE, S16BE, U16LE, U16BE, S24_32LE, S24_32BE, U24_32LE, U24_32BE, S32LE, S32BE, U32LE, U32BE, S24LE, S24BE, U24LE, U24BE, S20LE, S20BE, U20LE, U20BE, S18LE, S18BE, U18LE, U18BE, F32LE, F32BE, F64LE, F64BE }, rate=(int)[ 1, 2147483647 ], channels=(int)[ 1, 2147483647 ], layout=(string){ interleaved, non-interleaved }</details>
+        </caps>
+        <caps>
+          <name>src</name>
+          <direction>source</direction>
+          <presence>always</presence>
+          <details>audio/x-raw, format=(string){ S8, U8, S16LE, S16BE, U16LE, U16BE, S24_32LE, S24_32BE, U24_32LE, U24_32BE, S32LE, S32BE, U32LE, U32BE, S24LE, S24BE, U24LE, U24BE, S20LE, S20BE, U20LE, U20BE, S18LE, S18BE, U18LE, U18BE, F32LE, F32BE, F64LE, F64BE }, rate=(int)[ 1, 2147483647 ], channels=(int)[ 1, 2147483647 ], layout=(string){ interleaved, non-interleaved }</details>
+        </caps>
+      </pads>
+    </element>
+  </elements>
 </plugin>