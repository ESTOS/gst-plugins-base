--- conflicted
+++ resolved
@@ -1,1584 +1,1557 @@
-<<<<<<< HEAD
-### 1.8.1
-
-The first 1.8 bug-fix release (1.8.1) was released on 20 April 2016.
-This release only contains bugfixes and it should be safe to update from 1.8.0.
-
-#### Major bugfixes in 1.8.1
-
- - Fix app compilation with Android NDK r11 and newer
- - Fix compilation of nvenc plugin against latest NVIDIA SDK 6.0
- - Fix regression in avdeinterlace
- - Fix memory corruption in scaletempo element with S16 input
- - Fix regression in qtdemux with MSE streams
- - Fix glitches at the start with all audio sinks except for pulsesink
- - Fix regression with encrypted HLS streams
- - Fix automatic multithreaded decoding of VP8/9 video
- - Fix deadlock in HTTP adaptive streams when scrub-seeking
- - Fix regression in RTSP source with SRTP
- - Add support for SRTP rollover counters in the RTSP source
- - Add support for HiDPI ("Retina") screens in caopengllayersink
- - ... and many more!
-
-For a full list of bugfixes see [Bugzilla][buglist-1.8.1].
-
-[buglist-1.8.1]: https://bugzilla.gnome.org/buglist.cgi?bug_status=RESOLVED&bug_status=VERIFIED&classification=Platform&limit=0&list_id=117422&order=bug_id&product=GStreamer&query_format=advanced&resolution=FIXED&target_milestone=1.8.1
-=======
-
-
-GSTREAMER 1.14 RELEASE NOTES
-
-
-GStreamer 1.14.0 was originally released on 19 March 2018.
-
-The latest bug-fix release in the 1.14 series is 1.14.3 and was released
-on 16 September 2018.
-
-See https://gstreamer.freedesktop.org/releases/1.14/ for the latest
-version of this document.
-
-_Last updated: Sunday 16 September 2018, 13:00 UTC (log)_
-
-
-Introduction
-
-The GStreamer team is proud to announce a new major feature release in
-the stable 1.x API series of your favourite cross-platform multimedia
-framework!
-
-As always, this release is again packed with new features, bug fixes and
-other improvements.
-
-
-Highlights
-
--   WebRTC support: real-time audio/video streaming to and from web
-    browsers
-
--   Experimental support for the next-gen royalty-free AV1 video codec
-
--   Video4Linux: encoding support, stable element names and faster
-    device probing
-
--   Support for the Secure Reliable Transport (SRT) video streaming
-    protocol
-
--   RTP Forward Error Correction (FEC) support (ULPFEC)
-
--   RTSP 2.0 support in rtspsrc and gst-rtsp-server
-
--   ONVIF audio backchannel support in gst-rtsp-server and rtspsrc
-
--   playbin3 gapless playback and pre-buffering support
-
--   tee, our stream splitter/duplication element, now does allocation
-    query aggregation which is important for efficient data handling and
-    zero-copy
-
--   QuickTime muxer has a new prefill recording mode that allows file
-    import in Adobe Premiere and FinalCut Pro while the file is still
-    being written.
-
--   rtpjitterbuffer fast-start mode and timestamp offset adjustment
-    smoothing
-
--   souphttpsrc connection sharing, which allows for connection reuse,
-    cookie sharing, etc.
-
--   nvdec: new plugin for hardware-accelerated video decoding using the
-    NVIDIA NVDEC API
-
--   Adaptive DASH trick play support
-
--   ipcpipeline: new plugin that allows splitting a pipeline across
-    multiple processes
-
--   Major gobject-introspection annotation improvements for large parts
-    of the library API
-
--   GStreamer C# bindings have been revived and seen many updates and
-    fixes
-
--   The externally maintained GStreamer Rust bindings had many usability
-    improvements and cover most of the API now. Coinciding with the 1.14
-    release, a new release with the 1.14 API additions is happening.
-
-
-Major new features and changes
-
-WebRTC support
-
-There is now basic support for WebRTC in GStreamer in form of a new
-webrtcbin element and a webrtc support library. This allows you to build
-applications that set up connections with and stream to and from other
-WebRTC peers, whilst leveraging all of the usual GStreamer features such
-as hardware-accelerated encoding and decoding, OpenGL integration,
-zero-copy and embedded platform support. And it’s easy to build and
-integrate into your application too!
-
-WebRTC enables real-time communication of audio, video and data with web
-browsers and native apps, and it is supported or about to be support by
-recent versions of all major browsers and operating systems.
-
-GStreamer’s new WebRTC implementation uses libnice for Interactive
-Connectivity Establishment (ICE) to figure out the best way to
-communicate with other peers, punch holes into firewalls, and traverse
-NATs.
-
-The implementation is not complete, but all the basics are there, and
-the code sticks fairly close to the PeerConnection API. Where
-functionality is missing it should be fairly obvious where it needs to
-go.
-
-For more details, background and example code, check out Nirbheek’s blog
-post _GStreamer has grown a WebRTC implementation_, as well as Matthew’s
-_GStreamer WebRTC_ talk from last year’s GStreamer Conference in Prague.
-
-New Elements
-
--   webrtcbin handles the transport aspects of webrtc connections (see
-    WebRTC section above for more details)
-
--   New srtsink and srtsrc elements for the Secure Reliable Transport
-    (SRT) video streaming protocol, which aims to be easy to use whilst
-    striking a new balance between reliability and latency for low
-    latency video streaming use cases. More details about SRT and the
-    implementation in GStreamer in Olivier’s blog post _SRT in
-    GStreamer_.
-
--   av1enc and av1dec elements providing experimental support for the
-    next-generation royalty free video AV1 codec, alongside Matroska
-    support for it.
-
--   hlssink2 is a rewrite of the existing hlssink element, but unlike
-    its predecessor hlssink2 takes elementary streams as input and
-    handles the muxing to MPEG-TS internally. It also leverages
-    splitmuxsink internally to do the splitting. This allows more
-    control over the chunk splitting and sizing process and relies less
-    on the co-operation of an upstream muxer. Different to the old
-    hlssink it also works with pre-encoded streams and does not require
-    close interaction with an upstream encoder element.
-
--   audiolatency is a new element for measuring audio latency end-to-end
-    and is useful to measure roundtrip latency including both the
-    GStreamer-internal latency as well as latency added by external
-    components or circuits.
-
--   ’fakevideosink is basically a null sink for video data and very
-    similar to fakesink, only that it will answer allocation queries and
-    will advertise support for various video-specific things such
-    GstVideoMeta, GstVideoCropMeta and GstVideoOverlayCompositionMeta
-    like a normal video sink would. This is useful for throughput
-    testing and testing the zero-copy path when creating a new pipeline.
-
--   ipcpipeline: new plugin that allows the splitting of a pipeline into
-    multiple processes. Usually a GStreamer pipeline runs in a single
-    process and parallelism is achieved by distributing workloads using
-    multiple threads. This means that all elements in the pipeline have
-    access to all the other elements’ memory space however, including
-    that of any libraries used. For security reasons one might therefore
-    want to put sensitive parts of a pipeline such as DRM and decryption
-    handling into a separate process to isolate it from the rest of the
-    pipeline. This can now be achieved with the new ipcpipeline plugin.
-    Check out George’s blog post _ipcpipeline: Splitting a GStreamer
-    pipeline into multiple processes_ or his lightning talk from last
-    year’s GStreamer Conference in Prague for all the gory details.
-
--   proxysink and proxysrc are new elements to pass data from one
-    pipeline to another within the same process, very similar to the
-    existing inter elements, but not limited to raw audio and video
-    data. These new proxy elements are very special in how they work
-    under the hood, which makes them extremely powerful, but also
-    dangerous if not used with care. The reason for this is that it’s
-    not just data that’s passed from sink to src, but these elements
-    basically establish a two-way wormhole that passes through queries
-    and events in both directions, which means caps negotiation and
-    allocation query driven zero-copy can work through this wormhole.
-    There are scheduling considerations as well: proxysink forwards
-    everything into the proxysrc pipeline directly from the proxysink
-    streaming thread. There is a queue element inside proxysrc to
-    decouple the source thread from the sink thread, but that queue is
-    not unlimited, so it is entirely possible that the proxysink
-    pipeline thread gets stuck in the proxysrc pipeline, e.g. when that
-    pipeline is paused or stops consuming data for some other reason.
-    This means that one should always shut down down the proxysrc
-    pipeline before shutting down the proxysink pipeline, for example.
-    Or at least take care when shutting down pipelines. Usually this is
-    not a problem though, especially not in live pipelines. For more
-    information see Nirbheek’s blog post _Decoupling GStreamer
-    Pipelines_, and also check out out the new ipcpipeline plugin for
-    sending data from one process to another process (see above).
-
--   lcms is a new LCMS-based ICC color profile correction element
-
--   openmptdec is a new OpenMPT-based decoder for module music formats,
-    such as S3M, MOD, XM, IT. It is built on top of a new
-    GstNonstreamAudioDecoder base class which aims to unify handling of
-    files which do not operate a streaming model. The wildmidi plugin
-    has also been revived and is also implemented on top of this new
-    base class.
-
--   The curl plugin has gained a new curlhttpsrc element, which is
-    useful for testing HTTP protocol version 2.0 amongst other things.
-
--   The msdk plugin has gained a MPEG-2 video decoder(msdkmpeg2dec), VP8
-    decoder(msdkvp8dec) and a VC1/WMV decoder(msdkvc1dec)
-
-Noteworthy new API
-
--   GstPromise provides future/promise-like functionality. This is used
-    in the GStreamer WebRTC implementation.
-
--   GstReferenceTimestampMeta is a new meta that allows you to attach
-    additional reference timestamps to a buffer. These timestamps don’t
-    have to relate to the pipeline clock in any way. Examples of this
-    could be an NTP timestamp when the media was captured, a frame
-    counter on the capture side or the (local) UNIX timestamp when the
-    media was captured. The decklink elements make use of this.
-
--   GstVideoRegionOfInterestMeta: it’s now possible to attach generic
-    free-form element-specific parameters to a region of interest meta,
-    for example to tell a downstream encoder to use certain codec
-    parameters for a certain region.
-
--   gst_bus_get_pollfd can be used to obtain a file descriptor for the
-    bus that can be poll()-ed on for new messages. This is useful for
-    integration with non-GLib event loops.
-
--   gst_get_main_executable_path() can be used by wrapper plugins that
-    need to find things in the directory where the application
-    executable is located. In the same vein,
-    GST_PLUGIN_DEPENDENCY_FLAG_PATHS_ARE_RELATIVE_TO_EXE can be used to
-    signal that plugin dependency paths are relative to the main
-    executable.
-
--   pad templates can be told about the GType of the pad subclass of the
-    pad via newly-added GstPadTemplate API API or the
-    gst_element_class_add_static_pad_template_with_gtype() convenience
-    function. gst-inspect-1.0 will use this information to print pad
-    properties.
-
--   new convenience functions to iterate over element pads without using
-    the GstIterator API: gst_element_foreach_pad(),
-    gst_element_foreach_src_pad(), and gst_element_foreach_sink_pad().
-
--   GstBaseSrc and appsrc have gained support for buffer lists:
-    GstBaseSrc subclasses can use gst_base_src_submit_buffer_list(), and
-    applications can use gst_app_src_push_buffer_list() to push a buffer
-    list into appsrc.
-
--   The GstHarness unit test harness has a couple of new convenience
-    functions to retrieve all pending data in the harness in form of a
-    single chunk of memory.
-
--   GstAudioStreamAlign is a new helper object for audio elements that
-    handles discontinuity detection and sample alignment. It will align
-    samples after the previous buffer’s samples, but keep track of the
-    divergence between buffer timestamps and sample position (jitter).
-    If it exceeds a configurable threshold the alignment will be reset.
-    This simply factors out code that was duplicated in a number of
-    elements into a common helper API.
-
--   The GstVideoEncoder base class implements Quality of Service (QoS)
-    now. This is disabled by default and must be opted in by setting the
-    "qos" property, which will make the base class gather statistics
-    about the real-time performance of the pipeline from downstream
-    elements (usually sinks that sync the pipeline clock). Subclasses
-    can then make use of this by checking whether input frames are late
-    already using gst_video_encoder_get_max_encode_time() If late, they
-    can just drop them and skip encoding in the hope that the pipeline
-    will catch up.
-
--   The GstVideoOverlay interface gained a few helper functions for
-    installing and handling a "render-rectangle" property on elements
-    that implement this interface, so that this functionality can also
-    be used from the command line for testing and debugging purposes.
-    The property wasn’t added to the interface itself as that would
-    require all implementors to provide it which would not be
-    backwards-compatible.
-
--   A new base class, GstNonstreamAudioDecoder for non-stream audio
-    decoders was added to gst-plugins-bad. This base-class is meant to
-    be used for audio decoders that require the whole stream to be
-    loaded first before decoding can start. Examples of this are module
-    formats (MOD/S3M/XM/IT/etc), C64 SID tunes, video console music
-    files (GYM/VGM/etc), MIDI files and others. The new openmptdec
-    element is based on this.
-
--   Full list of API new in 1.14:
-    -   GStreamer core API new in 1.14
-    -   GStreamer base library API new in 1.14
-    -   gst-plugins-base libraries API new in 1.14
-    -   gst-plugins-bad: no list, mostly GstWebRTC library and new
-        non-stream audio decoder base class.
-
-New RTP features and improvements
-
--   rtpulpfecenc and rtpulpfecdec are new elements that implement
-    Generic Forward Error Correction (FEC) using Uneven Level Protection
-    (ULP) as described in RFC 5109. This can be used to protect against
-    certain types of (non-bursty) packet loss, and important packets
-    such as those containing codec configuration data or key frames can
-    be protected with higher redundancy. Equally, packets that are not
-    particularly important can be given low priority or not be protected
-    at all. If packets are lost, the receiver can then hopefully restore
-    the lost packet(s) from the surrounding packets which were received.
-    This is an alternative to, or rather complementary to, dealing with
-    packet loss using _retransmission (rtx)_. GStreamer has had
-    retransmission support for a long time, but Forward Error Correction
-    allows for different trade-offs: The advantage of Forward Error
-    Correction is that it doesn’t add latency, whereas retransmission
-    requires at least one more roundtrip to request and hopefully
-    receive lost packets; Forward Error Correction increases the
-    required bandwidth however, even in situations where there is no
-    packet loss at all, so one will typically want to fine-tune the
-    overhead and mechanisms used based on the characteristics of the
-    link at the time.
-
--   New _Redundant Audio Data (RED)_ encoders and decoders for RTP as
-    per RFC 2198 are also provided (rtpredenc and rtpreddec), mostly for
-    chrome webrtc compatibility, as chrome will wrap ULPFEC-protected
-    streams in RED packets, and such streams need to be wrapped and
-    unwrapped in order to use ULPFEC with chrome.
-
--   a few new buffer flags for FEC support:
-    GST_BUFFER_FLAG_NON_DROPPABLE can be used to mark important buffers,
-    e.g. to flag RTP packets carrying keyframes or codec setup data for
-    RTP Forward Error Correction purposes, or to prevent still video
-    frames from being dropped by elements due to QoS. There already is a
-    GST_BUFFER_FLAG_DROPPABLE. GST_RTP_BUFFER_FLAG_REDUNDANT is used to
-    signal internally that a packet represents a redundant RTP packet
-    and used in rtpstorage to hold back the packet and use it only for
-    recovery from packet loss. Further work is still needed in
-    payloaders to make use of these.
-
--   rtpbin now has an option for increasing timestamp offsets gradually:
-    Sudden large changes to the internal ts_offset may cause timestamps
-    to move backwards and may also cause visible glitches in media
-    playback. The new "max-ts-offset-adjustment" and "max-ts-offset"
-    properties let the application control the rate to apply changes to
-    ts_offset. There have also been some EOS/BYE handling improvements
-    in rtpbin.
-
--   rtpjitterbuffer has a new fast start mode: in many scenarios the
-    jitter buffer will have to wait for the full configured latency
-    before it can start outputting packets. The reason for that is that
-    it often can’t know what the sequence number of the first expected
-    RTP packet is, so it can’t know whether a packet earlier than the
-    earliest packet received will still arrive in future. This behaviour
-    can now be bypassed by setting the "faststart-min-packets" property
-    to the number of consecutive packets needed to start, and the jitter
-    buffer will start output packets as soon as it has N consecutive
-    packets queued internally. This is particularly useful to get a
-    first video frame decoded and rendered as quickly as possible.
-
--   rtpL8pay and rtpL8depay provide RTP payloading and depayloading for
-    8-bit raw audio
-
-New element features
-
--   playbin3 has gained support or gapless playback via the
-    "about-to-finish" signal where users can set the uri for the next
-    item to play. For non-live streams this will be emitted as soon as
-    the first uri has finished downloading, so with sufficiently large
-    buffers it is now possible to pre-buffer the next item well ahead of
-    time (unlike playbin where there would not be a lot of time between
-    "about-to-finish" emission and the end of the stream). If the stream
-    format of the next stream is the same as that of the previous
-    stream, the data will be concatenated via the concat element.
-    Whether this will result in true gaplessness depends on the
-    container format and codecs used, there might still be codec-related
-    gaps between streams with some codecs.
-
--   tee now does allocation query aggregation, which is important for
-    zero-copy and efficient data handling, especially for video. Those
-    who want to drop allocation queries on purpose can use the identity
-    element’s new "drop-allocation" property for that instead.
-
--   audioconvert now has a "mix-matrix" property, which obsoletes the
-    audiomixmatrix element. There’s also mix matrix support in the audio
-    conversion and channel mixing API.
-
--   x264enc: new "insert-vui" property to disable VUI (Video Usability
-    Information) parameter insertion into the stream, which allows
-    creation of streams that are compatible with certain legacy hardware
-    decoders that will refuse to decode in certain combinations of
-    resolution and VUI parameters; the max. allowed number of B-frames
-    was also increased from 4 to 16.
-
--   dvdlpcmdec: has gained support for Blu-Ray audio LPCM.
-
--   appsrc has gained support for buffer lists (see above) and also seen
-    some other performance improvements.
-
--   flvmux has been ported to the GstAggregator base class which means
-    it can work in defined-latency mode with live input sources and
-    continue streaming if one of the inputs stops producing data.
-
--   jpegenc has gained a "snapshot" property just like pngenc to make it
-    easier to output just a single encoded frame.
-
--   jpegdec will now handle interlaced MJPEG streams properly and also
-    handles frames without an End of Image marker better.
-
--   v4l2: There are now video encoders for VP8, VP9, MPEG4, and H263.
-    The v4l2 video decoder handles dynamic resolution changes, and the
-    video4linux device provider now does much faster device probing. The
-    plugin also no longer uses the libv4l2 library by default, as it has
-    prevented a lot of interesting use cases like CREATE_BUFS, DMABuf,
-    usage of TRY_FMT. As the libv4l2 library is totally inactive and not
-    really maintained, we decided to disable it. This might affect a
-    small number of cheap/old webcams with custom vendor formats for
-    which we do not provide conversion in GStreamer. It is possible to
-    re-enable support for libv4l2 at run-time however, by setting the
-    environment variable GST_V4L2_USE_LIBV4L2=1.
-
--   rtspsrc now has support for RTSP protocol version 2.0 as well as
-    ONVIF audio backchannels (see below for more details). It also
-    sports a new "accept-certificate" signal for “manually” checking a
-    TLS certificate for validity. It now also prints RTSP/SDP messages
-    to the gstreamer debug log instead of stdout.
-
--   shout2send now uses non-blocking I/O and has a configurable network
-    operations timeout.
-
--   splitmuxsink has gained a "split-now" action signal and new
-    "alignment-threshold" and "use-robust-muxing" properties. If robust
-    muxing is enabled, it will check and set the muxer’s reserved space
-    properties if present. This is primarily for use with mp4mux’s
-    robust muxing mode.
-
--   qtmux has a new _prefill recording mode_ which sets up a moov header
-    with the correct sample positions beforehand, which then allows
-    software like Adobe Premiere and FinalCut Pro to import the files
-    while they are still being written to. This only works with constant
-    framerate I-frame only streams, and for now only support for ProRes
-    video and raw audio is implemented. Adding support for additional
-    codecs is just a matter of defining appropriate maximum frame sizes
-    though.
-
--   qtmux also supports writing of svmi atoms with stereoscopic video
-    information now. Trak timescales can be configured on a per-stream
-    basis using the "trak-timescale" property on the sink pads. Various
-    new formats can be muxed: MPEG layer 1 and 2, AC3 and Opus, as well
-    as PNG and VP9.
-
--   souphttpsrc now does connection sharing by default: it shares its
-    SoupSession with other elements in the same pipeline via a
-    GstContext if possible (session-wide settings are all the defaults).
-    This allows for connection reuse, cookie sharing, etc. Applications
-    can also force a context to use. In other news, HTTP headers
-    received from the server are posted as element messages on the bus
-    now for easier diagnostics, and it’s also possible now to use other
-    types of proxy servers such as SOCKS4 or SOCKS5 proxies, support for
-    which is implemented directly in gio. Before only HTTP proxies were
-    allowed.
-
--   qtmux, mp4mux and matroskamux will now refuse caps changes of input
-    streams at runtime. This isn’t really supported with these
-    containers (or would have to be implemented differently with a
-    considerable effort) and doesn’t produce valid and spec-compliant
-    files that will play everywhere. So if you can’t guarantee that the
-    input caps won’t change, use a container format that does support on
-    the fly caps changes for a stream such as MPEG-TS or use
-    splitmuxsink which can start a new file when the caps change. What
-    would happen before is that e.g. rtph264depay or rtph265depay would
-    simply send new SPS/PPS inband even for AVC format, which would then
-    get muxed into the container as if nothing changed. Some decoders
-    will handle this just fine, but that’s often more luck than by
-    design. In any case, it’s not right, so we disallow it now.
-
--   matroskamux has Table of Content (TOC) support now (chapters etc.)
-    and matroskademux TOC support has been improved. matroskademux has
-    also seen seeking improvements searching for the right cluster and
-    position.
-
--   videocrop now uses GstVideoCropMeta if downstream supports it, which
-    means cropping can be handled more efficiently without any copying.
-
--   compositor now has support for _crossfade blending_, which can be
-    used via the new "crossfade-ratio" property on the sink pads.
-
--   The avwait element has a new "end-timecode" property and posts
-    "avwait-status" element messages now whenever avwait starts or stops
-    passing through data (e.g. because target-timecode and end-timecode
-    respectively have been reached).
-
--   ‘alsamidisrc’ element has been broken for many many years and has
-    now been repaired allowing live capture from your MIDI HW.
-
--   h265parse and h265parse will try harder to make upstream output the
-    same caps as downstream requires or prefers, thus avoiding
-    unnecessary conversion. The parsers also expose chroma format and
-    bit depth in the caps now.
-
--   The dtls elements now longer rely on or require the application to
-    run a GLib main loop that iterates the default main context
-    (GStreamer plugins should never rely on the application running a
-    GLib main loop).
-
--   openh264enc allows to change the encoding bitrate dynamically at
-    runtime now
-
--   nvdec is a new plugin for hardware-accelerated video decoding using
-    the NVIDIA NVDEC API (which replaces the old VDPAU API which is no
-    longer supported by NVIDIA)
-
--   The NVIDIA NVENC hardware-accelerated video encoders now support
-    dynamic bitrate and preset reconfiguration and support the I420
-    4:2:0 video format. It’s also possible to configure the gop size via
-    the new "gop-size" property.
-
--   The MPEG-TS muxer and demuxer (tsmux, tsdemux) now have support for
-    JPEG2000
-
--   openjpegdec and jpeg2000parse support 2-component images now (gray
-    with alpha), and jpeg2000parse has gained limited support for
-    conversion between JPEG2000 stream-formats. (JP2, J2C, JPC) and also
-    extracts more details such as colorimetry, interlace-mode,
-    field-order, multiview-mode and chroma siting.
-
--   The decklink plugin for Blackmagic capture and playback cards have
-    seen numerous improvements:
-
-    -   decklinkaudiosrc and decklinkvideosrc now put hardware reference
-        timestamp on buffers in form of GstReferenceTimestampMetas.
-        This can be useful to know on multi-channel cards which frames
-        from different channels were captured at the same time.
-
-    -   decklinkvideosink has gained support for Decklink hardware
-        keying with two new properties ("keyer-mode" and "keyer-level")
-        to control the built-in hardware keyer of Decklink cards.
-
-    -   decklinkaudiosink has been re-implemented around GstBaseSink
-        instead of the GstAudioBaseSink base class, since the Decklink
-        APIs don’t fit very well with the GstAudioBaseSink APIs, which
-        used to cause various problems due to inaccuracies in the clock
-        calculations. Problems were audio drop-outs and A/V sync going
-        wrong after pausing/seeking.
-
-    -   support for more than 16 devices, without any artificial limit
-
--   work continued on the msdk plugin for Intel’s Media SDK which
-    enables hardware-accelerated video encoding and decoding on Intel
-    graphics hardware on Windows or Linux. Added the video memory,
-    buffer pool, and context/session sharing support which helps to
-    improve the performance and resource utilization. Rendernode support
-    is in place which helps to avoid the constraint of having a running
-    graphics server as DRM-Master. Encoders are exposing a number rate
-    control algorithms now. More encoder tuning options like
-    trellis-quantiztion (h264), slice size control (h264), B-pyramid
-    prediction(h264), MB-level bitrate control, frame partitioning and
-    adaptive I/B frame insertion were added, and more pixel formats and
-    video codecs are supported now. The encoder now also handles
-    force-key-unit events and can insert frame-packing SEIs for
-    side-by-side and top-bottom stereoscopic 3D video.
-
--   dashdemux can now do adaptive trick play of certain types of DASH
-    streams, meaning it can do fast-forward/fast-rewind of normal (non-I
-    frame only) streams even at high speeds without saturating network
-    bandwidth or exceeding decoder capabilities. It will keep statistics
-    and skip keyframes or fragments as needed. See Sebastian’s blog post
-    _DASH trick-mode playback in GStreamer_ for more details. It also
-    supports webvtt subtitle streams now and has seen improvements when
-    seeking in live streams.
-
--   kmssink has seen lots of fixes and improvements in this cycle,
-    including:
-
-    -   Raspberry Pi (vc4) and Xilinx DRM driver support
-
-    -   new "render-rectangle" property that can be used from the
-        command line as well as "display-width" and "display-height",
-        and "can-scale" properties
-
-    -   GstVideoCropMeta support
-
-Plugin and library moves
-
-MPEG-1 audio (mp1, mp2, mp3) decoders and encoders moved to -good
-
-Following the expiration of the last remaining mp3 patents in most
-jurisdictions, and the termination of the mp3 licensing program, as well
-as the decision by certain distros to officially start shipping full mp3
-decoding and encoding support, these plugins should now no longer be
-problematic for most distributors and have therefore been moved from
--ugly and -bad to gst-plugins-good. Distributors can still disable these
-plugins if desired.
-
-In particular these are:
-
--   mpg123audiodec: an mp1/mp2/mp3 audio decoder using libmpg123
--   lamemp3enc: an mp3 encoder using LAME
--   twolamemp2enc: an mp2 encoder using TwoLAME
-
-GstAggregator moved from -bad to core
-
-GstAggregator has been moved from gst-plugins-bad to the base library in
-GStreamer and is now stable API.
-
-GstAggregator is a new base class for mixers and muxers that have to
-handle multiple input pads and aggregate streams into one output stream.
-It improves upon the existing GstCollectPads API in that it is a proper
-base class which was also designed with live streaming in mind.
-GstAggregator subclasses will operate in a mode with defined latency if
-any of the inputs are live streams. This ensures that the pipeline won’t
-stall if any of the inputs stop producing data, and that the configured
-maximum latency is never exceeded.
-
-GstAudioAggregator, audiomixer and audiointerleave moved from -bad to -base
-
-GstAudioAggregator is a new base class for raw audio mixers and muxers
-and is based on GstAggregator (see above). It provides defined-latency
-mixing of raw audio inputs and ensures that the pipeline won’t stall
-even if one of the input streams stops producing data.
-
-As part of the move to stabilise the API there were some last-minute API
-changes and clean-ups, but those should mostly affect internal elements.
-
-It is used by the audiomixer element, which is a replacement for
-‘adder’, which did not handle live inputs very well and did not align
-input streams according to running time. audiomixer should behave much
-better in that respect and generally behave as one would expected in
-most scenarios.
-
-Similarly, audiointerleave replaces the ‘interleave’ element which did
-not handle live inputs or non-aligned inputs very robustly.
-
-GstAudioAggregator and its subclases have gained support for input
-format conversion, which does not include sample rate conversion though
-as that would add additional latency. Furthermore, GAP events are now
-handled correctly.
-
-We hope to move the video equivalents (GstVideoAggregator and
-compositor) to -base in the next cycle, i.e. for 1.16.
-
-GStreamer OpenGL integration library and plugin moved from -bad to -base
-
-The GStreamer OpenGL integration library and opengl plugin have moved
-from gst-plugins-bad to -base and are now part of the stable API canon.
-Not all OpenGL elements have been moved; a few had to be left behind in
-gst-plugins-bad in the new openglmixers plugin, because they depend on
-the GstVideoAggregator base class which we were not able to move in this
-cycle. We hope to reunite these elements with the rest of their family
-for 1.16 though.
-
-This is quite a milestone, thanks to everyone who worked to make this
-happen!
-
-Qt QML and GTK plugins moved from -bad to -good
-
-The Qt QML-based qmlgl plugin has moved to -good and provides a
-qmlglsink video sink element as well as a qmlglsrc element. qmlglsink
-renders video into a QQuickItem, and qmlglsrc captures a window from a
-QML view and feeds it as video into a pipeline for further processing.
-Both elements leverage GStreamer’s OpenGL integration. In addition to
-the move to -good the following features were added:
-
--   A proxy object is now used for thread-safe access to the QML widget
-    which prevents crashes in corner case scenarios: QML can destroy the
-    video widget at any time, so without this we might be left with a
-    dangling pointer.
-
--   EGL is now supported with the X11 backend, which works e.g. on
-    Freescale imx6
-
-The GTK+ plugin has also moved from -bad to -good. It includes gtksink
-and gtkglsink which both render video into a GtkWidget. gtksink uses
-Cairo for rendering the video, which will work everywhere in all
-scenarios but involves an extra memory copy, whereas gtkglsink fully
-leverages GStreamer’s OpenGL integration, but might not work properly in
-all scenarios, e.g. where the OpenGL driver does not properly support
-multiple sharing contexts in different threads; on Linux Nouveau is
-known to be broken in this respect, whilst NVIDIA’s proprietary drivers
-and most other drivers generally work fine, and the experience with
-Intel’s driver seems to be mixed; some proprietary embedded Linux
-drivers don’t work; macOS works.
-
-GstPhysMemoryAllocator interface moved from -bad to -base
-
-GstPhysMemoryAllocator is a marker interface for allocators with
-physical address backed memory.
-
-Plugin removals
-
--   the sunaudio plugin was removed, since it couldn’t ever have been
-    built or used with GStreamer 1.0, but no one even noticed in all
-    these years.
-
--   the schroedinger-based Dirac encoder/decoder plugin has been
-    removed, as there is no longer any upstream or anyone else
-    maintaining it. Seeing that it’s quite a fringe codec it seemed best
-    to simply remove it.
-
-API removals
-
--   some MPEG video parser API in the API unstable codecutils library in
-    gst-plugins-bad was removed after having been deprecated for 5
-    years.
-
-
-Miscellaneous changes
-
--   The video support library has gained support for a few new pixel
-    formats:
-    -   NV16_10LE32: 10-bit variant of NV16, packed into 32bit words
-        (plus 2 bits padding)
-    -   NV12_10LE32: 10-bit variant of NV12, packed into 32bit words
-        (plus 2 bits padding)
-    -   GRAY10_LE32: 10-bit grayscale, packed in 32bit words (plus 2
-        bits padding)
--   decodebin, playbin and GstDiscoverer have seen stability
-    improvements in corner cases such as shutdown while still starting
-    up or shutdown in error cases (hat tip to the oss-fuzz project).
-
--   floating reference handling was inconsistent and has been cleaned up
-    across the board, including annotations. This solves various
-    long-standing memory leaks in language bindings, which e.g. often
-    caused elements and pads to be leaked.
-
--   major gobject-introspection annotation improvements for large parts
-    of the library API, including nullability of return types and
-    function parameters, correct types (e.g. strings vs. filenames),
-    ownership transfer, array length parameters, etc. This allows to use
-    bigger parts of the GStreamer API to be safely used from dynamic
-    language bindings (e.g. Python, Javascript) and allows static
-    bindings (e.g. C#, Rust, Vala) to autogenerate more API bindings
-    without manual intervention.
-
-OpenGL integration
-
--   The GStreamer OpenGL integration library has moved to
-    gst-plugins-base and is now part of our stable API.
-
--   new MESA3D GBM BACKEND. On devices with working libdrm support, it
-    is possible to use Mesa3D’s GBM library to set up an EGL context
-    directly on top of KMS. This makes it possible to use the GStreamer
-    OpenGL elements without a windowing system if a libdrm- and
-    Mesa3D-supported GPU is present.
-
--   Prefer wayland display over X11: As most Wayland compositors support
-    XWayland, the X11 backend would get selected.
-
--   gldownload can export dmabufs now, and glupload will advertise
-    dmabuf as caps feature.
-
-
-Tracing framework and debugging improvements
-
--   NEW MEMORY RINGBUFFER BASED DEBUG LOGGER, useful for long-running
-    applications or to retrieve diagnostics when encountering an error.
-    The GStreamer debug logging system provides in-depth debug logging
-    about what is going on inside a pipeline. When enabled, debug logs
-    are usually written into a file, printed to the terminal, or handed
-    off to a log handler installed by the application. However, at
-    higher debug levels the volume of debug output quickly becomes
-    unmanageable, which poses a problem in disk-space or bandwidth
-    restricted environments or with long-running pipelines where a
-    problem might only manifest itself after multiple days. In those
-    situations, developers are usually only interested in the most
-    recent debug log output. The new in-memory ringbuffer logger makes
-    this easy: just installed it with gst_debug_add_ring_buffer_logger()
-    and retrieve logs with gst_debug_ring_buffer_logger_get_logs() when
-    needed. It is possible to limit the memory usage per thread and set
-    a timeout to determine how long messages are kept around. It was
-    always possible to implement this in the application with a custom
-    log handler of course, this just provides this functionality as part
-    of GStreamer.
-
--   ’fakevideosink is a null sink for video data that advertises
-    video-specific metas and behaves like a video sink. See above for
-    more details.
-
--   gst_util_dump_buffer() prints the content of a buffer to stdout.
-
--   gst_pad_link_get_name() and gst_state_change_get_name() print pad
-    link return values and state change transition values as strings.
-
--   The LATENCY TRACER has seen a few improvements: trace records now
-    contain timestamps which is useful to plot things over time, and
-    downstream synchronisation time is now excluded from the measured
-    values.
-
--   Miniobject refcount tracing and logging was not entirley
-    thread-safe, there were duplicates or missing entries at times. This
-    has now been made reliable.
-
--   The netsim element, which can be used to simulate network jitter,
-    packet reordering and packet loss, received new features and
-    improvements: it can now also simulate network congestion using a
-    token bucket algorithm. This can be enabled via the "max-kbps"
-    property. Packet reordering can be disabled now via the
-    "allow-reordering" property: Reordering of packets is not very
-    common in networks, and the delay functions will always introduce
-    reordering if delay > packet-spacing, so by setting
-    "allow-reordering" to FALSE you guarantee that the packets are in
-    order, while at the same time introducing delay/jitter to them. By
-    using the new "delay-distribution" property the user can control how
-    the delay applied to delayed packets is distributed: This is either
-    the uniform distribution (as before) or the normal distribution; in
-    addition there is also the gamma distribution which simulates the
-    delay on wifi networks better.
-
-
-Tools
-
--   gst-inspect-1.0 now prints pad properties for elements that have pad
-    subclasses with special properties, such as compositor or
-    audiomixer. This only works for elements that use the newly-added
-    GstPadTemplate API API or the
-    gst_element_class_add_static_pad_template_with_gtype() convenience
-    function to tell GStreamer about the special pad subclass.
-
--   gst-launch-1.0 now generates a gstreamer pipeline diagram (.dot
-    file) whenever SIGHUP is sent to it on Linux/*nix systems.
-
--   gst-discoverer-1.0 can now analyse live streams such as rtsp:// URIs
-
-
-GStreamer RTSP server
-
--   Initial support for RTSP protocol version 2.0 was added, which is to
-    the best of our knowledge the first RTSP 2.0 implementation ever!
-
--   ONVIF audio backchannel support. This is an extension specified by
-    ONVIF that allows RTSP clients (e.g. a control room operator) to
-    send audio back to the RTSP server (e.g. an IP camera).
-    Theoretically this could have been done also by using the RECORD
-    method of the RTSP protocol, but ONVIF chose not to do that, so the
-    backchannel is set up alongside the other streams. Format
-    negotiation needs to be done out of band, if needed. Use the new
-    ONVIF-specific subclasses GstRTSPOnvifServer and
-    GstRTSPOnvifMediaFactory to enable this functionality.
-
--   The internal server streaming pipeline is now dynamically
-    reconfigured on PLAY based on the transports needed. This means that
-    the server no longer adds the pipeline plumbing for all possible
-    transports from the start, but only if needed as needed. This
-    improves performance and memory footprint.
-
--   rtspclientsink has gained an "accept-certificate" signal for
-    manually checking a TLS certificate for validity.
-
--   Fix keep-alive/timeout issue for certain clients using TCP
-    interleave as transport who don’t do keep-alive via some other
-    method such as periodic RTSP OPTION requests. We now put netaddress
-    metas on the packets from the TCP interleaved stream, so can map
-    RTCP packets to the right stream in the server and can handle them
-    properly.
-
--   Language bindings improvements: in general there were quite a few
-    improvements in the gobject-introspection annotations, but we also
-    extended the permissions API which was not usable from bindings
-    before.
-
--   Fix corner case issue where the wrong mount point was found when
-    there were multiple mount points with a common prefix.
-
-
-GStreamer VAAPI
-
--   Improve DMABuf’s usage, both upstream and dowstream, and
-    memory:DMABuf caps feature is also negotiated when the dmabuf-based
-    buffer cannot be mapped onto user-space.
-
--   VA initialization was fixed when it is used in headless systems.
-
--   VA display sharing, through GstContext, among the pipeline, has been
-    improved, adding the possibility to the application share its VA
-    display (external display) via gst.vaapi.app.Display context.
-
--   VA display cache was removed.
-
--   libva’s log messages are now redirected into the GStreamer log
-    handler.
-
--   Decoders improved their upstream re-negotiation by avoiding to
-    re-instantiate the internal decoder if stream caps are compatible
-    with the previous one.
-
--   When downstream doesn’t support GstVideoMeta and the decoded frames
-    don’t have standard strides, they are copied onto system
-    memory-based buffers.
-
--   H.264 decoder has a low-latency property, for live streams which
-    doesn’t conform the H.264 specification but still it is required to
-    push the frames to downstream as soon as possible.
-
--   As part of the Google Summer of Code 2017 the H.264 decoder drops
-    MVC and SVC frames when base-only property is enabled.
-
--   Added support for libva-2.0 (VA-API 1.0).
-
--   H.264 and H.265 encoders handle Region-Of-Interest metas by adding a
-    delta-qp for every rectangle within the frame specified by those
-    metas.
-
--   Encoders for H.264 and H.265 set the media profile by the downstream
-    caps.
-
--   H.264 encoder inserts an AU delimiter for each encoded frame when
-    aud property is enabled (it is only available for certain drivers
-    and platforms).
-
--   H.264 encoder supports for P and B hierarchical prediction modes.
-
--   All encoders handles a quality-level property, which is a number
-    from 1 to 8, where a lower number means higher quality, but slower
-    processing, and vice-versa.
-
--   VP8 and VP9 encoders support constant bit-rate mode (CBR).
-
--   VP8, VP9 and H.265 encoders support variable bit-rate mode (VBR).
-
--   Resurrected GstGLUploadTextureMeta handling for EGL backends.
-
--   H.265 encoder can configure its number of reference frames via the
-    refs property.
-
--   Add H.264 encoder mbbrc property, which controls the macro-block
-    bitrate as auto, on or off.
-
--   Add H.264 encoder temporal-levels property, to select the number of
-    temporal levels to be included.
-
--   Add to H.264 and H.265 encoders the properties qp-ip and qp-ib, to
-    handle the QP (quality parameter) difference between the I and P
-    frames, and the I and B frames, respectively.
-
--   vaapisink was demoted to marginal rank on Wayland because COGL
-    cannot display YUV surfaces.
-
-More details in Víctor’s blog post _GStreamer VA-API 1.14: what’s new?_.
-
-
-GStreamer Editing Services and NLE
-
--   Handle crossfade in complex scenarios by using the new
-    compositorpad::crossfade-ratio property
-
--   Add API allowing to stop using proxies for clips in the timeline
-
--   Allow management of none square pixel aspect ratios by allowing
-    application to deal with them in the way they want
-
--   Misc fixes around the timeline editing API
-
-
-GStreamer validate
-
--   Handle running scenarios on live pipelines (in the “content sense”,
-    not the GStreamer one)
-
--   Implement RTSP support with a basic server based on gst-rtsp-server,
-    and add RTSP 1.0 and 2.0 integration tests
-
--   Implement a plugin that allows users to implement configurable
-    tests. It currently can check if a particular element is added a
-    configurable number of time in the pipeline. In the future that
-    plugin should allow us to implement specific tests of any kind in a
-    descriptive way
-
--   Add a verbosity configuration which behaves in a similare way as the
-    gst-launch-1.0 verbose flags allowing the informations to be
-    outputed on any running pipeline when enabling GstValidate.
-
--   Misc optimization in the launcher, making the tests run much faster.
-
-
-GStreamer C# bindings
-
--   Port to the meson build system, autotools support has been removed
-
--   Use a new GlibSharp version, set as a meson subproject
-
--   Update wrapped API to GStreamer 1.14
-
--   Removed the need for “glue” code
-
--   Provide a nuget
-
--   Misc API fixes
-
-
-Build and Dependencies
-
--   the new WebRTC support in gst-plugins-bad depends on the GStreamer
-    elements that ship as part of libnice, and libnice version 1.1.14 is
-    required. Also the dtls and srtp plugins.
-
--   gst-plugins-bad no longer depends on the libschroedinger Dirac codec
-    library.
-
--   The srtp plugin can now also be built against libsrtp2.
-
--   some plugins and libraries have moved between modules, see the
-    _Plugin and_ _library moves_ section above, and their respective
-    dependencies have moved with them of course, e.g. the GStreamer
-    OpenGL integration support library and plugin is now in
-    gst-plugins-base, and mpg123, LAME and twoLAME based audio decoder
-    and encoder plugins are now in gst-plugins-good.
-
--   Unify static and dynamic plugin interface and remove plugin specific
-    static build option: Static and dynamic plugins now have the same
-    interface. The standard --enable-static/--enable-shared toggle is
-    sufficient. This allows building static and shared plugins from the
-    same object files, instead of having to build everything twice.
-
--   The default plugin entry point has changed. This will only affect
-    plugins that are recompiled against new GStreamer headers. Binary
-    plugins using the old entry point will continue to work. However,
-    plugins that are recompiled must have matching plugin names in
-    GST_PLUGIN_DEFINE and filenames, as the plugin entry point for
-    shared plugins is now deduced from the plugin filename. This means
-    you can no longer have a plugin called foo living in a file called
-    libfoobar.so or such, the plugin filename needs to match. This might
-    cause problems with some external third party plugin modules when
-    they get rebuilt against GStreamer 1.14.
-
-
-Note to packagers and distributors
-
-A number of libraries, APIs and plugins moved between modules and/or
-libraries in different modules between version 1.12.x and 1.14.x, see
-the _Plugin and_ _library moves_ section above. Some APIs have seen
-minor ABI changes in the course of moving them into the stable APIs
-section.
-
-This means that you should try to ensure that all major GStreamer
-modules are synced to the same major version (1.12 or 1.13/1.14) and can
-only be upgraded in lockstep, so that your users never end up with a mix
-of major versions on their system at the same time, as this may cause
-breakages.
-
-Also, plugins compiled against >= 1.14 headers will not load with
-GStreamer <= 1.12 owing to a new plugin entry point (but plugin binaries
-built against older GStreamer versions will continue to load with newer
-versions of GStreamer of course).
-
-There is also a small structure size related ABI breakage introduced in
-the gst-plugins-bad codecparsers library between version 1.13.90 and
-1.13.91. This should “only” affect gstreamer-vaapi, so anyone who ships
-the release candidates is advised to upgrade those two modules at the
-same time.
-
-
-Platform-specific improvements
-
-Android
-
--   ahcsrc (Android camera source) does autofocus now
-
-macOS and iOS
-
--   no major changes in macOS and iOS support, only bugfixes
-
-Windows
-
--   The GStreamer wasapi plugin was rewritten and should not only be
-    usable now, but in top shape and suitable for low-latency use cases.
-    The Windows Audio Session API (WASAPI) is Microsoft’s most modern
-    method for talking with audio devices, and now that the wasapi
-    plugin is up to scratch it is preferred over the directsound plugin.
-    The ranks of the wasapisink and wasapisrc elements have been updated
-    to reflect this. Further improvements include:
-
-    -   support for more than 2 channels
-
-    -   a new "low-latency" property to enable low-latency operation
-        (which should always be safe to enable)
-
-    -   support for the AudioClient3 API which is only available on
-        Windows 10: in wasapisink this will be used automatically if
-        available; in wasapisrc it will have to be enabled explicitly
-        via the "use-audioclient3" property, as capturing audio with low
-        latency and without glitches seems to require setting the
-        realtime priority of the entire pipeline to “critical”, which
-        cannot be done from inside the element, but has to be done in
-        the application.
-
-    -   set realtime thread priority to avoid glitches
-
-    -   allow opening devices in exclusive mode, which provides much
-        lower latency compared to shared mode where WASAPI’s engine
-        period is 10ms. This can be activated via the "exclusive"
-        property.
-
-    -   Also see Nirbheek’s blog post _Low Latency Audio on Windows with
-        GStreamer_.
-
--   There are now GstDeviceProvider implementations for the wasapi and
-    directsound plugins, so it’s now possible to discover both audio
-    sources and audio sinks on Windows via the GstDeviceMonitor API
-
--   debug log timestamps are now higher granularity owing to
-    g_get_monotonic_time() now being used as fallback in
-    gst_utils_get_timestamp(). Before that, there would sometimes be
-    10-20 lines of debug log output sporting the same timestamp.
-
-
-Contributors
-
-Aaron Boxer, Adrián Pardini, Adrien SCH, Akinobu Mita, Alban Bedel,
-Alessandro Decina, Alex Ashley, Alicia Boya García, Alistair Buxton,
-Alvaro Margulis, Anders Jonsson, Andreas Frisch, Andrejs Vasiljevs,
-Andrew Bott, Antoine Jacoutot, Antonio Ospite, Antoni Silvestre, Anton
-Obzhirov, Anuj Jaiswal, Arjen Veenhuizen, Arnaud Bonatti, Arun Raghavan,
-Ashish Kumar, Aurélien Zanelli, Ayaka, Branislav Katreniak, Branko
-Subasic, Brion Vibber, Carlos Rafael Giani, Cassandra Rommel, Chris
-Bass, Chris Paulson-Ellis, Christoph Reiter, Claudio Saavedra, Clemens
-Lang, Cyril Lashkevich, Daniel van Vugt, Dave Craig, Dave Johnstone,
-David Evans, David Schleef, Deepak Srivastava, Dimitrios Katsaros,
-Dmitry Zhadinets, Dongil Park, Dustin Spicuzza, Eduard Sinelnikov,
-Edward Hervey, Enrico Jorns, Eunhae Choi, Ezequiel Garcia, fengalin,
-Filippo Argiolas, Florent Thiéry, Florian Zwoch, Francisco Velazquez,
-François Laignel, fvanzile, George Kiagiadakis, Georg Lippitsch, Graham
-Leggett, Guillaume Desmottes, Gurkirpal Singh, Gwang Yoon Hwang, Gwenole
-Beauchesne, Haakon Sporsheim, Haihua Hu, Håvard Graff, Heekyoung Seo,
-Heinrich Fink, Holger Kaelberer, Hoonhee Lee, Hosang Lee, Hyunjun Ko,
-Ian Jamison, James Stevenson, Jan Alexander Steffens (heftig), Jan
-Schmidt, Jason Lin, Jens Georg, Jeremy Hiatt, Jérôme Laheurte, Jimmy
-Ohn, Jochen Henneberg, John Ludwig, John Nikolaides, Jonathan Karlsson,
-Josep Torra, Juan Navarro, Juan Pablo Ugarte, Julien Isorce, Jun Xie,
-Jussi Kukkonen, Justin Kim, Lasse Laursen, Lubosz Sarnecki, Luc
-Deschenaux, Luis de Bethencourt, Marcin Lewandowski, Mario Alfredo
-Carrillo Arevalo, Mark Nauwelaerts, Martin Kelly, Matej Knopp, Mathieu
-Duponchelle, Matteo Valdina, Matt Fischer, Matthew Waters, Matthieu
-Bouron, Matthieu Crapet, Matt Staples, Michael Catanzaro, Michael
-Olbrich, Michael Shigorin, Michael Tretter, Michał Dębski, Michał Górny,
-Michele Dionisio, Miguel París, Mikhail Fludkov, Munez, Nael Ouedraogo,
-Neos3452, Nicholas Panayis, Nick Kallen, Nicola Murino, Nicolas
-Dechesne, Nicolas Dufresne, Nirbheek Chauhan, Ognyan Tonchev, Ole André
-Vadla Ravnås, Oleksij Rempel, Olivier Crête, Omar Akkila, Orestis
-Floros, Patricia Muscalu, Patrick Radizi, Paul Kim, Per-Erik Brodin,
-Peter Seiderer, Philip Craig, Philippe Normand, Philippe Renon, Philipp
-Zabel, Pierre Pouzol, Piotr Drąg, Ponnam Srinivas, Pratheesh Gangadhar,
-Raimo Järvi, Ramprakash Jelari, Ravi Kiran K N, Reynaldo H. Verdejo
-Pinochet, Rico Tzschichholz, Robert Rosengren, Roland Peffer, Руслан
-Ижбулатов, Sam Hurst, Sam Thursfield, Sangkyu Park, Sanjay NM, Satya
-Prakash Gupta, Scott D Phillips, Sean DuBois, Sebastian Cote, Sebastian
-Dröge, Sebastian Rasmussen, Sejun Park, Sergey Borovkov, Seungha Yang,
-Shakin Chou, Shinya Saito, Simon Himmelbauer, Sky Juan, Song Bing,
-Sreerenj Balachandran, Stefan Kost, Stefan Popa, Stefan Sauer, Stian
-Selnes, Thiago Santos, Thibault Saunier, Thijs Vermeir, Tim Allen,
-Tim-Philipp Müller, Ting-Wei Lan, Tomas Rataj, Tom Bailey, Tonu Jaansoo,
-U. Artie Eoff, Umang Jain, Ursula Maplehurst, VaL Doroshchuk, Vasilis
-Liaskovitis, Víctor Manuel Jáquez Leal, vijay, Vincent Penquerc’h,
-Vineeth T M, Vivia Nikolaidou, Wang Xin-yu (王昕宇), Wei Feng, Wim
-Taymans, Wonchul Lee, Xabier Rodriguez Calvar, Xavier Claessens,
-XuGuangxin, Yasushi SHOJI, Yi A Wang, Youness Alaoui,
-
-… and many others who have contributed bug reports, translations, sent
-suggestions or helped testing.
-
-
-Bugs fixed in 1.14
-
-More than 800 bugs have been fixed during the development of 1.14.
-
-This list does not include issues that have been cherry-picked into the
-stable 1.12 branch and fixed there as well, all fixes that ended up in
-the 1.12 branch are also included in 1.14.
-
-This list also does not include issues that have been fixed without a
-bug report in bugzilla, so the actual number of fixes is much higher.
-
-
-Stable 1.14 branch
-
-After the 1.14.0 release there will be several 1.14.x bug-fix releases
-which will contain bug fixes which have been deemed suitable for a
-stable branch, but no new features or intrusive changes will be added to
-a bug-fix release usually. The 1.14.x bug-fix releases will be made from
-the git 1.14 branch, which is a stable branch.
-
-1.14.0
-
-1.14.0 was released on 19 March 2018.
-
-1.14.1
-
-The first 1.14 bug-fix release (1.14.1) was released on 17 May 2018.
-
-This release only contains bugfixes and it should be safe to update from
-1.14.0.
-
-Noteworthy bugfixes in 1.14.1
-
--   GstPad: Fix race condition causing the same probe to be called
-    multiple times
--   Fix occasional deadlocks on windows when outputting debug logging
--   Fix debug levels being applied in the wrong order
--   GIR annotation fixes for bindings
--   audiomixer, audioaggregator: fix some negotiation issues
--   gst-play-1.0: fix leaving stdin in non-blocking mode after exit
--   flvmux: wait for caps on all input pads before writing header even
-    if source is live
--   flvmux: don’t wake up the muxer unless there is data, fixes busy
-    looping if there’s no input data
--   flvmux: fix major leak of input buffers
--   rtspsrc, rtsp-server: revert to RTSP RFC handling of
-    sendonly/recvonly attributes
--   rtpvrawpay: fix payloading with very large mtu sizes where
-    everything fits into a single RTP packet
--   v4l2: Fix hard-coded enabled v4l2 probe on Linux/ARM
--   v4l2: Disable DMABuf for emulated formats when using libv4l2
--   v4l2: Always set colorimetry in S_FMT
--   asfdemux: Set stream-format field for H264 streams and handle H.264
-    in bytestream format
--   x265enc: Fix tagging of keyframes on output buffers
--   ladspa: Fix critical during plugin load on Windows
--   decklink: Fix COM initialisation on Windows
--   h264parse: fix re-use across pipeline stop/restart
--   mpegtsmux: fix force-keyframe event handling and PCR/PMT changes
-    that would confuse some players with generated HLS streams
--   adaptivedemux: Support period change in live playlist
--   rfbsrc: Fix support for applevncserver and support NULL pool in
-    decide_allocation
--   jpegparse: Fix APP1 marker segment parsing
--   h265parse: Make caps writable before modifying them, fixes criticals
--   fakevideosink: request an extra buffer if enable-last-sample is
-    enabled
--   wasapisrc: Don’t provide a clock based on WASAPI’s clock
--   wasapi: Only use audioclient3 when low-latency, as it might
-    otherwise glitch with slow CPUs or VMs
--   wasapi: Don’t derive device period from latency time, should make it
-    more robust against glitches
--   audiolatency: Fix wave detection in buffers and avoid bogus pts
-    values while starting
--   msdk: fix plugin load on implementations with only HW support
--   msdk: dec: set framerate to the driver only if provided, not in 0/1
-    case
--   msdk: Don’t set extended coding options for JPEG encode
--   rtponviftimestamp: fix state change function init/reset causing
-    races/crashes on shutdown
--   decklink: fix initialization failure in windows binary
--   ladspa: Fix critical warnings during plugin load on Windows and fix
-    dependencies in meson build
--   gl: fix cross-compilation error with viv-fb
--   qmlglsink: make work with eglfs_kms
--   rtspclientsink: Don’t deadlock in preroll on early close
--   rtspclientsink: Fix client ports for the RTCP backchannel
--   rtsp-server: Fix session timeout when streaming data to client over
-    TCP
--   vaapiencode: h264: find best profile in those available, fixing
-    negotiation errors
--   vaapi: remove custom GstGL context handling, use GstGL instead.
-    Fixes GL Context sharing with WebkitGtk on wayland
--   gst-editing-services: various fixes
--   gst-python: bump pygobject req to 3.8; fix
-    GstPad.set_query_function(); dist autogen.sh and configure.ac in
-    tarball
--   g-i: pick up GstVideo-1.0.gir from local build directory in GstGL
-    build
--   g-i: update constant values for bindings
--   avoid duplicate symbols in plugins across modules in static builds
--   … and many, many more!
-
-Cerbero build tool and packaging changes in 1.14.1
-
-Toolchain updates on iOS and Android necessitated a fairly large number
-of changes in our cerbero build tool used to create our binary packages
-for the various platforms we support:
-
--   Add support for Ubuntu 18.04 in cerbero
--   Fix generation of fat shared libraries on macOS
--   gnutls: also rename assembly functions on macos/ios to fix link
-    errors
--   gnutls: fix assembly symbol names for windows x86
--   openssl: fix linking on android/armv7
--   openssl: fix linker issue with Android NDK’s r16 binutils
--   ffmpeg: disable asm for android x86 to fix issues when linking with
-    apps
--   x264: disable asm for android x86 to fix issues when linking with
-    apps
--   gnutls: rename private symbols for armv8, x86 to not conflict with
-    openssl
--   mpg123: disable assembly on android/x86 to fix linker problems with
-    relocations
--   Check built version while loading recipe and rebuild if needed
--   Fix packaging of libgcc_s_sjlj which was missing in Windows packages
--   Make not-found in library search fatal so we don’t accidentally ship
-    broken packages
--   ship the proxy plugin which was new in 1.14
--   Fix git commands accidentally pulling in locally built libraries and
-    failing
-
-Contributors to 1.14.1
-
-Antonio Ospite, Aurélien Zanelli, Brendan Shanks, Carlos Rafael Giani,
-Edward Hervey, Emilio Pozuelo Monfort, Enrique Ocaña González, Garima
-Gaur, Georg Lippitsch, Guillaume Desmottes, Havard Graff, Hoonhee Lee,
-Hyunjun Ko, James Stevenson, Jan Alexander Steffens (heftig), Jan
-Schmidt, Joakim Johansson, Jun Xie, Kai Kang, Kirill Marinushkin, Mark
-Nauwelaerts, Matej Knopp, Mathieu Duponchelle, Matthew Waters, Matthias
-Fend, Michael Olbrich, Mikhail Fludkov, Nicolas Dufresne, Nirbheek
-Chauhan, Olivier Crête, Omar Akkila, Patrik Nilsson, Philippe Normand,
-Pierre Labastie, Sebastian Dröge, Seungha Yang, Sreerenj Balachandran,
-Stian Selnes, Takeshi Sato, Thibault Saunier, Tim-Philipp Müller, U.
-Artie Eoff, Víctor Manuel Jáquez Leal, Vivia Nikolaidou, Whoopie, Xabier
-Rodriguez Calvar, Xavier Claessens, Zeeshan Ali, and countless others.
-
-List of bugs fixed in 1.14.1
-
-For a full list of bugfixes see Bugzilla. Note that this is not the full
-list of changes. For the full list of changes please refer to the GIT
-logs or ChangeLogs of the particular modules.
-
-1.14.2
-
-The second 1.14 bug-fix release (1.14.2) was released on 20 July 2018.
-
-This release only contains bugfixes and it should be safe to update from
-1.14.x.
-
-Noteworthy bugfixes in 1.14.2
-
--   asfdemux: Only send flush-stop event for flushing seeks
--   glcolorbalance: Support OES textures for input/passthrough, avoids
-    possibly-unnecessary extra texture copy on Android in the default GL
-    path inside glimagesink.
--   parsebin: Don’t try to continue autoplugging a parser if we got raw
-    caps
--   audiobasesrc: Round down segsize to an integer number of samples
--   scaletempo: Mark as Audio in classification
--   souphttpsrc: thread-safety fixes
--   v4l2bufferpool: Validate that capture buffers were queued, to detect
-    when buffer importation was refused by the driver.
--   v4l2bufferpool: Only return eos for M2M devices not v4l2src when
-    buggy driver sends empty buffer
--   v4l2allocator: Fix userptr importation
--   v4l2src: Try to avoid TRY_FMT when camera is streaming, some drivers
-    don’t like it
--   v4l2videoenc: Only renegotiate with upstream, fixes use in
-    GstRtspServer pipeline
--   v4l2: many other fixes
--   pitch: fix latency reporting, and various other things
--   dvb: fix wrong (GPL) license headers in camconditionalaccess code
--   webrtc: Fix transportsendbin to fix spurious shut-down failures in
-    webrtcbin if DTLS negotiation hasn’t completed yet.
--   webrtc: Don’t deadlock on blocked pads on shutdown
--   webrtcbin: copy sticky events on our ghostpads so users can use
-    gst_pad_get_current_caps() to determine what to do with newly-added
-    pads.
--   webrtcbin: fix rtpstorage configuration on 32-bit systems
--   webrtcbin: implement support for FEC and RTX
--   gstplayer: Fix duration-changed CRITICAL warning if duration did not
-    actually change
--   gstplayer: Avoid trying to join the player thread from itself
--   codecparsers: mpeg2 parsing fixes for zero-sized packets
--   wasapisink: fix a rounding error when calculating the buffer frame
-    count
--   wasapisink: fix missing unlock in case IAudioClient_Start fails
--   wasapi: fix potential crash with MinGW
--   rtsp-server: fix race during udpsrc setup, avoiding pushing data on
-    unlinked udpsrc pad
--   rtsp-server: fix waiting for multiple streams in rtspclientsink
--   gst-editing-services: group: Fix handling clips that are added to a
-    layer
--   gst-editing-services: python binding fixes
--   gst-validate launcher: Allow retrieving coredumps from within
-    flatpak
--   gst-validate launcher: Fix the –forever switch which was not
-    stopping on error
--   vaapi: h264 encoder negotiation fixes
--   vaapi: fix issues with native EGL display
--   more GIR annotations fixes, especially for arrays
--   gstreamer-sharp bindings were updated for g-i annotation fixes in
-    other modules
--   fuzzing fixes
--   memory leak fixes
--   build fixes:
-    -   build fixes for MSVC compiler
-    -   meson: Fix detection of glib-mkenums under MSYS2 plus other
-        meson buil fixes
-    -   Fix static build symbol redefinition errors (xvimage, gst-libav)
-    -   qmlgl: build fixes for conflicting declaration of type GLsync
-        for non-android
-    -   gl: build fixes for missing EGLuint64KHR typedef
--   … and many more!
-
-Contributors to 1.14.2
-
-Alessandro Decina, Antoine Jacoutot, Brendan Shanks, Carlos Rafael
-Giani, Christoph Reiter, Edward Hervey, Göran Jönsson, Guillaume
-Desmottes, Hyunjun Ko, Iñigo Huguet, Jan Schmidt, Johan Bjäreholt,
-Louis-Francis Ratté-Boulianne, Lyon Wang, Marian Mihailescu, Mark
-Nauwelaerts, Mathieu Duponchelle, Matthew Waters, Michael Tretter,
-Nicolas Dufresne, Nirbheek Chauhan, Philipp Zabel, Roland Jon, Sebastian
-Dröge, Seungha Yang, Sreerenj Balachandran, Suhas Nayak, Thibault
-Saunier, Tim-Philipp Müller, Víctor Manuel Jáquez Leal, Vivia
-Nikolaidou, wangzq, and many others. Thank you all.
-
-List of bugs fixed in 1.14.2
-
-For a full list of bugfixes see Bugzilla. Note that this is not the full
-list of changes. For the full list of changes please refer to the GIT
-logs or ChangeLogs of the particular modules.
-
-1.14.3
-
-The third 1.14 bug-fix release (1.14.3) was released on 16 September
-2018.
-
-This release only contains bugfixes and it should be safe to update from
-1.14.x.
-
-Highlighted bugfixes in 1.14.3
-
--   opusenc: fix crash on 32-bit platforms
--   compositor: fix major buffer leak when doing crossfading on some but
-    not all pads
--   wasapi: various fixes for wasapisrc and wasapisink regressions
--   x264enc: Set bit depth to fix “This build of x264 requires 8-bit
-    depth. Rebuild to…” runtime errors with x264 version ≥ 153
--   audioaggregator, audiomixer: caps negotiation fixes
--   input-selector: latency handling fixes
--   playbin, playsink: audio visualization support fixes
--   dashdemux: fix possible crash if stream is neither isobmff nor
-    isoff_ondemand profile
--   opencv: Fix build for opencv >= 3.4.2
--   h265parse: miscellaneous fixes backported from h264parse
--   pads: fix changing of pad offsets from inside pad probes
--   pads: ensure that pads are blocked for IDLE probes if they are
-    called from the streaming thread too
-
-Other noteworthy bugfixes in 1.14.3
-
--   queries: Set default values for position and duration query results
--   segment: make gst_segment_position_from_running_time_full() handle
-    positions before the segment properly
--   aggregator: annotate GstAggregatorClass::update_src_caps for
-    bindings
--   aggregator: Don’t leak peer pad of inactive pads when (not)
-    forwarding QoS events to them
--   baseparse: avg_bitrate calculation critical warning fix
--   typefind: improved flow return handling in pull mode, flushing is
-    not an error
--   gl: Don’t steal callers reference when setting non-floating elements
-    via properties
--   gl: Also don’t leak floating references to elements set via
-    properties
--   tagdemux: Properly propagate gst_pad_pull_range() errors
--   aacparse: fix codec_data buffer leak
--   rtpgstpay: Add support for force-keyunit events
--   rtpL8pay: don’t try to modify a read-only structure
--   rtpvp8pay, rtpvp9pay, rtpopuspay: Fix VP8/VP9/OPUS dual encoding
-    name handling
--   rtp payloaders: Use running_time instead of PTS for config-interval
-    calculations
--   qtdemux: Don’t assert in prefill mode if a track has no samples at
-    all
--   qmlgl: Ensure GL headers are included
--   v4l2src: fix first input used is always used next times
--   v4l2object: Only offer MMAP/DMABUF pool
--   v4l2object: stop V4L2 from zeroing extended colorimetry for
-    non-mplane
--   v4l2object: improve colorspace handling for JPEG sources
--   splitmuxsink: fix handling of repeated timestamps and a leak if sink
-    pads are not released explicitly
--   player: Set default position and duration value to
-    GST_CLOCK_TIME_NONE
--   videoaggregator: Make sure to hold object lock while iterating sink
-    pads
--   audiobuffersplit: improve resync handling and compensate better for
-    accumulated errors
--   kmssink: add support for Xilinx DRM Driver, mxsfb-drm driver and the
-    Allwinner DRM driver (sun4i-drm)
--   rsvg: Also accept </svg:svg> as ending tag
--   ges: project: Compute relocation URIs in missing-uri signal
--   ges: formatter: Serialize Transition border and invert properties
--   ges: clip: Resync priorities when removing an effect
-
-Contributors to 1.14.3
-
-Christoph Reiter, Devarsh Thakkar, Edward Hervey, Gary Bisson, Iñigo
-Huguet, Jan Alexander Steffens (heftig), Jan Schmidt, Jerome Laheurte,
-Marcos Kintschner, Mathieu Duponchelle, Matthew Waters, Michael Olbrich,
-Nicolas Dufresne, Nirbheek Chauhan, Paul Kocialkowski, Philippe Normand,
-Philipp Zabel, Roland Jon, Sebastian Dröge, Seungha Yang, Thibault
-Saunier, Tim-Philipp Müller, Yuji Kuwabara, and many others. Thank you
-all.
-
-List of bugs fixed in 1.14.3
-
-For a full list of bugfixes see Bugzilla. Note that this is not the full
-list of changes. For the full list of changes please refer to the GIT
-logs or ChangeLogs of the particular modules.
-
-1.14.4
-
-The fourth 1.14 bug-fix release (1.14.4) was released on 2 October 2018.
-
-This release only contains bugfixes and it should be safe to update from
-1.14.x.
-
-Highlighted bugfixes in 1.14.4
-
--   glviewconvert: wait and set the gl sync meta on buffers
--   glviewconvert: Copy composition meta from the primary buffer to both
-    outputs
--   glcolorconvert: Don’t copy overlay composition meta over to NULL
-    outbufs
--   matroskademux: add functionality needed for MSE use case fixing
-    youtube playback in epiphany/webkit-gtk
--   msdk: fix build on windows
--   opusenc: fix another crash on 32-bit x86 on windows (alignment issue
-    in SSE optimisations)
--   osxaudio: add support for parsing more channel layouts
--   tagdemux: Use upstream GST_EVENT_STREAM_START (and stream-id) if
-    present
--   vorbisdec: fix header handling regression: init decoder immediately
-    once we have headers
--   wasapisink: recover from low buffer levels in shared mode
--   fix GstSegment unit test which would fail on some 32-bit x86 CPUs
-
-Contributors to 1.14.4
-
-Alicia Boya García, Christoph Reiter, Edward Hervey, Jan Schmidt,
-Matthew Waters, Nicola Murino, Nicolas Dufresne, Sebastian Dröge,
-Tim-Philipp Müller, Wangfei, and many others. Thank you all.
-
-List of bugs fixed in 1.14.4
-
-For a full list of bugfixes see Bugzilla. Note that this is not the full
-list of changes. For the full list of changes please refer to the GIT
-logs or ChangeLogs of the particular modules.
-
-
-Known Issues
-
--   The webrtcdsp element (which is unrelated to the newly-landed
-    GStreamer webrtc support) is currently not shipped as part of the
-    Windows binary packages due to a build system issue.
-
--   The gst-libav module in 1.14 will only build against older ffmpeg
-    3.x versions and won’t build against the newly-released ffmpeg 4.0
-    (as in RPM Fusion for Fedora 28) due to API changes. Use the
-    internal ffmpeg copy instead if you build using autotools. This is
-    fixed in git master / upcoming 1.16, but won’t be backported to the
-    1.14 branch as it is rather intrusive and difficult to support both
-    old and new APIs at the same time.
-
-
-Schedule for 1.16
-
-Our next major feature release will be 1.16, and 1.15 will be the
-unstable development version leading up to the stable 1.16 release. The
-development of 1.15/1.16 will happen in the git master branch.
-
-The plan for the 1.16 development cycle is yet to be confirmed, but it
-is expected that feature freeze will be around September 2018 followed
-by several 1.15 pre-releases and the new 1.16 stable release in October.
-
-1.16 will be backwards-compatible to the stable 1.14, 1.12, 1.10, 1.8,
-1.6, 1.4, 1.2 and 1.0 release series.
-
-------------------------------------------------------------------------
-
-_These release notes have been prepared by Tim-Philipp Müller with_
-_contributions from Sebastian Dröge, Sreerenj Balachandran, Thibault
-Saunier_ _and Víctor Manuel Jáquez Leal._
-
-_License: CC BY-SA 4.0_
->>>>>>> 2bb37b36
+
+
+GSTREAMER 1.14 RELEASE NOTES
+
+
+GStreamer 1.14.0 was originally released on 19 March 2018.
+
+The latest bug-fix release in the 1.14 series is 1.14.3 and was released
+on 16 September 2018.
+
+See https://gstreamer.freedesktop.org/releases/1.14/ for the latest
+version of this document.
+
+_Last updated: Sunday 16 September 2018, 13:00 UTC (log)_
+
+
+Introduction
+
+The GStreamer team is proud to announce a new major feature release in
+the stable 1.x API series of your favourite cross-platform multimedia
+framework!
+
+As always, this release is again packed with new features, bug fixes and
+other improvements.
+
+
+Highlights
+
+-   WebRTC support: real-time audio/video streaming to and from web
+    browsers
+
+-   Experimental support for the next-gen royalty-free AV1 video codec
+
+-   Video4Linux: encoding support, stable element names and faster
+    device probing
+
+-   Support for the Secure Reliable Transport (SRT) video streaming
+    protocol
+
+-   RTP Forward Error Correction (FEC) support (ULPFEC)
+
+-   RTSP 2.0 support in rtspsrc and gst-rtsp-server
+
+-   ONVIF audio backchannel support in gst-rtsp-server and rtspsrc
+
+-   playbin3 gapless playback and pre-buffering support
+
+-   tee, our stream splitter/duplication element, now does allocation
+    query aggregation which is important for efficient data handling and
+    zero-copy
+
+-   QuickTime muxer has a new prefill recording mode that allows file
+    import in Adobe Premiere and FinalCut Pro while the file is still
+    being written.
+
+-   rtpjitterbuffer fast-start mode and timestamp offset adjustment
+    smoothing
+
+-   souphttpsrc connection sharing, which allows for connection reuse,
+    cookie sharing, etc.
+
+-   nvdec: new plugin for hardware-accelerated video decoding using the
+    NVIDIA NVDEC API
+
+-   Adaptive DASH trick play support
+
+-   ipcpipeline: new plugin that allows splitting a pipeline across
+    multiple processes
+
+-   Major gobject-introspection annotation improvements for large parts
+    of the library API
+
+-   GStreamer C# bindings have been revived and seen many updates and
+    fixes
+
+-   The externally maintained GStreamer Rust bindings had many usability
+    improvements and cover most of the API now. Coinciding with the 1.14
+    release, a new release with the 1.14 API additions is happening.
+
+
+Major new features and changes
+
+WebRTC support
+
+There is now basic support for WebRTC in GStreamer in form of a new
+webrtcbin element and a webrtc support library. This allows you to build
+applications that set up connections with and stream to and from other
+WebRTC peers, whilst leveraging all of the usual GStreamer features such
+as hardware-accelerated encoding and decoding, OpenGL integration,
+zero-copy and embedded platform support. And it’s easy to build and
+integrate into your application too!
+
+WebRTC enables real-time communication of audio, video and data with web
+browsers and native apps, and it is supported or about to be support by
+recent versions of all major browsers and operating systems.
+
+GStreamer’s new WebRTC implementation uses libnice for Interactive
+Connectivity Establishment (ICE) to figure out the best way to
+communicate with other peers, punch holes into firewalls, and traverse
+NATs.
+
+The implementation is not complete, but all the basics are there, and
+the code sticks fairly close to the PeerConnection API. Where
+functionality is missing it should be fairly obvious where it needs to
+go.
+
+For more details, background and example code, check out Nirbheek’s blog
+post _GStreamer has grown a WebRTC implementation_, as well as Matthew’s
+_GStreamer WebRTC_ talk from last year’s GStreamer Conference in Prague.
+
+New Elements
+
+-   webrtcbin handles the transport aspects of webrtc connections (see
+    WebRTC section above for more details)
+
+-   New srtsink and srtsrc elements for the Secure Reliable Transport
+    (SRT) video streaming protocol, which aims to be easy to use whilst
+    striking a new balance between reliability and latency for low
+    latency video streaming use cases. More details about SRT and the
+    implementation in GStreamer in Olivier’s blog post _SRT in
+    GStreamer_.
+
+-   av1enc and av1dec elements providing experimental support for the
+    next-generation royalty free video AV1 codec, alongside Matroska
+    support for it.
+
+-   hlssink2 is a rewrite of the existing hlssink element, but unlike
+    its predecessor hlssink2 takes elementary streams as input and
+    handles the muxing to MPEG-TS internally. It also leverages
+    splitmuxsink internally to do the splitting. This allows more
+    control over the chunk splitting and sizing process and relies less
+    on the co-operation of an upstream muxer. Different to the old
+    hlssink it also works with pre-encoded streams and does not require
+    close interaction with an upstream encoder element.
+
+-   audiolatency is a new element for measuring audio latency end-to-end
+    and is useful to measure roundtrip latency including both the
+    GStreamer-internal latency as well as latency added by external
+    components or circuits.
+
+-   ’fakevideosink is basically a null sink for video data and very
+    similar to fakesink, only that it will answer allocation queries and
+    will advertise support for various video-specific things such
+    GstVideoMeta, GstVideoCropMeta and GstVideoOverlayCompositionMeta
+    like a normal video sink would. This is useful for throughput
+    testing and testing the zero-copy path when creating a new pipeline.
+
+-   ipcpipeline: new plugin that allows the splitting of a pipeline into
+    multiple processes. Usually a GStreamer pipeline runs in a single
+    process and parallelism is achieved by distributing workloads using
+    multiple threads. This means that all elements in the pipeline have
+    access to all the other elements’ memory space however, including
+    that of any libraries used. For security reasons one might therefore
+    want to put sensitive parts of a pipeline such as DRM and decryption
+    handling into a separate process to isolate it from the rest of the
+    pipeline. This can now be achieved with the new ipcpipeline plugin.
+    Check out George’s blog post _ipcpipeline: Splitting a GStreamer
+    pipeline into multiple processes_ or his lightning talk from last
+    year’s GStreamer Conference in Prague for all the gory details.
+
+-   proxysink and proxysrc are new elements to pass data from one
+    pipeline to another within the same process, very similar to the
+    existing inter elements, but not limited to raw audio and video
+    data. These new proxy elements are very special in how they work
+    under the hood, which makes them extremely powerful, but also
+    dangerous if not used with care. The reason for this is that it’s
+    not just data that’s passed from sink to src, but these elements
+    basically establish a two-way wormhole that passes through queries
+    and events in both directions, which means caps negotiation and
+    allocation query driven zero-copy can work through this wormhole.
+    There are scheduling considerations as well: proxysink forwards
+    everything into the proxysrc pipeline directly from the proxysink
+    streaming thread. There is a queue element inside proxysrc to
+    decouple the source thread from the sink thread, but that queue is
+    not unlimited, so it is entirely possible that the proxysink
+    pipeline thread gets stuck in the proxysrc pipeline, e.g. when that
+    pipeline is paused or stops consuming data for some other reason.
+    This means that one should always shut down down the proxysrc
+    pipeline before shutting down the proxysink pipeline, for example.
+    Or at least take care when shutting down pipelines. Usually this is
+    not a problem though, especially not in live pipelines. For more
+    information see Nirbheek’s blog post _Decoupling GStreamer
+    Pipelines_, and also check out out the new ipcpipeline plugin for
+    sending data from one process to another process (see above).
+
+-   lcms is a new LCMS-based ICC color profile correction element
+
+-   openmptdec is a new OpenMPT-based decoder for module music formats,
+    such as S3M, MOD, XM, IT. It is built on top of a new
+    GstNonstreamAudioDecoder base class which aims to unify handling of
+    files which do not operate a streaming model. The wildmidi plugin
+    has also been revived and is also implemented on top of this new
+    base class.
+
+-   The curl plugin has gained a new curlhttpsrc element, which is
+    useful for testing HTTP protocol version 2.0 amongst other things.
+
+-   The msdk plugin has gained a MPEG-2 video decoder(msdkmpeg2dec), VP8
+    decoder(msdkvp8dec) and a VC1/WMV decoder(msdkvc1dec)
+
+Noteworthy new API
+
+-   GstPromise provides future/promise-like functionality. This is used
+    in the GStreamer WebRTC implementation.
+
+-   GstReferenceTimestampMeta is a new meta that allows you to attach
+    additional reference timestamps to a buffer. These timestamps don’t
+    have to relate to the pipeline clock in any way. Examples of this
+    could be an NTP timestamp when the media was captured, a frame
+    counter on the capture side or the (local) UNIX timestamp when the
+    media was captured. The decklink elements make use of this.
+
+-   GstVideoRegionOfInterestMeta: it’s now possible to attach generic
+    free-form element-specific parameters to a region of interest meta,
+    for example to tell a downstream encoder to use certain codec
+    parameters for a certain region.
+
+-   gst_bus_get_pollfd can be used to obtain a file descriptor for the
+    bus that can be poll()-ed on for new messages. This is useful for
+    integration with non-GLib event loops.
+
+-   gst_get_main_executable_path() can be used by wrapper plugins that
+    need to find things in the directory where the application
+    executable is located. In the same vein,
+    GST_PLUGIN_DEPENDENCY_FLAG_PATHS_ARE_RELATIVE_TO_EXE can be used to
+    signal that plugin dependency paths are relative to the main
+    executable.
+
+-   pad templates can be told about the GType of the pad subclass of the
+    pad via newly-added GstPadTemplate API API or the
+    gst_element_class_add_static_pad_template_with_gtype() convenience
+    function. gst-inspect-1.0 will use this information to print pad
+    properties.
+
+-   new convenience functions to iterate over element pads without using
+    the GstIterator API: gst_element_foreach_pad(),
+    gst_element_foreach_src_pad(), and gst_element_foreach_sink_pad().
+
+-   GstBaseSrc and appsrc have gained support for buffer lists:
+    GstBaseSrc subclasses can use gst_base_src_submit_buffer_list(), and
+    applications can use gst_app_src_push_buffer_list() to push a buffer
+    list into appsrc.
+
+-   The GstHarness unit test harness has a couple of new convenience
+    functions to retrieve all pending data in the harness in form of a
+    single chunk of memory.
+
+-   GstAudioStreamAlign is a new helper object for audio elements that
+    handles discontinuity detection and sample alignment. It will align
+    samples after the previous buffer’s samples, but keep track of the
+    divergence between buffer timestamps and sample position (jitter).
+    If it exceeds a configurable threshold the alignment will be reset.
+    This simply factors out code that was duplicated in a number of
+    elements into a common helper API.
+
+-   The GstVideoEncoder base class implements Quality of Service (QoS)
+    now. This is disabled by default and must be opted in by setting the
+    "qos" property, which will make the base class gather statistics
+    about the real-time performance of the pipeline from downstream
+    elements (usually sinks that sync the pipeline clock). Subclasses
+    can then make use of this by checking whether input frames are late
+    already using gst_video_encoder_get_max_encode_time() If late, they
+    can just drop them and skip encoding in the hope that the pipeline
+    will catch up.
+
+-   The GstVideoOverlay interface gained a few helper functions for
+    installing and handling a "render-rectangle" property on elements
+    that implement this interface, so that this functionality can also
+    be used from the command line for testing and debugging purposes.
+    The property wasn’t added to the interface itself as that would
+    require all implementors to provide it which would not be
+    backwards-compatible.
+
+-   A new base class, GstNonstreamAudioDecoder for non-stream audio
+    decoders was added to gst-plugins-bad. This base-class is meant to
+    be used for audio decoders that require the whole stream to be
+    loaded first before decoding can start. Examples of this are module
+    formats (MOD/S3M/XM/IT/etc), C64 SID tunes, video console music
+    files (GYM/VGM/etc), MIDI files and others. The new openmptdec
+    element is based on this.
+
+-   Full list of API new in 1.14:
+    -   GStreamer core API new in 1.14
+    -   GStreamer base library API new in 1.14
+    -   gst-plugins-base libraries API new in 1.14
+    -   gst-plugins-bad: no list, mostly GstWebRTC library and new
+        non-stream audio decoder base class.
+
+New RTP features and improvements
+
+-   rtpulpfecenc and rtpulpfecdec are new elements that implement
+    Generic Forward Error Correction (FEC) using Uneven Level Protection
+    (ULP) as described in RFC 5109. This can be used to protect against
+    certain types of (non-bursty) packet loss, and important packets
+    such as those containing codec configuration data or key frames can
+    be protected with higher redundancy. Equally, packets that are not
+    particularly important can be given low priority or not be protected
+    at all. If packets are lost, the receiver can then hopefully restore
+    the lost packet(s) from the surrounding packets which were received.
+    This is an alternative to, or rather complementary to, dealing with
+    packet loss using _retransmission (rtx)_. GStreamer has had
+    retransmission support for a long time, but Forward Error Correction
+    allows for different trade-offs: The advantage of Forward Error
+    Correction is that it doesn’t add latency, whereas retransmission
+    requires at least one more roundtrip to request and hopefully
+    receive lost packets; Forward Error Correction increases the
+    required bandwidth however, even in situations where there is no
+    packet loss at all, so one will typically want to fine-tune the
+    overhead and mechanisms used based on the characteristics of the
+    link at the time.
+
+-   New _Redundant Audio Data (RED)_ encoders and decoders for RTP as
+    per RFC 2198 are also provided (rtpredenc and rtpreddec), mostly for
+    chrome webrtc compatibility, as chrome will wrap ULPFEC-protected
+    streams in RED packets, and such streams need to be wrapped and
+    unwrapped in order to use ULPFEC with chrome.
+
+-   a few new buffer flags for FEC support:
+    GST_BUFFER_FLAG_NON_DROPPABLE can be used to mark important buffers,
+    e.g. to flag RTP packets carrying keyframes or codec setup data for
+    RTP Forward Error Correction purposes, or to prevent still video
+    frames from being dropped by elements due to QoS. There already is a
+    GST_BUFFER_FLAG_DROPPABLE. GST_RTP_BUFFER_FLAG_REDUNDANT is used to
+    signal internally that a packet represents a redundant RTP packet
+    and used in rtpstorage to hold back the packet and use it only for
+    recovery from packet loss. Further work is still needed in
+    payloaders to make use of these.
+
+-   rtpbin now has an option for increasing timestamp offsets gradually:
+    Sudden large changes to the internal ts_offset may cause timestamps
+    to move backwards and may also cause visible glitches in media
+    playback. The new "max-ts-offset-adjustment" and "max-ts-offset"
+    properties let the application control the rate to apply changes to
+    ts_offset. There have also been some EOS/BYE handling improvements
+    in rtpbin.
+
+-   rtpjitterbuffer has a new fast start mode: in many scenarios the
+    jitter buffer will have to wait for the full configured latency
+    before it can start outputting packets. The reason for that is that
+    it often can’t know what the sequence number of the first expected
+    RTP packet is, so it can’t know whether a packet earlier than the
+    earliest packet received will still arrive in future. This behaviour
+    can now be bypassed by setting the "faststart-min-packets" property
+    to the number of consecutive packets needed to start, and the jitter
+    buffer will start output packets as soon as it has N consecutive
+    packets queued internally. This is particularly useful to get a
+    first video frame decoded and rendered as quickly as possible.
+
+-   rtpL8pay and rtpL8depay provide RTP payloading and depayloading for
+    8-bit raw audio
+
+New element features
+
+-   playbin3 has gained support or gapless playback via the
+    "about-to-finish" signal where users can set the uri for the next
+    item to play. For non-live streams this will be emitted as soon as
+    the first uri has finished downloading, so with sufficiently large
+    buffers it is now possible to pre-buffer the next item well ahead of
+    time (unlike playbin where there would not be a lot of time between
+    "about-to-finish" emission and the end of the stream). If the stream
+    format of the next stream is the same as that of the previous
+    stream, the data will be concatenated via the concat element.
+    Whether this will result in true gaplessness depends on the
+    container format and codecs used, there might still be codec-related
+    gaps between streams with some codecs.
+
+-   tee now does allocation query aggregation, which is important for
+    zero-copy and efficient data handling, especially for video. Those
+    who want to drop allocation queries on purpose can use the identity
+    element’s new "drop-allocation" property for that instead.
+
+-   audioconvert now has a "mix-matrix" property, which obsoletes the
+    audiomixmatrix element. There’s also mix matrix support in the audio
+    conversion and channel mixing API.
+
+-   x264enc: new "insert-vui" property to disable VUI (Video Usability
+    Information) parameter insertion into the stream, which allows
+    creation of streams that are compatible with certain legacy hardware
+    decoders that will refuse to decode in certain combinations of
+    resolution and VUI parameters; the max. allowed number of B-frames
+    was also increased from 4 to 16.
+
+-   dvdlpcmdec: has gained support for Blu-Ray audio LPCM.
+
+-   appsrc has gained support for buffer lists (see above) and also seen
+    some other performance improvements.
+
+-   flvmux has been ported to the GstAggregator base class which means
+    it can work in defined-latency mode with live input sources and
+    continue streaming if one of the inputs stops producing data.
+
+-   jpegenc has gained a "snapshot" property just like pngenc to make it
+    easier to output just a single encoded frame.
+
+-   jpegdec will now handle interlaced MJPEG streams properly and also
+    handles frames without an End of Image marker better.
+
+-   v4l2: There are now video encoders for VP8, VP9, MPEG4, and H263.
+    The v4l2 video decoder handles dynamic resolution changes, and the
+    video4linux device provider now does much faster device probing. The
+    plugin also no longer uses the libv4l2 library by default, as it has
+    prevented a lot of interesting use cases like CREATE_BUFS, DMABuf,
+    usage of TRY_FMT. As the libv4l2 library is totally inactive and not
+    really maintained, we decided to disable it. This might affect a
+    small number of cheap/old webcams with custom vendor formats for
+    which we do not provide conversion in GStreamer. It is possible to
+    re-enable support for libv4l2 at run-time however, by setting the
+    environment variable GST_V4L2_USE_LIBV4L2=1.
+
+-   rtspsrc now has support for RTSP protocol version 2.0 as well as
+    ONVIF audio backchannels (see below for more details). It also
+    sports a new "accept-certificate" signal for “manually” checking a
+    TLS certificate for validity. It now also prints RTSP/SDP messages
+    to the gstreamer debug log instead of stdout.
+
+-   shout2send now uses non-blocking I/O and has a configurable network
+    operations timeout.
+
+-   splitmuxsink has gained a "split-now" action signal and new
+    "alignment-threshold" and "use-robust-muxing" properties. If robust
+    muxing is enabled, it will check and set the muxer’s reserved space
+    properties if present. This is primarily for use with mp4mux’s
+    robust muxing mode.
+
+-   qtmux has a new _prefill recording mode_ which sets up a moov header
+    with the correct sample positions beforehand, which then allows
+    software like Adobe Premiere and FinalCut Pro to import the files
+    while they are still being written to. This only works with constant
+    framerate I-frame only streams, and for now only support for ProRes
+    video and raw audio is implemented. Adding support for additional
+    codecs is just a matter of defining appropriate maximum frame sizes
+    though.
+
+-   qtmux also supports writing of svmi atoms with stereoscopic video
+    information now. Trak timescales can be configured on a per-stream
+    basis using the "trak-timescale" property on the sink pads. Various
+    new formats can be muxed: MPEG layer 1 and 2, AC3 and Opus, as well
+    as PNG and VP9.
+
+-   souphttpsrc now does connection sharing by default: it shares its
+    SoupSession with other elements in the same pipeline via a
+    GstContext if possible (session-wide settings are all the defaults).
+    This allows for connection reuse, cookie sharing, etc. Applications
+    can also force a context to use. In other news, HTTP headers
+    received from the server are posted as element messages on the bus
+    now for easier diagnostics, and it’s also possible now to use other
+    types of proxy servers such as SOCKS4 or SOCKS5 proxies, support for
+    which is implemented directly in gio. Before only HTTP proxies were
+    allowed.
+
+-   qtmux, mp4mux and matroskamux will now refuse caps changes of input
+    streams at runtime. This isn’t really supported with these
+    containers (or would have to be implemented differently with a
+    considerable effort) and doesn’t produce valid and spec-compliant
+    files that will play everywhere. So if you can’t guarantee that the
+    input caps won’t change, use a container format that does support on
+    the fly caps changes for a stream such as MPEG-TS or use
+    splitmuxsink which can start a new file when the caps change. What
+    would happen before is that e.g. rtph264depay or rtph265depay would
+    simply send new SPS/PPS inband even for AVC format, which would then
+    get muxed into the container as if nothing changed. Some decoders
+    will handle this just fine, but that’s often more luck than by
+    design. In any case, it’s not right, so we disallow it now.
+
+-   matroskamux has Table of Content (TOC) support now (chapters etc.)
+    and matroskademux TOC support has been improved. matroskademux has
+    also seen seeking improvements searching for the right cluster and
+    position.
+
+-   videocrop now uses GstVideoCropMeta if downstream supports it, which
+    means cropping can be handled more efficiently without any copying.
+
+-   compositor now has support for _crossfade blending_, which can be
+    used via the new "crossfade-ratio" property on the sink pads.
+
+-   The avwait element has a new "end-timecode" property and posts
+    "avwait-status" element messages now whenever avwait starts or stops
+    passing through data (e.g. because target-timecode and end-timecode
+    respectively have been reached).
+
+-   ‘alsamidisrc’ element has been broken for many many years and has
+    now been repaired allowing live capture from your MIDI HW.
+
+-   h265parse and h265parse will try harder to make upstream output the
+    same caps as downstream requires or prefers, thus avoiding
+    unnecessary conversion. The parsers also expose chroma format and
+    bit depth in the caps now.
+
+-   The dtls elements now longer rely on or require the application to
+    run a GLib main loop that iterates the default main context
+    (GStreamer plugins should never rely on the application running a
+    GLib main loop).
+
+-   openh264enc allows to change the encoding bitrate dynamically at
+    runtime now
+
+-   nvdec is a new plugin for hardware-accelerated video decoding using
+    the NVIDIA NVDEC API (which replaces the old VDPAU API which is no
+    longer supported by NVIDIA)
+
+-   The NVIDIA NVENC hardware-accelerated video encoders now support
+    dynamic bitrate and preset reconfiguration and support the I420
+    4:2:0 video format. It’s also possible to configure the gop size via
+    the new "gop-size" property.
+
+-   The MPEG-TS muxer and demuxer (tsmux, tsdemux) now have support for
+    JPEG2000
+
+-   openjpegdec and jpeg2000parse support 2-component images now (gray
+    with alpha), and jpeg2000parse has gained limited support for
+    conversion between JPEG2000 stream-formats. (JP2, J2C, JPC) and also
+    extracts more details such as colorimetry, interlace-mode,
+    field-order, multiview-mode and chroma siting.
+
+-   The decklink plugin for Blackmagic capture and playback cards have
+    seen numerous improvements:
+
+    -   decklinkaudiosrc and decklinkvideosrc now put hardware reference
+        timestamp on buffers in form of GstReferenceTimestampMetas.
+        This can be useful to know on multi-channel cards which frames
+        from different channels were captured at the same time.
+
+    -   decklinkvideosink has gained support for Decklink hardware
+        keying with two new properties ("keyer-mode" and "keyer-level")
+        to control the built-in hardware keyer of Decklink cards.
+
+    -   decklinkaudiosink has been re-implemented around GstBaseSink
+        instead of the GstAudioBaseSink base class, since the Decklink
+        APIs don’t fit very well with the GstAudioBaseSink APIs, which
+        used to cause various problems due to inaccuracies in the clock
+        calculations. Problems were audio drop-outs and A/V sync going
+        wrong after pausing/seeking.
+
+    -   support for more than 16 devices, without any artificial limit
+
+-   work continued on the msdk plugin for Intel’s Media SDK which
+    enables hardware-accelerated video encoding and decoding on Intel
+    graphics hardware on Windows or Linux. Added the video memory,
+    buffer pool, and context/session sharing support which helps to
+    improve the performance and resource utilization. Rendernode support
+    is in place which helps to avoid the constraint of having a running
+    graphics server as DRM-Master. Encoders are exposing a number rate
+    control algorithms now. More encoder tuning options like
+    trellis-quantiztion (h264), slice size control (h264), B-pyramid
+    prediction(h264), MB-level bitrate control, frame partitioning and
+    adaptive I/B frame insertion were added, and more pixel formats and
+    video codecs are supported now. The encoder now also handles
+    force-key-unit events and can insert frame-packing SEIs for
+    side-by-side and top-bottom stereoscopic 3D video.
+
+-   dashdemux can now do adaptive trick play of certain types of DASH
+    streams, meaning it can do fast-forward/fast-rewind of normal (non-I
+    frame only) streams even at high speeds without saturating network
+    bandwidth or exceeding decoder capabilities. It will keep statistics
+    and skip keyframes or fragments as needed. See Sebastian’s blog post
+    _DASH trick-mode playback in GStreamer_ for more details. It also
+    supports webvtt subtitle streams now and has seen improvements when
+    seeking in live streams.
+
+-   kmssink has seen lots of fixes and improvements in this cycle,
+    including:
+
+    -   Raspberry Pi (vc4) and Xilinx DRM driver support
+
+    -   new "render-rectangle" property that can be used from the
+        command line as well as "display-width" and "display-height",
+        and "can-scale" properties
+
+    -   GstVideoCropMeta support
+
+Plugin and library moves
+
+MPEG-1 audio (mp1, mp2, mp3) decoders and encoders moved to -good
+
+Following the expiration of the last remaining mp3 patents in most
+jurisdictions, and the termination of the mp3 licensing program, as well
+as the decision by certain distros to officially start shipping full mp3
+decoding and encoding support, these plugins should now no longer be
+problematic for most distributors and have therefore been moved from
+-ugly and -bad to gst-plugins-good. Distributors can still disable these
+plugins if desired.
+
+In particular these are:
+
+-   mpg123audiodec: an mp1/mp2/mp3 audio decoder using libmpg123
+-   lamemp3enc: an mp3 encoder using LAME
+-   twolamemp2enc: an mp2 encoder using TwoLAME
+
+GstAggregator moved from -bad to core
+
+GstAggregator has been moved from gst-plugins-bad to the base library in
+GStreamer and is now stable API.
+
+GstAggregator is a new base class for mixers and muxers that have to
+handle multiple input pads and aggregate streams into one output stream.
+It improves upon the existing GstCollectPads API in that it is a proper
+base class which was also designed with live streaming in mind.
+GstAggregator subclasses will operate in a mode with defined latency if
+any of the inputs are live streams. This ensures that the pipeline won’t
+stall if any of the inputs stop producing data, and that the configured
+maximum latency is never exceeded.
+
+GstAudioAggregator, audiomixer and audiointerleave moved from -bad to -base
+
+GstAudioAggregator is a new base class for raw audio mixers and muxers
+and is based on GstAggregator (see above). It provides defined-latency
+mixing of raw audio inputs and ensures that the pipeline won’t stall
+even if one of the input streams stops producing data.
+
+As part of the move to stabilise the API there were some last-minute API
+changes and clean-ups, but those should mostly affect internal elements.
+
+It is used by the audiomixer element, which is a replacement for
+‘adder’, which did not handle live inputs very well and did not align
+input streams according to running time. audiomixer should behave much
+better in that respect and generally behave as one would expected in
+most scenarios.
+
+Similarly, audiointerleave replaces the ‘interleave’ element which did
+not handle live inputs or non-aligned inputs very robustly.
+
+GstAudioAggregator and its subclases have gained support for input
+format conversion, which does not include sample rate conversion though
+as that would add additional latency. Furthermore, GAP events are now
+handled correctly.
+
+We hope to move the video equivalents (GstVideoAggregator and
+compositor) to -base in the next cycle, i.e. for 1.16.
+
+GStreamer OpenGL integration library and plugin moved from -bad to -base
+
+The GStreamer OpenGL integration library and opengl plugin have moved
+from gst-plugins-bad to -base and are now part of the stable API canon.
+Not all OpenGL elements have been moved; a few had to be left behind in
+gst-plugins-bad in the new openglmixers plugin, because they depend on
+the GstVideoAggregator base class which we were not able to move in this
+cycle. We hope to reunite these elements with the rest of their family
+for 1.16 though.
+
+This is quite a milestone, thanks to everyone who worked to make this
+happen!
+
+Qt QML and GTK plugins moved from -bad to -good
+
+The Qt QML-based qmlgl plugin has moved to -good and provides a
+qmlglsink video sink element as well as a qmlglsrc element. qmlglsink
+renders video into a QQuickItem, and qmlglsrc captures a window from a
+QML view and feeds it as video into a pipeline for further processing.
+Both elements leverage GStreamer’s OpenGL integration. In addition to
+the move to -good the following features were added:
+
+-   A proxy object is now used for thread-safe access to the QML widget
+    which prevents crashes in corner case scenarios: QML can destroy the
+    video widget at any time, so without this we might be left with a
+    dangling pointer.
+
+-   EGL is now supported with the X11 backend, which works e.g. on
+    Freescale imx6
+
+The GTK+ plugin has also moved from -bad to -good. It includes gtksink
+and gtkglsink which both render video into a GtkWidget. gtksink uses
+Cairo for rendering the video, which will work everywhere in all
+scenarios but involves an extra memory copy, whereas gtkglsink fully
+leverages GStreamer’s OpenGL integration, but might not work properly in
+all scenarios, e.g. where the OpenGL driver does not properly support
+multiple sharing contexts in different threads; on Linux Nouveau is
+known to be broken in this respect, whilst NVIDIA’s proprietary drivers
+and most other drivers generally work fine, and the experience with
+Intel’s driver seems to be mixed; some proprietary embedded Linux
+drivers don’t work; macOS works.
+
+GstPhysMemoryAllocator interface moved from -bad to -base
+
+GstPhysMemoryAllocator is a marker interface for allocators with
+physical address backed memory.
+
+Plugin removals
+
+-   the sunaudio plugin was removed, since it couldn’t ever have been
+    built or used with GStreamer 1.0, but no one even noticed in all
+    these years.
+
+-   the schroedinger-based Dirac encoder/decoder plugin has been
+    removed, as there is no longer any upstream or anyone else
+    maintaining it. Seeing that it’s quite a fringe codec it seemed best
+    to simply remove it.
+
+API removals
+
+-   some MPEG video parser API in the API unstable codecutils library in
+    gst-plugins-bad was removed after having been deprecated for 5
+    years.
+
+
+Miscellaneous changes
+
+-   The video support library has gained support for a few new pixel
+    formats:
+    -   NV16_10LE32: 10-bit variant of NV16, packed into 32bit words
+        (plus 2 bits padding)
+    -   NV12_10LE32: 10-bit variant of NV12, packed into 32bit words
+        (plus 2 bits padding)
+    -   GRAY10_LE32: 10-bit grayscale, packed in 32bit words (plus 2
+        bits padding)
+-   decodebin, playbin and GstDiscoverer have seen stability
+    improvements in corner cases such as shutdown while still starting
+    up or shutdown in error cases (hat tip to the oss-fuzz project).
+
+-   floating reference handling was inconsistent and has been cleaned up
+    across the board, including annotations. This solves various
+    long-standing memory leaks in language bindings, which e.g. often
+    caused elements and pads to be leaked.
+
+-   major gobject-introspection annotation improvements for large parts
+    of the library API, including nullability of return types and
+    function parameters, correct types (e.g. strings vs. filenames),
+    ownership transfer, array length parameters, etc. This allows to use
+    bigger parts of the GStreamer API to be safely used from dynamic
+    language bindings (e.g. Python, Javascript) and allows static
+    bindings (e.g. C#, Rust, Vala) to autogenerate more API bindings
+    without manual intervention.
+
+OpenGL integration
+
+-   The GStreamer OpenGL integration library has moved to
+    gst-plugins-base and is now part of our stable API.
+
+-   new MESA3D GBM BACKEND. On devices with working libdrm support, it
+    is possible to use Mesa3D’s GBM library to set up an EGL context
+    directly on top of KMS. This makes it possible to use the GStreamer
+    OpenGL elements without a windowing system if a libdrm- and
+    Mesa3D-supported GPU is present.
+
+-   Prefer wayland display over X11: As most Wayland compositors support
+    XWayland, the X11 backend would get selected.
+
+-   gldownload can export dmabufs now, and glupload will advertise
+    dmabuf as caps feature.
+
+
+Tracing framework and debugging improvements
+
+-   NEW MEMORY RINGBUFFER BASED DEBUG LOGGER, useful for long-running
+    applications or to retrieve diagnostics when encountering an error.
+    The GStreamer debug logging system provides in-depth debug logging
+    about what is going on inside a pipeline. When enabled, debug logs
+    are usually written into a file, printed to the terminal, or handed
+    off to a log handler installed by the application. However, at
+    higher debug levels the volume of debug output quickly becomes
+    unmanageable, which poses a problem in disk-space or bandwidth
+    restricted environments or with long-running pipelines where a
+    problem might only manifest itself after multiple days. In those
+    situations, developers are usually only interested in the most
+    recent debug log output. The new in-memory ringbuffer logger makes
+    this easy: just installed it with gst_debug_add_ring_buffer_logger()
+    and retrieve logs with gst_debug_ring_buffer_logger_get_logs() when
+    needed. It is possible to limit the memory usage per thread and set
+    a timeout to determine how long messages are kept around. It was
+    always possible to implement this in the application with a custom
+    log handler of course, this just provides this functionality as part
+    of GStreamer.
+
+-   ’fakevideosink is a null sink for video data that advertises
+    video-specific metas and behaves like a video sink. See above for
+    more details.
+
+-   gst_util_dump_buffer() prints the content of a buffer to stdout.
+
+-   gst_pad_link_get_name() and gst_state_change_get_name() print pad
+    link return values and state change transition values as strings.
+
+-   The LATENCY TRACER has seen a few improvements: trace records now
+    contain timestamps which is useful to plot things over time, and
+    downstream synchronisation time is now excluded from the measured
+    values.
+
+-   Miniobject refcount tracing and logging was not entirley
+    thread-safe, there were duplicates or missing entries at times. This
+    has now been made reliable.
+
+-   The netsim element, which can be used to simulate network jitter,
+    packet reordering and packet loss, received new features and
+    improvements: it can now also simulate network congestion using a
+    token bucket algorithm. This can be enabled via the "max-kbps"
+    property. Packet reordering can be disabled now via the
+    "allow-reordering" property: Reordering of packets is not very
+    common in networks, and the delay functions will always introduce
+    reordering if delay > packet-spacing, so by setting
+    "allow-reordering" to FALSE you guarantee that the packets are in
+    order, while at the same time introducing delay/jitter to them. By
+    using the new "delay-distribution" property the user can control how
+    the delay applied to delayed packets is distributed: This is either
+    the uniform distribution (as before) or the normal distribution; in
+    addition there is also the gamma distribution which simulates the
+    delay on wifi networks better.
+
+
+Tools
+
+-   gst-inspect-1.0 now prints pad properties for elements that have pad
+    subclasses with special properties, such as compositor or
+    audiomixer. This only works for elements that use the newly-added
+    GstPadTemplate API API or the
+    gst_element_class_add_static_pad_template_with_gtype() convenience
+    function to tell GStreamer about the special pad subclass.
+
+-   gst-launch-1.0 now generates a gstreamer pipeline diagram (.dot
+    file) whenever SIGHUP is sent to it on Linux/*nix systems.
+
+-   gst-discoverer-1.0 can now analyse live streams such as rtsp:// URIs
+
+
+GStreamer RTSP server
+
+-   Initial support for RTSP protocol version 2.0 was added, which is to
+    the best of our knowledge the first RTSP 2.0 implementation ever!
+
+-   ONVIF audio backchannel support. This is an extension specified by
+    ONVIF that allows RTSP clients (e.g. a control room operator) to
+    send audio back to the RTSP server (e.g. an IP camera).
+    Theoretically this could have been done also by using the RECORD
+    method of the RTSP protocol, but ONVIF chose not to do that, so the
+    backchannel is set up alongside the other streams. Format
+    negotiation needs to be done out of band, if needed. Use the new
+    ONVIF-specific subclasses GstRTSPOnvifServer and
+    GstRTSPOnvifMediaFactory to enable this functionality.
+
+-   The internal server streaming pipeline is now dynamically
+    reconfigured on PLAY based on the transports needed. This means that
+    the server no longer adds the pipeline plumbing for all possible
+    transports from the start, but only if needed as needed. This
+    improves performance and memory footprint.
+
+-   rtspclientsink has gained an "accept-certificate" signal for
+    manually checking a TLS certificate for validity.
+
+-   Fix keep-alive/timeout issue for certain clients using TCP
+    interleave as transport who don’t do keep-alive via some other
+    method such as periodic RTSP OPTION requests. We now put netaddress
+    metas on the packets from the TCP interleaved stream, so can map
+    RTCP packets to the right stream in the server and can handle them
+    properly.
+
+-   Language bindings improvements: in general there were quite a few
+    improvements in the gobject-introspection annotations, but we also
+    extended the permissions API which was not usable from bindings
+    before.
+
+-   Fix corner case issue where the wrong mount point was found when
+    there were multiple mount points with a common prefix.
+
+
+GStreamer VAAPI
+
+-   Improve DMABuf’s usage, both upstream and dowstream, and
+    memory:DMABuf caps feature is also negotiated when the dmabuf-based
+    buffer cannot be mapped onto user-space.
+
+-   VA initialization was fixed when it is used in headless systems.
+
+-   VA display sharing, through GstContext, among the pipeline, has been
+    improved, adding the possibility to the application share its VA
+    display (external display) via gst.vaapi.app.Display context.
+
+-   VA display cache was removed.
+
+-   libva’s log messages are now redirected into the GStreamer log
+    handler.
+
+-   Decoders improved their upstream re-negotiation by avoiding to
+    re-instantiate the internal decoder if stream caps are compatible
+    with the previous one.
+
+-   When downstream doesn’t support GstVideoMeta and the decoded frames
+    don’t have standard strides, they are copied onto system
+    memory-based buffers.
+
+-   H.264 decoder has a low-latency property, for live streams which
+    doesn’t conform the H.264 specification but still it is required to
+    push the frames to downstream as soon as possible.
+
+-   As part of the Google Summer of Code 2017 the H.264 decoder drops
+    MVC and SVC frames when base-only property is enabled.
+
+-   Added support for libva-2.0 (VA-API 1.0).
+
+-   H.264 and H.265 encoders handle Region-Of-Interest metas by adding a
+    delta-qp for every rectangle within the frame specified by those
+    metas.
+
+-   Encoders for H.264 and H.265 set the media profile by the downstream
+    caps.
+
+-   H.264 encoder inserts an AU delimiter for each encoded frame when
+    aud property is enabled (it is only available for certain drivers
+    and platforms).
+
+-   H.264 encoder supports for P and B hierarchical prediction modes.
+
+-   All encoders handles a quality-level property, which is a number
+    from 1 to 8, where a lower number means higher quality, but slower
+    processing, and vice-versa.
+
+-   VP8 and VP9 encoders support constant bit-rate mode (CBR).
+
+-   VP8, VP9 and H.265 encoders support variable bit-rate mode (VBR).
+
+-   Resurrected GstGLUploadTextureMeta handling for EGL backends.
+
+-   H.265 encoder can configure its number of reference frames via the
+    refs property.
+
+-   Add H.264 encoder mbbrc property, which controls the macro-block
+    bitrate as auto, on or off.
+
+-   Add H.264 encoder temporal-levels property, to select the number of
+    temporal levels to be included.
+
+-   Add to H.264 and H.265 encoders the properties qp-ip and qp-ib, to
+    handle the QP (quality parameter) difference between the I and P
+    frames, and the I and B frames, respectively.
+
+-   vaapisink was demoted to marginal rank on Wayland because COGL
+    cannot display YUV surfaces.
+
+More details in Víctor’s blog post _GStreamer VA-API 1.14: what’s new?_.
+
+
+GStreamer Editing Services and NLE
+
+-   Handle crossfade in complex scenarios by using the new
+    compositorpad::crossfade-ratio property
+
+-   Add API allowing to stop using proxies for clips in the timeline
+
+-   Allow management of none square pixel aspect ratios by allowing
+    application to deal with them in the way they want
+
+-   Misc fixes around the timeline editing API
+
+
+GStreamer validate
+
+-   Handle running scenarios on live pipelines (in the “content sense”,
+    not the GStreamer one)
+
+-   Implement RTSP support with a basic server based on gst-rtsp-server,
+    and add RTSP 1.0 and 2.0 integration tests
+
+-   Implement a plugin that allows users to implement configurable
+    tests. It currently can check if a particular element is added a
+    configurable number of time in the pipeline. In the future that
+    plugin should allow us to implement specific tests of any kind in a
+    descriptive way
+
+-   Add a verbosity configuration which behaves in a similare way as the
+    gst-launch-1.0 verbose flags allowing the informations to be
+    outputed on any running pipeline when enabling GstValidate.
+
+-   Misc optimization in the launcher, making the tests run much faster.
+
+
+GStreamer C# bindings
+
+-   Port to the meson build system, autotools support has been removed
+
+-   Use a new GlibSharp version, set as a meson subproject
+
+-   Update wrapped API to GStreamer 1.14
+
+-   Removed the need for “glue” code
+
+-   Provide a nuget
+
+-   Misc API fixes
+
+
+Build and Dependencies
+
+-   the new WebRTC support in gst-plugins-bad depends on the GStreamer
+    elements that ship as part of libnice, and libnice version 1.1.14 is
+    required. Also the dtls and srtp plugins.
+
+-   gst-plugins-bad no longer depends on the libschroedinger Dirac codec
+    library.
+
+-   The srtp plugin can now also be built against libsrtp2.
+
+-   some plugins and libraries have moved between modules, see the
+    _Plugin and_ _library moves_ section above, and their respective
+    dependencies have moved with them of course, e.g. the GStreamer
+    OpenGL integration support library and plugin is now in
+    gst-plugins-base, and mpg123, LAME and twoLAME based audio decoder
+    and encoder plugins are now in gst-plugins-good.
+
+-   Unify static and dynamic plugin interface and remove plugin specific
+    static build option: Static and dynamic plugins now have the same
+    interface. The standard --enable-static/--enable-shared toggle is
+    sufficient. This allows building static and shared plugins from the
+    same object files, instead of having to build everything twice.
+
+-   The default plugin entry point has changed. This will only affect
+    plugins that are recompiled against new GStreamer headers. Binary
+    plugins using the old entry point will continue to work. However,
+    plugins that are recompiled must have matching plugin names in
+    GST_PLUGIN_DEFINE and filenames, as the plugin entry point for
+    shared plugins is now deduced from the plugin filename. This means
+    you can no longer have a plugin called foo living in a file called
+    libfoobar.so or such, the plugin filename needs to match. This might
+    cause problems with some external third party plugin modules when
+    they get rebuilt against GStreamer 1.14.
+
+
+Note to packagers and distributors
+
+A number of libraries, APIs and plugins moved between modules and/or
+libraries in different modules between version 1.12.x and 1.14.x, see
+the _Plugin and_ _library moves_ section above. Some APIs have seen
+minor ABI changes in the course of moving them into the stable APIs
+section.
+
+This means that you should try to ensure that all major GStreamer
+modules are synced to the same major version (1.12 or 1.13/1.14) and can
+only be upgraded in lockstep, so that your users never end up with a mix
+of major versions on their system at the same time, as this may cause
+breakages.
+
+Also, plugins compiled against >= 1.14 headers will not load with
+GStreamer <= 1.12 owing to a new plugin entry point (but plugin binaries
+built against older GStreamer versions will continue to load with newer
+versions of GStreamer of course).
+
+There is also a small structure size related ABI breakage introduced in
+the gst-plugins-bad codecparsers library between version 1.13.90 and
+1.13.91. This should “only” affect gstreamer-vaapi, so anyone who ships
+the release candidates is advised to upgrade those two modules at the
+same time.
+
+
+Platform-specific improvements
+
+Android
+
+-   ahcsrc (Android camera source) does autofocus now
+
+macOS and iOS
+
+-   no major changes in macOS and iOS support, only bugfixes
+
+Windows
+
+-   The GStreamer wasapi plugin was rewritten and should not only be
+    usable now, but in top shape and suitable for low-latency use cases.
+    The Windows Audio Session API (WASAPI) is Microsoft’s most modern
+    method for talking with audio devices, and now that the wasapi
+    plugin is up to scratch it is preferred over the directsound plugin.
+    The ranks of the wasapisink and wasapisrc elements have been updated
+    to reflect this. Further improvements include:
+
+    -   support for more than 2 channels
+
+    -   a new "low-latency" property to enable low-latency operation
+        (which should always be safe to enable)
+
+    -   support for the AudioClient3 API which is only available on
+        Windows 10: in wasapisink this will be used automatically if
+        available; in wasapisrc it will have to be enabled explicitly
+        via the "use-audioclient3" property, as capturing audio with low
+        latency and without glitches seems to require setting the
+        realtime priority of the entire pipeline to “critical”, which
+        cannot be done from inside the element, but has to be done in
+        the application.
+
+    -   set realtime thread priority to avoid glitches
+
+    -   allow opening devices in exclusive mode, which provides much
+        lower latency compared to shared mode where WASAPI’s engine
+        period is 10ms. This can be activated via the "exclusive"
+        property.
+
+    -   Also see Nirbheek’s blog post _Low Latency Audio on Windows with
+        GStreamer_.
+
+-   There are now GstDeviceProvider implementations for the wasapi and
+    directsound plugins, so it’s now possible to discover both audio
+    sources and audio sinks on Windows via the GstDeviceMonitor API
+
+-   debug log timestamps are now higher granularity owing to
+    g_get_monotonic_time() now being used as fallback in
+    gst_utils_get_timestamp(). Before that, there would sometimes be
+    10-20 lines of debug log output sporting the same timestamp.
+
+
+Contributors
+
+Aaron Boxer, Adrián Pardini, Adrien SCH, Akinobu Mita, Alban Bedel,
+Alessandro Decina, Alex Ashley, Alicia Boya García, Alistair Buxton,
+Alvaro Margulis, Anders Jonsson, Andreas Frisch, Andrejs Vasiljevs,
+Andrew Bott, Antoine Jacoutot, Antonio Ospite, Antoni Silvestre, Anton
+Obzhirov, Anuj Jaiswal, Arjen Veenhuizen, Arnaud Bonatti, Arun Raghavan,
+Ashish Kumar, Aurélien Zanelli, Ayaka, Branislav Katreniak, Branko
+Subasic, Brion Vibber, Carlos Rafael Giani, Cassandra Rommel, Chris
+Bass, Chris Paulson-Ellis, Christoph Reiter, Claudio Saavedra, Clemens
+Lang, Cyril Lashkevich, Daniel van Vugt, Dave Craig, Dave Johnstone,
+David Evans, David Schleef, Deepak Srivastava, Dimitrios Katsaros,
+Dmitry Zhadinets, Dongil Park, Dustin Spicuzza, Eduard Sinelnikov,
+Edward Hervey, Enrico Jorns, Eunhae Choi, Ezequiel Garcia, fengalin,
+Filippo Argiolas, Florent Thiéry, Florian Zwoch, Francisco Velazquez,
+François Laignel, fvanzile, George Kiagiadakis, Georg Lippitsch, Graham
+Leggett, Guillaume Desmottes, Gurkirpal Singh, Gwang Yoon Hwang, Gwenole
+Beauchesne, Haakon Sporsheim, Haihua Hu, Håvard Graff, Heekyoung Seo,
+Heinrich Fink, Holger Kaelberer, Hoonhee Lee, Hosang Lee, Hyunjun Ko,
+Ian Jamison, James Stevenson, Jan Alexander Steffens (heftig), Jan
+Schmidt, Jason Lin, Jens Georg, Jeremy Hiatt, Jérôme Laheurte, Jimmy
+Ohn, Jochen Henneberg, John Ludwig, John Nikolaides, Jonathan Karlsson,
+Josep Torra, Juan Navarro, Juan Pablo Ugarte, Julien Isorce, Jun Xie,
+Jussi Kukkonen, Justin Kim, Lasse Laursen, Lubosz Sarnecki, Luc
+Deschenaux, Luis de Bethencourt, Marcin Lewandowski, Mario Alfredo
+Carrillo Arevalo, Mark Nauwelaerts, Martin Kelly, Matej Knopp, Mathieu
+Duponchelle, Matteo Valdina, Matt Fischer, Matthew Waters, Matthieu
+Bouron, Matthieu Crapet, Matt Staples, Michael Catanzaro, Michael
+Olbrich, Michael Shigorin, Michael Tretter, Michał Dębski, Michał Górny,
+Michele Dionisio, Miguel París, Mikhail Fludkov, Munez, Nael Ouedraogo,
+Neos3452, Nicholas Panayis, Nick Kallen, Nicola Murino, Nicolas
+Dechesne, Nicolas Dufresne, Nirbheek Chauhan, Ognyan Tonchev, Ole André
+Vadla Ravnås, Oleksij Rempel, Olivier Crête, Omar Akkila, Orestis
+Floros, Patricia Muscalu, Patrick Radizi, Paul Kim, Per-Erik Brodin,
+Peter Seiderer, Philip Craig, Philippe Normand, Philippe Renon, Philipp
+Zabel, Pierre Pouzol, Piotr Drąg, Ponnam Srinivas, Pratheesh Gangadhar,
+Raimo Järvi, Ramprakash Jelari, Ravi Kiran K N, Reynaldo H. Verdejo
+Pinochet, Rico Tzschichholz, Robert Rosengren, Roland Peffer, Руслан
+Ижбулатов, Sam Hurst, Sam Thursfield, Sangkyu Park, Sanjay NM, Satya
+Prakash Gupta, Scott D Phillips, Sean DuBois, Sebastian Cote, Sebastian
+Dröge, Sebastian Rasmussen, Sejun Park, Sergey Borovkov, Seungha Yang,
+Shakin Chou, Shinya Saito, Simon Himmelbauer, Sky Juan, Song Bing,
+Sreerenj Balachandran, Stefan Kost, Stefan Popa, Stefan Sauer, Stian
+Selnes, Thiago Santos, Thibault Saunier, Thijs Vermeir, Tim Allen,
+Tim-Philipp Müller, Ting-Wei Lan, Tomas Rataj, Tom Bailey, Tonu Jaansoo,
+U. Artie Eoff, Umang Jain, Ursula Maplehurst, VaL Doroshchuk, Vasilis
+Liaskovitis, Víctor Manuel Jáquez Leal, vijay, Vincent Penquerc’h,
+Vineeth T M, Vivia Nikolaidou, Wang Xin-yu (王昕宇), Wei Feng, Wim
+Taymans, Wonchul Lee, Xabier Rodriguez Calvar, Xavier Claessens,
+XuGuangxin, Yasushi SHOJI, Yi A Wang, Youness Alaoui,
+
+… and many others who have contributed bug reports, translations, sent
+suggestions or helped testing.
+
+
+Bugs fixed in 1.14
+
+More than 800 bugs have been fixed during the development of 1.14.
+
+This list does not include issues that have been cherry-picked into the
+stable 1.12 branch and fixed there as well, all fixes that ended up in
+the 1.12 branch are also included in 1.14.
+
+This list also does not include issues that have been fixed without a
+bug report in bugzilla, so the actual number of fixes is much higher.
+
+
+Stable 1.14 branch
+
+After the 1.14.0 release there will be several 1.14.x bug-fix releases
+which will contain bug fixes which have been deemed suitable for a
+stable branch, but no new features or intrusive changes will be added to
+a bug-fix release usually. The 1.14.x bug-fix releases will be made from
+the git 1.14 branch, which is a stable branch.
+
+1.14.0
+
+1.14.0 was released on 19 March 2018.
+
+1.14.1
+
+The first 1.14 bug-fix release (1.14.1) was released on 17 May 2018.
+
+This release only contains bugfixes and it should be safe to update from
+1.14.0.
+
+Noteworthy bugfixes in 1.14.1
+
+-   GstPad: Fix race condition causing the same probe to be called
+    multiple times
+-   Fix occasional deadlocks on windows when outputting debug logging
+-   Fix debug levels being applied in the wrong order
+-   GIR annotation fixes for bindings
+-   audiomixer, audioaggregator: fix some negotiation issues
+-   gst-play-1.0: fix leaving stdin in non-blocking mode after exit
+-   flvmux: wait for caps on all input pads before writing header even
+    if source is live
+-   flvmux: don’t wake up the muxer unless there is data, fixes busy
+    looping if there’s no input data
+-   flvmux: fix major leak of input buffers
+-   rtspsrc, rtsp-server: revert to RTSP RFC handling of
+    sendonly/recvonly attributes
+-   rtpvrawpay: fix payloading with very large mtu sizes where
+    everything fits into a single RTP packet
+-   v4l2: Fix hard-coded enabled v4l2 probe on Linux/ARM
+-   v4l2: Disable DMABuf for emulated formats when using libv4l2
+-   v4l2: Always set colorimetry in S_FMT
+-   asfdemux: Set stream-format field for H264 streams and handle H.264
+    in bytestream format
+-   x265enc: Fix tagging of keyframes on output buffers
+-   ladspa: Fix critical during plugin load on Windows
+-   decklink: Fix COM initialisation on Windows
+-   h264parse: fix re-use across pipeline stop/restart
+-   mpegtsmux: fix force-keyframe event handling and PCR/PMT changes
+    that would confuse some players with generated HLS streams
+-   adaptivedemux: Support period change in live playlist
+-   rfbsrc: Fix support for applevncserver and support NULL pool in
+    decide_allocation
+-   jpegparse: Fix APP1 marker segment parsing
+-   h265parse: Make caps writable before modifying them, fixes criticals
+-   fakevideosink: request an extra buffer if enable-last-sample is
+    enabled
+-   wasapisrc: Don’t provide a clock based on WASAPI’s clock
+-   wasapi: Only use audioclient3 when low-latency, as it might
+    otherwise glitch with slow CPUs or VMs
+-   wasapi: Don’t derive device period from latency time, should make it
+    more robust against glitches
+-   audiolatency: Fix wave detection in buffers and avoid bogus pts
+    values while starting
+-   msdk: fix plugin load on implementations with only HW support
+-   msdk: dec: set framerate to the driver only if provided, not in 0/1
+    case
+-   msdk: Don’t set extended coding options for JPEG encode
+-   rtponviftimestamp: fix state change function init/reset causing
+    races/crashes on shutdown
+-   decklink: fix initialization failure in windows binary
+-   ladspa: Fix critical warnings during plugin load on Windows and fix
+    dependencies in meson build
+-   gl: fix cross-compilation error with viv-fb
+-   qmlglsink: make work with eglfs_kms
+-   rtspclientsink: Don’t deadlock in preroll on early close
+-   rtspclientsink: Fix client ports for the RTCP backchannel
+-   rtsp-server: Fix session timeout when streaming data to client over
+    TCP
+-   vaapiencode: h264: find best profile in those available, fixing
+    negotiation errors
+-   vaapi: remove custom GstGL context handling, use GstGL instead.
+    Fixes GL Context sharing with WebkitGtk on wayland
+-   gst-editing-services: various fixes
+-   gst-python: bump pygobject req to 3.8; fix
+    GstPad.set_query_function(); dist autogen.sh and configure.ac in
+    tarball
+-   g-i: pick up GstVideo-1.0.gir from local build directory in GstGL
+    build
+-   g-i: update constant values for bindings
+-   avoid duplicate symbols in plugins across modules in static builds
+-   … and many, many more!
+
+Cerbero build tool and packaging changes in 1.14.1
+
+Toolchain updates on iOS and Android necessitated a fairly large number
+of changes in our cerbero build tool used to create our binary packages
+for the various platforms we support:
+
+-   Add support for Ubuntu 18.04 in cerbero
+-   Fix generation of fat shared libraries on macOS
+-   gnutls: also rename assembly functions on macos/ios to fix link
+    errors
+-   gnutls: fix assembly symbol names for windows x86
+-   openssl: fix linking on android/armv7
+-   openssl: fix linker issue with Android NDK’s r16 binutils
+-   ffmpeg: disable asm for android x86 to fix issues when linking with
+    apps
+-   x264: disable asm for android x86 to fix issues when linking with
+    apps
+-   gnutls: rename private symbols for armv8, x86 to not conflict with
+    openssl
+-   mpg123: disable assembly on android/x86 to fix linker problems with
+    relocations
+-   Check built version while loading recipe and rebuild if needed
+-   Fix packaging of libgcc_s_sjlj which was missing in Windows packages
+-   Make not-found in library search fatal so we don’t accidentally ship
+    broken packages
+-   ship the proxy plugin which was new in 1.14
+-   Fix git commands accidentally pulling in locally built libraries and
+    failing
+
+Contributors to 1.14.1
+
+Antonio Ospite, Aurélien Zanelli, Brendan Shanks, Carlos Rafael Giani,
+Edward Hervey, Emilio Pozuelo Monfort, Enrique Ocaña González, Garima
+Gaur, Georg Lippitsch, Guillaume Desmottes, Havard Graff, Hoonhee Lee,
+Hyunjun Ko, James Stevenson, Jan Alexander Steffens (heftig), Jan
+Schmidt, Joakim Johansson, Jun Xie, Kai Kang, Kirill Marinushkin, Mark
+Nauwelaerts, Matej Knopp, Mathieu Duponchelle, Matthew Waters, Matthias
+Fend, Michael Olbrich, Mikhail Fludkov, Nicolas Dufresne, Nirbheek
+Chauhan, Olivier Crête, Omar Akkila, Patrik Nilsson, Philippe Normand,
+Pierre Labastie, Sebastian Dröge, Seungha Yang, Sreerenj Balachandran,
+Stian Selnes, Takeshi Sato, Thibault Saunier, Tim-Philipp Müller, U.
+Artie Eoff, Víctor Manuel Jáquez Leal, Vivia Nikolaidou, Whoopie, Xabier
+Rodriguez Calvar, Xavier Claessens, Zeeshan Ali, and countless others.
+
+List of bugs fixed in 1.14.1
+
+For a full list of bugfixes see Bugzilla. Note that this is not the full
+list of changes. For the full list of changes please refer to the GIT
+logs or ChangeLogs of the particular modules.
+
+1.14.2
+
+The second 1.14 bug-fix release (1.14.2) was released on 20 July 2018.
+
+This release only contains bugfixes and it should be safe to update from
+1.14.x.
+
+Noteworthy bugfixes in 1.14.2
+
+-   asfdemux: Only send flush-stop event for flushing seeks
+-   glcolorbalance: Support OES textures for input/passthrough, avoids
+    possibly-unnecessary extra texture copy on Android in the default GL
+    path inside glimagesink.
+-   parsebin: Don’t try to continue autoplugging a parser if we got raw
+    caps
+-   audiobasesrc: Round down segsize to an integer number of samples
+-   scaletempo: Mark as Audio in classification
+-   souphttpsrc: thread-safety fixes
+-   v4l2bufferpool: Validate that capture buffers were queued, to detect
+    when buffer importation was refused by the driver.
+-   v4l2bufferpool: Only return eos for M2M devices not v4l2src when
+    buggy driver sends empty buffer
+-   v4l2allocator: Fix userptr importation
+-   v4l2src: Try to avoid TRY_FMT when camera is streaming, some drivers
+    don’t like it
+-   v4l2videoenc: Only renegotiate with upstream, fixes use in
+    GstRtspServer pipeline
+-   v4l2: many other fixes
+-   pitch: fix latency reporting, and various other things
+-   dvb: fix wrong (GPL) license headers in camconditionalaccess code
+-   webrtc: Fix transportsendbin to fix spurious shut-down failures in
+    webrtcbin if DTLS negotiation hasn’t completed yet.
+-   webrtc: Don’t deadlock on blocked pads on shutdown
+-   webrtcbin: copy sticky events on our ghostpads so users can use
+    gst_pad_get_current_caps() to determine what to do with newly-added
+    pads.
+-   webrtcbin: fix rtpstorage configuration on 32-bit systems
+-   webrtcbin: implement support for FEC and RTX
+-   gstplayer: Fix duration-changed CRITICAL warning if duration did not
+    actually change
+-   gstplayer: Avoid trying to join the player thread from itself
+-   codecparsers: mpeg2 parsing fixes for zero-sized packets
+-   wasapisink: fix a rounding error when calculating the buffer frame
+    count
+-   wasapisink: fix missing unlock in case IAudioClient_Start fails
+-   wasapi: fix potential crash with MinGW
+-   rtsp-server: fix race during udpsrc setup, avoiding pushing data on
+    unlinked udpsrc pad
+-   rtsp-server: fix waiting for multiple streams in rtspclientsink
+-   gst-editing-services: group: Fix handling clips that are added to a
+    layer
+-   gst-editing-services: python binding fixes
+-   gst-validate launcher: Allow retrieving coredumps from within
+    flatpak
+-   gst-validate launcher: Fix the –forever switch which was not
+    stopping on error
+-   vaapi: h264 encoder negotiation fixes
+-   vaapi: fix issues with native EGL display
+-   more GIR annotations fixes, especially for arrays
+-   gstreamer-sharp bindings were updated for g-i annotation fixes in
+    other modules
+-   fuzzing fixes
+-   memory leak fixes
+-   build fixes:
+    -   build fixes for MSVC compiler
+    -   meson: Fix detection of glib-mkenums under MSYS2 plus other
+        meson buil fixes
+    -   Fix static build symbol redefinition errors (xvimage, gst-libav)
+    -   qmlgl: build fixes for conflicting declaration of type GLsync
+        for non-android
+    -   gl: build fixes for missing EGLuint64KHR typedef
+-   … and many more!
+
+Contributors to 1.14.2
+
+Alessandro Decina, Antoine Jacoutot, Brendan Shanks, Carlos Rafael
+Giani, Christoph Reiter, Edward Hervey, Göran Jönsson, Guillaume
+Desmottes, Hyunjun Ko, Iñigo Huguet, Jan Schmidt, Johan Bjäreholt,
+Louis-Francis Ratté-Boulianne, Lyon Wang, Marian Mihailescu, Mark
+Nauwelaerts, Mathieu Duponchelle, Matthew Waters, Michael Tretter,
+Nicolas Dufresne, Nirbheek Chauhan, Philipp Zabel, Roland Jon, Sebastian
+Dröge, Seungha Yang, Sreerenj Balachandran, Suhas Nayak, Thibault
+Saunier, Tim-Philipp Müller, Víctor Manuel Jáquez Leal, Vivia
+Nikolaidou, wangzq, and many others. Thank you all.
+
+List of bugs fixed in 1.14.2
+
+For a full list of bugfixes see Bugzilla. Note that this is not the full
+list of changes. For the full list of changes please refer to the GIT
+logs or ChangeLogs of the particular modules.
+
+1.14.3
+
+The third 1.14 bug-fix release (1.14.3) was released on 16 September
+2018.
+
+This release only contains bugfixes and it should be safe to update from
+1.14.x.
+
+Highlighted bugfixes in 1.14.3
+
+-   opusenc: fix crash on 32-bit platforms
+-   compositor: fix major buffer leak when doing crossfading on some but
+    not all pads
+-   wasapi: various fixes for wasapisrc and wasapisink regressions
+-   x264enc: Set bit depth to fix “This build of x264 requires 8-bit
+    depth. Rebuild to…” runtime errors with x264 version ≥ 153
+-   audioaggregator, audiomixer: caps negotiation fixes
+-   input-selector: latency handling fixes
+-   playbin, playsink: audio visualization support fixes
+-   dashdemux: fix possible crash if stream is neither isobmff nor
+    isoff_ondemand profile
+-   opencv: Fix build for opencv >= 3.4.2
+-   h265parse: miscellaneous fixes backported from h264parse
+-   pads: fix changing of pad offsets from inside pad probes
+-   pads: ensure that pads are blocked for IDLE probes if they are
+    called from the streaming thread too
+
+Other noteworthy bugfixes in 1.14.3
+
+-   queries: Set default values for position and duration query results
+-   segment: make gst_segment_position_from_running_time_full() handle
+    positions before the segment properly
+-   aggregator: annotate GstAggregatorClass::update_src_caps for
+    bindings
+-   aggregator: Don’t leak peer pad of inactive pads when (not)
+    forwarding QoS events to them
+-   baseparse: avg_bitrate calculation critical warning fix
+-   typefind: improved flow return handling in pull mode, flushing is
+    not an error
+-   gl: Don’t steal callers reference when setting non-floating elements
+    via properties
+-   gl: Also don’t leak floating references to elements set via
+    properties
+-   tagdemux: Properly propagate gst_pad_pull_range() errors
+-   aacparse: fix codec_data buffer leak
+-   rtpgstpay: Add support for force-keyunit events
+-   rtpL8pay: don’t try to modify a read-only structure
+-   rtpvp8pay, rtpvp9pay, rtpopuspay: Fix VP8/VP9/OPUS dual encoding
+    name handling
+-   rtp payloaders: Use running_time instead of PTS for config-interval
+    calculations
+-   qtdemux: Don’t assert in prefill mode if a track has no samples at
+    all
+-   qmlgl: Ensure GL headers are included
+-   v4l2src: fix first input used is always used next times
+-   v4l2object: Only offer MMAP/DMABUF pool
+-   v4l2object: stop V4L2 from zeroing extended colorimetry for
+    non-mplane
+-   v4l2object: improve colorspace handling for JPEG sources
+-   splitmuxsink: fix handling of repeated timestamps and a leak if sink
+    pads are not released explicitly
+-   player: Set default position and duration value to
+    GST_CLOCK_TIME_NONE
+-   videoaggregator: Make sure to hold object lock while iterating sink
+    pads
+-   audiobuffersplit: improve resync handling and compensate better for
+    accumulated errors
+-   kmssink: add support for Xilinx DRM Driver, mxsfb-drm driver and the
+    Allwinner DRM driver (sun4i-drm)
+-   rsvg: Also accept </svg:svg> as ending tag
+-   ges: project: Compute relocation URIs in missing-uri signal
+-   ges: formatter: Serialize Transition border and invert properties
+-   ges: clip: Resync priorities when removing an effect
+
+Contributors to 1.14.3
+
+Christoph Reiter, Devarsh Thakkar, Edward Hervey, Gary Bisson, Iñigo
+Huguet, Jan Alexander Steffens (heftig), Jan Schmidt, Jerome Laheurte,
+Marcos Kintschner, Mathieu Duponchelle, Matthew Waters, Michael Olbrich,
+Nicolas Dufresne, Nirbheek Chauhan, Paul Kocialkowski, Philippe Normand,
+Philipp Zabel, Roland Jon, Sebastian Dröge, Seungha Yang, Thibault
+Saunier, Tim-Philipp Müller, Yuji Kuwabara, and many others. Thank you
+all.
+
+List of bugs fixed in 1.14.3
+
+For a full list of bugfixes see Bugzilla. Note that this is not the full
+list of changes. For the full list of changes please refer to the GIT
+logs or ChangeLogs of the particular modules.
+
+1.14.4
+
+The fourth 1.14 bug-fix release (1.14.4) was released on 2 October 2018.
+
+This release only contains bugfixes and it should be safe to update from
+1.14.x.
+
+Highlighted bugfixes in 1.14.4
+
+-   glviewconvert: wait and set the gl sync meta on buffers
+-   glviewconvert: Copy composition meta from the primary buffer to both
+    outputs
+-   glcolorconvert: Don’t copy overlay composition meta over to NULL
+    outbufs
+-   matroskademux: add functionality needed for MSE use case fixing
+    youtube playback in epiphany/webkit-gtk
+-   msdk: fix build on windows
+-   opusenc: fix another crash on 32-bit x86 on windows (alignment issue
+    in SSE optimisations)
+-   osxaudio: add support for parsing more channel layouts
+-   tagdemux: Use upstream GST_EVENT_STREAM_START (and stream-id) if
+    present
+-   vorbisdec: fix header handling regression: init decoder immediately
+    once we have headers
+-   wasapisink: recover from low buffer levels in shared mode
+-   fix GstSegment unit test which would fail on some 32-bit x86 CPUs
+
+Contributors to 1.14.4
+
+Alicia Boya García, Christoph Reiter, Edward Hervey, Jan Schmidt,
+Matthew Waters, Nicola Murino, Nicolas Dufresne, Sebastian Dröge,
+Tim-Philipp Müller, Wangfei, and many others. Thank you all.
+
+List of bugs fixed in 1.14.4
+
+For a full list of bugfixes see Bugzilla. Note that this is not the full
+list of changes. For the full list of changes please refer to the GIT
+logs or ChangeLogs of the particular modules.
+
+
+Known Issues
+
+-   The webrtcdsp element (which is unrelated to the newly-landed
+    GStreamer webrtc support) is currently not shipped as part of the
+    Windows binary packages due to a build system issue.
+
+-   The gst-libav module in 1.14 will only build against older ffmpeg
+    3.x versions and won’t build against the newly-released ffmpeg 4.0
+    (as in RPM Fusion for Fedora 28) due to API changes. Use the
+    internal ffmpeg copy instead if you build using autotools. This is
+    fixed in git master / upcoming 1.16, but won’t be backported to the
+    1.14 branch as it is rather intrusive and difficult to support both
+    old and new APIs at the same time.
+
+
+Schedule for 1.16
+
+Our next major feature release will be 1.16, and 1.15 will be the
+unstable development version leading up to the stable 1.16 release. The
+development of 1.15/1.16 will happen in the git master branch.
+
+The plan for the 1.16 development cycle is yet to be confirmed, but it
+is expected that feature freeze will be around September 2018 followed
+by several 1.15 pre-releases and the new 1.16 stable release in October.
+
+1.16 will be backwards-compatible to the stable 1.14, 1.12, 1.10, 1.8,
+1.6, 1.4, 1.2 and 1.0 release series.
+
+------------------------------------------------------------------------
+
+_These release notes have been prepared by Tim-Philipp Müller with_
+_contributions from Sebastian Dröge, Sreerenj Balachandran, Thibault
+Saunier_ _and Víctor Manuel Jáquez Leal._
+
+_License: CC BY-SA 4.0_